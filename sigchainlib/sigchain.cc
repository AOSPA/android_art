/*
 * Copyright (C) 2014 The Android Open Source Project
 *
 * Licensed under the Apache License, Version 2.0 (the "License");
 * you may not use this file except in compliance with the License.
 * You may obtain a copy of the License at
 *
 *      http://www.apache.org/licenses/LICENSE-2.0
 *
 * Unless required by applicable law or agreed to in writing, software
 * distributed under the License is distributed on an "AS IS" BASIS,
 * WITHOUT WARRANTIES OR CONDITIONS OF ANY KIND, either express or implied.
 * See the License for the specific language governing permissions and
 * limitations under the License.
 */

#include <dlfcn.h>
#include <errno.h>
#include <pthread.h>
#include <signal.h>
#include <stdio.h>
#include <stdlib.h>
#include <string.h>

#include <algorithm>
#include <initializer_list>
#include <mutex>
#include <type_traits>
#include <utility>

#include "log.h"
#include "sigchain.h"

#if defined(__APPLE__)
#define _NSIG NSIG
#define sighandler_t sig_t

// Darwin has an #error when ucontext.h is included without _XOPEN_SOURCE defined.
#define _XOPEN_SOURCE
#endif

#include <ucontext.h>

// libsigchain provides an interception layer for signal handlers, to allow ART and others to give
// their signal handlers the first stab at handling signals before passing them on to user code.
//
// It implements wrapper functions for signal, sigaction, and sigprocmask, and a handler that
// forwards signals appropriately.
//
// In our handler, we start off with all signals blocked, fetch the original signal mask from the
// passed in ucontext, and then adjust our signal mask appropriately for the user handler.
//
// It's somewhat tricky for us to properly handle some flag cases:
//   SA_NOCLDSTOP and SA_NOCLDWAIT: shouldn't matter, we don't have special handlers for SIGCHLD.
//   SA_NODEFER: unimplemented, we can manually change the signal mask appropriately.
//  ~SA_ONSTACK: always silently enable this
//   SA_RESETHAND: unimplemented, but we can probably do this?
//  ~SA_RESTART: unimplemented, maybe we can reserve an RT signal, register an empty handler that
//               doesn't have SA_RESTART, and raise the signal to avoid restarting syscalls that are
//               expected to be interrupted?

#if defined(__BIONIC__) && !defined(__LP64__) && !defined(__mips__)
static int sigismember(const sigset64_t* sigset, int signum) {
  return sigismember64(sigset, signum);
}

static int sigemptyset(sigset64_t* sigset) {
  return sigemptyset64(sigset);
}

static int sigaddset(sigset64_t* sigset, int signum) {
  return sigaddset64(sigset, signum);
}

static int sigdelset(sigset64_t* sigset, int signum) {
  return sigdelset64(sigset, signum);
}
#endif

template<typename SigsetType>
static int sigorset(SigsetType* dest, SigsetType* left, SigsetType* right) {
  sigemptyset(dest);
  for (size_t i = 0; i < sizeof(SigsetType) * CHAR_BIT; ++i) {
    if (sigismember(left, i) == 1 || sigismember(right, i) == 1) {
      sigaddset(dest, i);
    }
  }
  return 0;
}

namespace art {

static decltype(&sigaction) linked_sigaction;
static decltype(&sigprocmask) linked_sigprocmask;

#if defined(__BIONIC__)
static decltype(&sigaction64) linked_sigaction64;
static decltype(&sigprocmask64) linked_sigprocmask64;
#endif

<<<<<<< HEAD
template<typename T>
static void lookup_next_symbol(T* output, T wrapper, const char* name) {
  void* sym = dlsym(RTLD_NEXT, name);  // NOLINT glibc triggers cert-dcl16-c with RTLD_NEXT.
=======
template <typename T>
static void lookup_libc_symbol(T* output, T wrapper, const char* name) {
#if defined(__BIONIC__)
  constexpr const char* libc_name = "libc.so";
#elif defined(__GLIBC__)
#if __GNU_LIBRARY__ != 6
#error unsupported glibc version
#endif
  constexpr const char* libc_name = "libc.so.6";
#else
#error unsupported libc: not bionic or glibc?
#endif

  static void* libc = []() {
    void* result = dlopen(libc_name, RTLD_LOCAL | RTLD_LAZY);
    if (!result) {
      fatal("failed to dlopen %s: %s", libc_name, dlerror());
    }
    return result;
  }();

  void* sym = dlsym(libc, name);  // NOLINT glibc triggers cert-dcl16-c with RTLD_NEXT.
>>>>>>> 5a45d7b4
  if (sym == nullptr) {
    sym = dlsym(RTLD_DEFAULT, name);
    if (sym == wrapper || sym == sigaction) {
      fatal("Unable to find next %s in signal chain", name);
    }
  }
  *output = reinterpret_cast<T>(sym);
}

__attribute__((constructor)) static void InitializeSignalChain() {
  static std::once_flag once;
  std::call_once(once, []() {
    lookup_libc_symbol(&linked_sigaction, sigaction, "sigaction");
    lookup_libc_symbol(&linked_sigprocmask, sigprocmask, "sigprocmask");

#if defined(__BIONIC__)
    lookup_libc_symbol(&linked_sigaction64, sigaction64, "sigaction64");
    lookup_libc_symbol(&linked_sigprocmask64, sigprocmask64, "sigprocmask64");
#endif
  });
}

static pthread_key_t GetHandlingSignalKey() {
  static pthread_key_t key;
  static std::once_flag once;
  std::call_once(once, []() {
    int rc = pthread_key_create(&key, nullptr);
    if (rc != 0) {
      fatal("failed to create sigchain pthread key: %s", strerror(rc));
    }
  });
  return key;
}

static bool GetHandlingSignal() {
  void* result = pthread_getspecific(GetHandlingSignalKey());
  return reinterpret_cast<uintptr_t>(result);
}

static void SetHandlingSignal(bool value) {
  pthread_setspecific(GetHandlingSignalKey(),
                      reinterpret_cast<void*>(static_cast<uintptr_t>(value)));
}

class ScopedHandlingSignal {
 public:
  ScopedHandlingSignal() : original_value_(GetHandlingSignal()) {
  }

  ~ScopedHandlingSignal() {
    SetHandlingSignal(original_value_);
  }

 private:
  bool original_value_;
};

class SignalChain {
 public:
  SignalChain() : claimed_(false) {
  }

  bool IsClaimed() {
    return claimed_;
  }

  void Claim(int signo) {
    if (!claimed_) {
      Register(signo);
      claimed_ = true;
    }
  }

  // Register the signal chain with the kernel if needed.
  void Register(int signo) {
#if defined(__BIONIC__)
    struct sigaction64 handler_action = {};
    sigfillset64(&handler_action.sa_mask);
#else
    struct sigaction handler_action = {};
    sigfillset(&handler_action.sa_mask);
#endif

    handler_action.sa_sigaction = SignalChain::Handler;
    handler_action.sa_flags = SA_RESTART | SA_SIGINFO | SA_ONSTACK;

#if defined(__BIONIC__)
    linked_sigaction64(signo, &handler_action, &action_);
#else
    linked_sigaction(signo, &handler_action, &action_);
#endif
  }

  template <typename SigactionType>
  SigactionType GetAction() {
    if constexpr (std::is_same_v<decltype(action_), SigactionType>) {
      return action_;
    } else {
      SigactionType result;
      result.sa_flags = action_.sa_flags;
      result.sa_handler = action_.sa_handler;
#if defined(SA_RESTORER)
      result.sa_restorer = action_.sa_restorer;
#endif
      memcpy(&result.sa_mask, &action_.sa_mask,
             std::min(sizeof(action_.sa_mask), sizeof(result.sa_mask)));
      return result;
    }
  }

  template <typename SigactionType>
  void SetAction(const SigactionType* new_action) {
    if constexpr (std::is_same_v<decltype(action_), SigactionType>) {
      action_ = *new_action;
    } else {
      action_.sa_flags = new_action->sa_flags;
      action_.sa_handler = new_action->sa_handler;
#if defined(SA_RESTORER)
      action_.sa_restorer = new_action->sa_restorer;
#endif
      sigemptyset(&action_.sa_mask);
      memcpy(&action_.sa_mask, &new_action->sa_mask,
             std::min(sizeof(action_.sa_mask), sizeof(new_action->sa_mask)));
    }
  }

  void AddSpecialHandler(SigchainAction* sa) {
    for (SigchainAction& slot : special_handlers_) {
      if (slot.sc_sigaction == nullptr) {
        slot = *sa;
        return;
      }
    }

    fatal("too many special signal handlers");
  }

  void RemoveSpecialHandler(bool (*fn)(int, siginfo_t*, void*)) {
    // This isn't thread safe, but it's unlikely to be a real problem.
    size_t len = sizeof(special_handlers_)/sizeof(*special_handlers_);
    for (size_t i = 0; i < len; ++i) {
      if (special_handlers_[i].sc_sigaction == fn) {
        for (size_t j = i; j < len - 1; ++j) {
          special_handlers_[j] = special_handlers_[j + 1];
        }
        special_handlers_[len - 1].sc_sigaction = nullptr;
        return;
      }
    }

    fatal("failed to find special handler to remove");
  }


  static void Handler(int signo, siginfo_t* siginfo, void*);

 private:
  bool claimed_;
#if defined(__BIONIC__)
  struct sigaction64 action_;
#else
  struct sigaction action_;
#endif
  SigchainAction special_handlers_[2];
};

// _NSIG is 1 greater than the highest valued signal, but signals start from 1.
// Leave an empty element at index 0 for convenience.
static SignalChain chains[_NSIG + 1];

static bool is_signal_hook_debuggable = false;

void SignalChain::Handler(int signo, siginfo_t* siginfo, void* ucontext_raw) {
  // Try the special handlers first.
  // If one of them crashes, we'll reenter this handler and pass that crash onto the user handler.
  if (!GetHandlingSignal()) {
    for (const auto& handler : chains[signo].special_handlers_) {
      if (handler.sc_sigaction == nullptr) {
        break;
      }

      // The native bridge signal handler might not return.
      // Avoid setting the thread local flag in this case, since we'll never
      // get a chance to restore it.
      bool handler_noreturn = (handler.sc_flags & SIGCHAIN_ALLOW_NORETURN);
      sigset_t previous_mask;
      linked_sigprocmask(SIG_SETMASK, &handler.sc_mask, &previous_mask);

      ScopedHandlingSignal restorer;
      if (!handler_noreturn) {
        SetHandlingSignal(true);
      }

      if (handler.sc_sigaction(signo, siginfo, ucontext_raw)) {
        return;
      }

      linked_sigprocmask(SIG_SETMASK, &previous_mask, nullptr);
    }
  }

  // Forward to the user's signal handler.
  int handler_flags = chains[signo].action_.sa_flags;
  ucontext_t* ucontext = static_cast<ucontext_t*>(ucontext_raw);
#if defined(__BIONIC__)
  sigset64_t mask;
  sigorset(&mask, &ucontext->uc_sigmask64, &chains[signo].action_.sa_mask);
#else
  sigset_t mask;
  sigorset(&mask, &ucontext->uc_sigmask, &chains[signo].action_.sa_mask);
#endif
  if (!(handler_flags & SA_NODEFER)) {
    sigaddset(&mask, signo);
  }

#if defined(__BIONIC__)
  linked_sigprocmask64(SIG_SETMASK, &mask, nullptr);
#else
  linked_sigprocmask(SIG_SETMASK, &mask, nullptr);
#endif

  if ((handler_flags & SA_SIGINFO)) {
    chains[signo].action_.sa_sigaction(signo, siginfo, ucontext_raw);
  } else {
    auto handler = chains[signo].action_.sa_handler;
    if (handler == SIG_IGN) {
      return;
    } else if (handler == SIG_DFL) {
      fatal("exiting due to SIG_DFL handler for signal %d", signo);
    } else {
      handler(signo);
    }
  }
}

template <typename SigactionType>
static int __sigaction(int signal, const SigactionType* new_action,
                       SigactionType* old_action,
                       int (*linked)(int, const SigactionType*,
                                     SigactionType*)) {
  if (is_signal_hook_debuggable) {
    return 0;
  }

  // If this signal has been claimed as a signal chain, record the user's
  // action but don't pass it on to the kernel.
  // Note that we check that the signal number is in range here.  An out of range signal
  // number should behave exactly as the libc sigaction.
  if (signal <= 0 || signal >= _NSIG) {
    errno = EINVAL;
    return -1;
  }

  if (chains[signal].IsClaimed()) {
    SigactionType saved_action = chains[signal].GetAction<SigactionType>();
    if (new_action != nullptr) {
      chains[signal].SetAction(new_action);
    }
    if (old_action != nullptr) {
      *old_action = saved_action;
    }
    return 0;
  }

  // Will only get here if the signal chain has not been claimed.  We want
  // to pass the sigaction on to the kernel via the real sigaction in libc.
  return linked(signal, new_action, old_action);
}

extern "C" int sigaction(int signal, const struct sigaction* new_action,
                         struct sigaction* old_action) {
  InitializeSignalChain();
  return __sigaction(signal, new_action, old_action, linked_sigaction);
}

#if defined(__BIONIC__)
extern "C" int sigaction64(int signal, const struct sigaction64* new_action,
                           struct sigaction64* old_action) {
  InitializeSignalChain();
  return __sigaction(signal, new_action, old_action, linked_sigaction64);
}
#endif

extern "C" sighandler_t signal(int signo, sighandler_t handler) {
  InitializeSignalChain();

  if (signo <= 0 || signo >= _NSIG) {
    errno = EINVAL;
    return SIG_ERR;
  }

  struct sigaction sa = {};
  sigemptyset(&sa.sa_mask);
  sa.sa_handler = handler;
  sa.sa_flags = SA_RESTART | SA_ONSTACK;
  sighandler_t oldhandler;

  // If this signal has been claimed as a signal chain, record the user's
  // action but don't pass it on to the kernel.
  if (chains[signo].IsClaimed()) {
    oldhandler = reinterpret_cast<sighandler_t>(
        chains[signo].GetAction<struct sigaction>().sa_handler);
    chains[signo].SetAction(&sa);
    return oldhandler;
  }

  // Will only get here if the signal chain has not been claimed.  We want
  // to pass the sigaction on to the kernel via the real sigaction in libc.
  if (linked_sigaction(signo, &sa, &sa) == -1) {
    return SIG_ERR;
  }

  return reinterpret_cast<sighandler_t>(sa.sa_handler);
}

#if !defined(__LP64__)
extern "C" sighandler_t bsd_signal(int signo, sighandler_t handler) {
  InitializeSignalChain();

  return signal(signo, handler);
}
#endif

template <typename SigsetType>
int __sigprocmask(int how, const SigsetType* new_set, SigsetType* old_set,
                  int (*linked)(int, const SigsetType*, SigsetType*)) {
  // When inside a signal handler, forward directly to the actual sigprocmask.
  if (GetHandlingSignal()) {
    return linked(how, new_set, old_set);
  }

  const SigsetType* new_set_ptr = new_set;
  SigsetType tmpset;
  if (new_set != nullptr) {
    tmpset = *new_set;

    if (how == SIG_BLOCK || how == SIG_SETMASK) {
      // Don't allow claimed signals in the mask.  If a signal chain has been claimed
      // we can't allow the user to block that signal.
      for (int i = 1; i < _NSIG; ++i) {
        if (chains[i].IsClaimed() && sigismember(&tmpset, i)) {
          sigdelset(&tmpset, i);
        }
      }
    }
    new_set_ptr = &tmpset;
  }

  return linked(how, new_set_ptr, old_set);
}

extern "C" int sigprocmask(int how, const sigset_t* new_set,
                           sigset_t* old_set) {
  InitializeSignalChain();
  return __sigprocmask(how, new_set, old_set, linked_sigprocmask);
}

#if defined(__BIONIC__)
extern "C" int sigprocmask64(int how, const sigset64_t* new_set,
                             sigset64_t* old_set) {
  InitializeSignalChain();
  return __sigprocmask(how, new_set, old_set, linked_sigprocmask64);
}
#endif

extern "C" void AddSpecialSignalHandlerFn(int signal, SigchainAction* sa) {
  InitializeSignalChain();

  if (signal <= 0 || signal >= _NSIG) {
    fatal("Invalid signal %d", signal);
  }

  // Set the managed_handler.
  chains[signal].AddSpecialHandler(sa);
  chains[signal].Claim(signal);
}

extern "C" void RemoveSpecialSignalHandlerFn(int signal, bool (*fn)(int, siginfo_t*, void*)) {
  InitializeSignalChain();

  if (signal <= 0 || signal >= _NSIG) {
    fatal("Invalid signal %d", signal);
  }

  chains[signal].RemoveSpecialHandler(fn);
}

extern "C" void EnsureFrontOfChain(int signal) {
  InitializeSignalChain();

  if (signal <= 0 || signal >= _NSIG) {
    fatal("Invalid signal %d", signal);
  }

  // Read the current action without looking at the chain, it should be the expected action.
#if defined(__BIONIC__)
  struct sigaction64 current_action;
  linked_sigaction64(signal, nullptr, &current_action);
#else
  struct sigaction current_action;
  linked_sigaction(signal, nullptr, &current_action);
#endif

  // If the sigactions don't match then we put the current action on the chain and make ourself as
  // the main action.
  if (current_action.sa_sigaction != SignalChain::Handler) {
    log("Warning: Unexpected sigaction action found %p\n", current_action.sa_sigaction);
    chains[signal].Register(signal);
  }
}

extern "C" void SkipAddSignalHandler(bool value) {
  is_signal_hook_debuggable = value;
}

}   // namespace art
<|MERGE_RESOLUTION|>--- conflicted
+++ resolved
@@ -98,11 +98,6 @@
 static decltype(&sigprocmask64) linked_sigprocmask64;
 #endif
 
-<<<<<<< HEAD
-template<typename T>
-static void lookup_next_symbol(T* output, T wrapper, const char* name) {
-  void* sym = dlsym(RTLD_NEXT, name);  // NOLINT glibc triggers cert-dcl16-c with RTLD_NEXT.
-=======
 template <typename T>
 static void lookup_libc_symbol(T* output, T wrapper, const char* name) {
 #if defined(__BIONIC__)
@@ -125,7 +120,6 @@
   }();
 
   void* sym = dlsym(libc, name);  // NOLINT glibc triggers cert-dcl16-c with RTLD_NEXT.
->>>>>>> 5a45d7b4
   if (sym == nullptr) {
     sym = dlsym(RTLD_DEFAULT, name);
     if (sym == wrapper || sym == sigaction) {
