--- conflicted
+++ resolved
@@ -17,20 +17,9 @@
 #ifndef ART_LIBDEXFILE_DEX_DEX_FILE_VERIFIER_H_
 #define ART_LIBDEXFILE_DEX_DEX_FILE_VERIFIER_H_
 
-<<<<<<< HEAD
-#include <limits>
-#include <unordered_set>
-
-#include "base/hash_map.h"
-#include "base/safe_map.h"
-#include "class_accessor.h"
-#include "dex_file.h"
-#include "dex_file_types.h"
-=======
 #include <string>
 
 #include <inttypes.h>
->>>>>>> 5a45d7b4
 
 namespace art {
 
@@ -38,237 +27,12 @@
 
 namespace dex {
 
-<<<<<<< HEAD
- private:
-  DexFileVerifier(const DexFile* dex_file,
-                  const uint8_t* begin,
-                  size_t size,
-                  const char* location,
-                  bool verify_checksum)
-      : dex_file_(dex_file),
-        begin_(begin),
-        size_(size),
-        location_(location),
-        verify_checksum_(verify_checksum),
-        header_(&dex_file->GetHeader()),
-        ptr_(nullptr),
-        previous_item_(nullptr),
-        angle_bracket_start_index_(std::numeric_limits<size_t>::max()),
-        angle_bracket_end_index_(std::numeric_limits<size_t>::max()),
-        angle_init_angle_index_(std::numeric_limits<size_t>::max()),
-        angle_clinit_angle_index_(std::numeric_limits<size_t>::max()) {
-  }
-
-  bool Verify();
-
-  bool CheckShortyDescriptorMatch(char shorty_char, const char* descriptor, bool is_return_type);
-  bool CheckListSize(const void* start, size_t count, size_t element_size, const char* label);
-  // Check a list. The head is assumed to be at *ptr, and elements to be of size element_size. If
-  // successful, the ptr will be moved forward the amount covered by the list.
-  bool CheckList(size_t element_size, const char* label, const uint8_t* *ptr);
-  // Checks whether the offset is zero (when size is zero) or that the offset falls within the area
-  // claimed by the file.
-  bool CheckValidOffsetAndSize(uint32_t offset, uint32_t size, size_t alignment, const char* label);
-  // Checks whether the size is less than the limit.
-  bool CheckSizeLimit(uint32_t size, uint32_t limit, const char* label);
-  bool CheckIndex(uint32_t field, uint32_t limit, const char* label);
-
-  bool CheckHeader();
-  bool CheckMap();
-
-  uint32_t ReadUnsignedLittleEndian(uint32_t size);
-  bool CheckAndGetHandlerOffsets(const dex::CodeItem* code_item,
-                                 uint32_t* handler_offsets, uint32_t handlers_size);
-  bool CheckClassDataItemField(uint32_t idx,
-                               uint32_t access_flags,
-                               uint32_t class_access_flags,
-                               dex::TypeIndex class_type_index,
-                               bool expect_static);
-  bool CheckClassDataItemMethod(uint32_t idx,
-                                uint32_t access_flags,
-                                uint32_t class_access_flags,
-                                dex::TypeIndex class_type_index,
-                                uint32_t code_offset,
-                                ClassAccessor::Method* direct_method,
-                                size_t* remaining_directs);
-  ALWAYS_INLINE
-  bool CheckOrder(const char* type_descr, uint32_t curr_index, uint32_t prev_index);
-  bool CheckStaticFieldTypes(const dex::ClassDef* class_def);
-
-  bool CheckPadding(size_t offset, uint32_t aligned_offset, DexFile::MapItemType type);
-  bool CheckEncodedValue();
-  bool CheckEncodedArray();
-  bool CheckEncodedAnnotation();
-
-  bool CheckIntraClassDataItem();
-  // Check all fields of the given type from the given iterator. Load the class data from the first
-  // field, if necessary (and return it), or use the given values.
-  template <bool kStatic>
-  bool CheckIntraClassDataItemFields(size_t count,
-                                     ClassAccessor::Field* field,
-                                     bool* have_class,
-                                     dex::TypeIndex* class_type_index,
-                                     const dex::ClassDef** class_def);
-  // Check all methods of the given type from the given iterator. Load the class data from the first
-  // method, if necessary (and return it), or use the given values.
-  bool CheckIntraClassDataItemMethods(ClassAccessor::Method* method,
-                                      size_t num_methods,
-                                      ClassAccessor::Method* direct_method,
-                                      size_t num_directs,
-                                      bool* have_class,
-                                      dex::TypeIndex* class_type_index,
-                                      const dex::ClassDef** class_def);
-
-  bool CheckIntraCodeItem();
-  bool CheckIntraStringDataItem();
-  bool CheckIntraDebugInfoItem();
-  bool CheckIntraAnnotationItem();
-  bool CheckIntraAnnotationsDirectoryItem();
-  bool CheckIntraHiddenapiClassData();
-
-  template <DexFile::MapItemType kType>
-  bool CheckIntraSectionIterate(size_t offset, uint32_t count);
-  template <DexFile::MapItemType kType>
-  bool CheckIntraIdSection(size_t offset, uint32_t count);
-  template <DexFile::MapItemType kType>
-  bool CheckIntraDataSection(size_t offset, uint32_t count);
-  bool CheckIntraSection();
-
-  bool CheckOffsetToTypeMap(size_t offset, uint16_t type);
-
-  // Note: as sometimes kDexNoIndex16, being 0xFFFF, is a valid return value, we need an
-  // additional out parameter to signal any errors loading an index.
-  dex::TypeIndex FindFirstClassDataDefiner(const uint8_t* ptr, bool* success);
-  dex::TypeIndex FindFirstAnnotationsDirectoryDefiner(const uint8_t* ptr, bool* success);
-
-  bool CheckInterStringIdItem();
-  bool CheckInterTypeIdItem();
-  bool CheckInterProtoIdItem();
-  bool CheckInterFieldIdItem();
-  bool CheckInterMethodIdItem();
-  bool CheckInterClassDefItem();
-  bool CheckInterCallSiteIdItem();
-  bool CheckInterMethodHandleItem();
-  bool CheckInterAnnotationSetRefList();
-  bool CheckInterAnnotationSetItem();
-  bool CheckInterClassDataItem();
-  bool CheckInterAnnotationsDirectoryItem();
-
-  bool CheckInterSectionIterate(size_t offset, uint32_t count, DexFile::MapItemType type);
-  bool CheckInterSection();
-
-  // Load a string by (type) index. Checks whether the index is in bounds, printing the error if
-  // not. If there is an error, null is returned.
-  const char* CheckLoadStringByIdx(dex::StringIndex idx, const char* error_fmt);
-  const char* CheckLoadStringByTypeIdx(dex::TypeIndex type_idx, const char* error_fmt);
-
-  // Load a field/method/proto Id by index. Checks whether the index is in bounds, printing the
-  // error if not. If there is an error, null is returned.
-  const dex::FieldId* CheckLoadFieldId(uint32_t idx, const char* error_fmt);
-  const dex::MethodId* CheckLoadMethodId(uint32_t idx, const char* error_fmt);
-  const dex::ProtoId* CheckLoadProtoId(dex::ProtoIndex idx, const char* error_fmt);
-
-  void ErrorStringPrintf(const char* fmt, ...)
-      __attribute__((__format__(__printf__, 2, 3))) COLD_ATTR;
-  bool FailureReasonIsSet() const { return failure_reason_.size() != 0; }
-
-  // Retrieve class index and class def from the given member. index is the member index, which is
-  // taken as either a field or a method index (as designated by is_field). The result, if the
-  // member and declaring class could be found, is stored in class_type_index and class_def.
-  // This is an expensive lookup, as we have to find the class def by type index, which is a
-  // linear search. The output values should thus be cached by the caller.
-  bool FindClassIndexAndDef(uint32_t index,
-                            bool is_field,
-                            dex::TypeIndex* class_type_index,
-                            const dex::ClassDef** output_class_def);
-
-  // Check validity of the given access flags, interpreted for a field in the context of a class
-  // with the given second access flags.
-  bool CheckFieldAccessFlags(uint32_t idx,
-                             uint32_t field_access_flags,
-                             uint32_t class_access_flags,
-                             std::string* error_message);
-
-  // Check validity of the given method and access flags, in the context of a class with the given
-  // second access flags.
-  bool CheckMethodAccessFlags(uint32_t method_index,
-                              uint32_t method_access_flags,
-                              uint32_t class_access_flags,
-                              uint32_t constructor_flags_by_name,
-                              bool has_code,
-                              bool expect_direct,
-                              std::string* error_message);
-
-  // Check validity of given method if it's a constructor or class initializer.
-  bool CheckConstructorProperties(uint32_t method_index, uint32_t constructor_flags);
-
-  void FindStringRangesForMethodNames();
-
-  const DexFile* const dex_file_;
-  const uint8_t* const begin_;
-  const size_t size_;
-  const char* const location_;
-  const bool verify_checksum_;
-  const DexFile::Header* const header_;
-
-  struct OffsetTypeMapEmptyFn {
-    // Make a hash map slot empty by making the offset 0. Offset 0 is a valid dex file offset that
-    // is in the offset of the dex file header. However, we only store data section items in the
-    // map, and these are after the header.
-    void MakeEmpty(std::pair<uint32_t, uint16_t>& pair) const {
-      pair.first = 0u;
-    }
-    // Check if a hash map slot is empty.
-    bool IsEmpty(const std::pair<uint32_t, uint16_t>& pair) const {
-      return pair.first == 0;
-    }
-  };
-  struct OffsetTypeMapHashCompareFn {
-    // Hash function for offset.
-    size_t operator()(const uint32_t key) const {
-      return key;
-    }
-    // std::equal function for offset.
-    bool operator()(const uint32_t a, const uint32_t b) const {
-      return a == b;
-    }
-  };
-  // Map from offset to dex file type, HashMap for performance reasons.
-  HashMap<uint32_t,
-          uint16_t,
-          OffsetTypeMapEmptyFn,
-          OffsetTypeMapHashCompareFn,
-          OffsetTypeMapHashCompareFn> offset_to_type_map_;
-  const uint8_t* ptr_;
-  const void* previous_item_;
-
-  std::string failure_reason_;
-
-  // Set of type ids for which there are ClassDef elements in the dex file.
-  std::unordered_set<decltype(dex::ClassDef::class_idx_)> defined_classes_;
-
-  // Cached string indices for "interesting" entries wrt/ method names. Will be populated by
-  // FindStringRangesForMethodNames (which is automatically called before verifying the
-  // classdataitem section).
-  //
-  // Strings starting with '<' are in the range
-  //    [angle_bracket_start_index_,angle_bracket_end_index_).
-  // angle_init_angle_index_ and angle_clinit_angle_index_ denote the indices of "<init>" and
-  // angle_clinit_angle_index_, respectively. If any value is not found, the corresponding
-  // index will be larger than any valid string index for this dex file.
-  size_t angle_bracket_start_index_;
-  size_t angle_bracket_end_index_;
-  size_t angle_init_angle_index_;
-  size_t angle_clinit_angle_index_;
-};
-=======
 bool Verify(const DexFile* dex_file,
             const uint8_t* begin,
             size_t size,
             const char* location,
             bool verify_checksum,
             std::string* error_msg);
->>>>>>> 5a45d7b4
 
 }  // namespace dex
 }  // namespace art
