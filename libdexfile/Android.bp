//
// Copyright (C) 2011 The Android Open Source Project
//
// Licensed under the Apache License, Version 2.0 (the "License");
// you may not use this file except in compliance with the License.
// You may obtain a copy of the License at
//
//      http://www.apache.org/licenses/LICENSE-2.0
//
// Unless required by applicable law or agreed to in writing, software
// distributed under the License is distributed on an "AS IS" BASIS,
// WITHOUT WARRANTIES OR CONDITIONS OF ANY KIND, either express or implied.
// See the License for the specific language governing permissions and
// limitations under the License.
//

cc_defaults {
    name: "libdexfile_defaults",
    defaults: ["art_defaults"],
    host_supported: true,
    srcs: [
        "dex/art_dex_file_loader.cc",
        "dex/compact_dex_file.cc",
        "dex/compact_offset_table.cc",
        "dex/descriptors_names.cc",
        "dex/dex_file.cc",
        "dex/dex_file_exception_helpers.cc",
        "dex/dex_file_layout.cc",
        "dex/dex_file_loader.cc",
        "dex/dex_file_tracking_registrar.cc",
        "dex/dex_file_verifier.cc",
        "dex/dex_instruction.cc",
        "dex/modifiers.cc",
        "dex/primitive.cc",
        "dex/signature.cc",
        "dex/standard_dex_file.cc",
        "dex/type_lookup_table.cc",
        "dex/utf.cc",
    ],

    target: {
        android: {
            static_libs: [
                "libziparchive",
                "libz",
            ],
            shared_libs: [
                // For MemMap.
                "libartpalette",
                "liblog",
                // For common macros.
                "libbase",
            ],
            export_shared_lib_headers: [
                "libbase",
            ],
        },
        not_windows: {
            shared_libs: [
                "libziparchive",
                "libz",
                // For MemMap.
                "libartpalette",
                "liblog",
                // For common macros.
                "libbase",
            ],
            export_shared_lib_headers: [
                "libbase",
            ],
        },
        windows: {
            static_libs: [
                "libziparchive",
                "libz",
                // For MemMap.
                "libartpalette",
                "liblog",
                // For common macros.
                "libbase",
            ],
            export_static_lib_headers: [
                "libbase",
            ],
            cflags: ["-Wno-thread-safety"],
        },
        darwin: {
            enabled: true,
        },
    },
    generated_sources: ["dexfile_operator_srcs"],
    export_include_dirs: ["."],
}

cc_defaults {
    name: "libdexfile_static_base_defaults",
    static_libs: [
        "libbase",
        "liblog",
        "libz",
        "libziparchive",
    ],
}

cc_defaults {
    name: "libdexfile_static_defaults",
    defaults: [
        "libartbase_static_defaults",
        "libdexfile_static_base_defaults",
    ],
    static_libs: ["libdexfile"],
}

cc_defaults {
    name: "libdexfiled_static_defaults",
    defaults: [
        "libartbased_static_defaults",
        "libdexfile_static_base_defaults",
    ],
    static_libs: ["libdexfiled"],
}

gensrcs {
    name: "dexfile_operator_srcs",
    cmd: "$(location generate_operator_out) art/libdexfile $(in) > $(out)",
    tools: ["generate_operator_out"],
    srcs: [
        "dex/dex_file.h",
        "dex/dex_file_layout.h",
        "dex/dex_instruction.h",
        "dex/dex_instruction_utils.h",
        "dex/invoke_type.h",
        "dex/method_reference.h",
    ],
    output_extension: "operator_out.cc",
}

art_cc_library {
    name: "libdexfile",
    defaults: ["libdexfile_defaults"],
    // Leave the symbols in the shared library so that stack unwinders can
    // produce meaningful name resolution.
    strip: {
        keep_symbols: true,
    },
    target: {
        android: {
            shared_libs: [
                "libartbase",
            ],
            export_shared_lib_headers: [
                "libartbase",
            ],
        },
        not_windows: {
            shared_libs: [
                "libartbase",
            ],
            export_shared_lib_headers: [
                "libartbase",
            ],
        },
        windows: {
            enabled: true,
            shared: {
                enabled: false,
            },
            static_libs: [
                "libartbase",
            ],
            export_static_lib_headers: [
                "libartbase",
            ],
        },
    },
}

art_cc_library {
    name: "libdexfiled",
    defaults: [
        "art_debug_defaults",
        "libdexfile_defaults",
    ],
    target: {
        android: {
            shared_libs: [
                "libartbased",
            ],
            export_shared_lib_headers: [
                "libartbased",
            ],
        },
        not_windows: {
            shared_libs: [
                "libartbased",
            ],
            export_shared_lib_headers: [
                "libartbased",
            ],
        },
        windows: {
            enabled: true,
            shared: {
                enabled: false,
            },
            static_libs: [
                "libartbased",
            ],
            export_static_lib_headers: [
                "libartbased",
            ],
        },
    },
}

art_cc_test {
    name: "art_libdexfile_tests",
    defaults: [
        "art_gtest_defaults",
    ],
    srcs: [
        "dex/art_dex_file_loader_test.cc",
        "dex/class_accessor_test.cc",
        "dex/code_item_accessors_test.cc",
        "dex/compact_dex_file_test.cc",
        "dex/compact_offset_table_test.cc",
        "dex/descriptors_names_test.cc",
        "dex/test_dex_file_builder_test.cc",
        "dex/dex_file_loader_test.cc",
        "dex/dex_file_verifier_test.cc",
        "dex/dex_instruction_test.cc",
        "dex/primitive_test.cc",
        "dex/string_reference_test.cc",
        "dex/type_lookup_table_test.cc",
        "dex/utf_test.cc",
    ],
    shared_libs: [
        "libbacktrace",
        "libziparchive",
    ],
}

cc_library_headers {
    name: "libdexfile_external_headers",
    host_supported: true,
    vendor_available: true,
    recovery_available: true,
    header_libs: ["libbase_headers"],
    export_header_lib_headers: ["libbase_headers"],
    export_include_dirs: ["external/include"],

    target: {
        windows: {
            enabled: true,
        },
    },
}

<<<<<<< HEAD
=======
// Make dex_instruction_list.h available for tools/jvmti-agents/titrace
cc_library_headers {
    name: "libdexfile_all_headers",
    visibility: ["//art:__subpackages__"],
    host_supported: true,
    export_include_dirs: ["."],
}

>>>>>>> 5a45d7b4
cc_defaults {
    name: "libdexfile_external-defaults",
    host_supported: true,
    srcs: [
        "external/dex_file_ext.cc",
    ],
    header_libs: ["libdexfile_external_headers"],
    shared_libs: [
        "libbase",
    ],
    stubs: {
        symbol_file: "external/libdexfile_external.map.txt",
        versions: ["1"],
    },
}

cc_library {
    name: "libdexfile_external",
    defaults: [
        "art_defaults",
        "libdexfile_external-defaults",
    ],
    target: {
        darwin: {
            enabled: true,
        },
    },
    shared_libs: [
        "libdexfile",
    ],
}

cc_library {
    name: "libdexfiled_external",
    defaults: [
        "art_debug_defaults",
        "libdexfile_external-defaults",
    ],
    target: {
        darwin: {
            enabled: true,
        },
    },
    shared_libs: [
        "libdexfiled",
    ],
}

art_cc_test {
    name: "art_libdexfile_external_tests",
    host_supported: true,
    test_per_src: true, // For consistency with other ART gtests.
    srcs: [
        "external/dex_file_ext_c_test.c",
    ],
    header_libs: ["libdexfile_external_headers"],
}

// Support library with a C++ API for accessing the libdexfile API for external
// (non-ART) users.
//
// This library dlopens libdexfile_external on first use, so there is no build
// time dependency on dex file logic. It is therefore safe to use from binaries
// compiled without dex file support, given they won't encounter any dex file
// stack frames.
cc_library {
    name: "libdexfile_support",
    host_supported: true,
    vendor_available: true,
    recovery_available: true,
    srcs: [
        "external/dex_file_supp.cc",
    ],
    required: ["libdexfile_external"],
    shared_libs: ["liblog"],
    header_libs: ["libdexfile_external_headers"],
    export_header_lib_headers: ["libdexfile_external_headers"],
    target: {
        recovery: {
            cflags: ["-DNO_DEXFILE_SUPPORT"],
        },
        vendor: {
            cflags: ["-DNO_DEXFILE_SUPPORT"],
        },
    },
}

// The same source file is used in two tests here, so unlike other ART gtests it
// doesn't use test_per_src. Its test target is
// test-art-{host,target}-gtest-art_libdexfile_support_tests.
art_cc_test {
    name: "art_libdexfile_support_tests",
<<<<<<< HEAD
=======
    defaults: [
        "art_test_defaults",
    ],
>>>>>>> 5a45d7b4
    host_supported: true,
    srcs: [
        "external/dex_file_supp_test.cc",
    ],
    shared_libs: [
        "libartbase",
        "libbase",
        "libdexfile_external",
        "libdexfile_support",
    ],
}

cc_library_static {
    name: "libdexfile_support_static",
    host_supported: true,
    defaults: ["libdexfile_static_defaults"],
    srcs: [
        "external/dex_file_supp.cc",
    ],
    cflags: ["-DSTATIC_LIB"],
    // Using whole_static_libs here only as a "poor man's transitivity" kludge.
    whole_static_libs: [
        "libbase",
        "libdexfile",
        "libdexfile_external",
        "liblog",
        "libz",
        "libziparchive",
    ],
    header_libs: ["libdexfile_external_headers"],
    export_header_lib_headers: ["libdexfile_external_headers"],
}

// The same source file is used in two tests here, so unlike other ART gtests it
// doesn't use test_per_src. Its test target is
// test-art-{host,target}-gtest-art_libdexfile_support_static_tests.
art_cc_test {
    name: "art_libdexfile_support_static_tests",
    host_supported: true,
    srcs: [
        "external/dex_file_supp_test.cc",
    ],
    static_libs: [
        "libbase",
        "libdexfile_support_static",
    ],
}<|MERGE_RESOLUTION|>--- conflicted
+++ resolved
@@ -256,8 +256,6 @@
     },
 }
 
-<<<<<<< HEAD
-=======
 // Make dex_instruction_list.h available for tools/jvmti-agents/titrace
 cc_library_headers {
     name: "libdexfile_all_headers",
@@ -266,7 +264,6 @@
     export_include_dirs: ["."],
 }
 
->>>>>>> 5a45d7b4
 cc_defaults {
     name: "libdexfile_external-defaults",
     host_supported: true,
@@ -359,12 +356,9 @@
 // test-art-{host,target}-gtest-art_libdexfile_support_tests.
 art_cc_test {
     name: "art_libdexfile_support_tests",
-<<<<<<< HEAD
-=======
     defaults: [
         "art_test_defaults",
     ],
->>>>>>> 5a45d7b4
     host_supported: true,
     srcs: [
         "external/dex_file_supp_test.cc",
