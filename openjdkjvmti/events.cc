--- conflicted
+++ resolved
@@ -36,10 +36,7 @@
 #include "events-inl.h"
 
 #include <array>
-<<<<<<< HEAD
-=======
 #include <functional>
->>>>>>> 5a45d7b4
 #include <sys/time.h>
 
 #include "arch/context.h"
@@ -57,17 +54,12 @@
 #include "handle_scope-inl.h"
 #include "indirect_reference_table.h"
 #include "instrumentation.h"
-<<<<<<< HEAD
-#include "jni/jni_env_ext-inl.h"
-#include "jni/jni_internal.h"
-=======
 #include "interpreter/shadow_frame.h"
 #include "jni/jni_env_ext-inl.h"
 #include "jni/jni_internal.h"
 #include "jvalue-inl.h"
 #include "jvalue.h"
 #include "jvmti.h"
->>>>>>> 5a45d7b4
 #include "mirror/class.h"
 #include "mirror/object-inl.h"
 #include "monitor-inl.h"
@@ -648,12 +640,6 @@
                     art::Handle<art::mirror::Object> this_object ATTRIBUTE_UNUSED,
                     art::ArtMethod* method,
                     uint32_t dex_pc ATTRIBUTE_UNUSED,
-<<<<<<< HEAD
-                    art::Handle<art::mirror::Object> return_value)
-      REQUIRES_SHARED(art::Locks::mutator_lock_) override {
-    if (!method->IsRuntimeMethod() &&
-        event_handler_->IsEventEnabledAnywhere(ArtJvmtiEvent::kMethodExit)) {
-=======
                     art::instrumentation::OptionalFrame frame,
                     art::MutableHandle<art::mirror::Object>& return_value)
       REQUIRES_SHARED(art::Locks::mutator_lock_) override {
@@ -686,7 +672,6 @@
       }
     }
     if (event_handler_->IsEventEnabledAnywhere(ArtJvmtiEvent::kMethodExit)) {
->>>>>>> 5a45d7b4
       DCHECK_EQ(
           method->GetInterfaceMethodIfProxy(art::kRuntimePointerSize)->GetReturnTypePrimitive(),
           art::Primitive::kPrimNot) << method->PrettyMethod();
@@ -710,16 +695,6 @@
                     art::Handle<art::mirror::Object> this_object ATTRIBUTE_UNUSED,
                     art::ArtMethod* method,
                     uint32_t dex_pc ATTRIBUTE_UNUSED,
-<<<<<<< HEAD
-                    const art::JValue& return_value)
-      REQUIRES_SHARED(art::Locks::mutator_lock_) override {
-    if (!method->IsRuntimeMethod() &&
-        event_handler_->IsEventEnabledAnywhere(ArtJvmtiEvent::kMethodExit)) {
-      DCHECK_NE(
-          method->GetInterfaceMethodIfProxy(art::kRuntimePointerSize)->GetReturnTypePrimitive(),
-          art::Primitive::kPrimNot) << method->PrettyMethod();
-      DCHECK(!self->IsExceptionPending());
-=======
                     art::instrumentation::OptionalFrame frame,
                     art::JValue& return_value) REQUIRES_SHARED(art::Locks::mutator_lock_) override {
     if (frame.has_value() &&
@@ -750,7 +725,6 @@
           method->GetInterfaceMethodIfProxy(art::kRuntimePointerSize)->GetReturnTypePrimitive(),
           art::Primitive::kPrimNot) << method->PrettyMethod();
       DCHECK(!self->IsExceptionPending()) << self->GetException()->Dump();
->>>>>>> 5a45d7b4
       jvalue val;
       art::JNIEnvExt* jnienv = self->GetJniEnv();
       // 64bit integer is the largest value in the union so we should be fine simply copying it into
@@ -1163,10 +1137,7 @@
     case ArtJvmtiEvent::kFieldAccess:
     case ArtJvmtiEvent::kSingleStep:
     case ArtJvmtiEvent::kFramePop:
-<<<<<<< HEAD
-=======
     case ArtJvmtiEvent::kForceEarlyReturnUpdateReturnValue:
->>>>>>> 5a45d7b4
       return thread == nullptr ? DeoptRequirement::kFull : DeoptRequirement::kThread;
     case ArtJvmtiEvent::kVmInit:
     case ArtJvmtiEvent::kVmDeath:
@@ -1192,10 +1163,7 @@
     case ArtJvmtiEvent::kVmObjectAlloc:
     case ArtJvmtiEvent::kClassFileLoadHookRetransformable:
     case ArtJvmtiEvent::kDdmPublishChunk:
-<<<<<<< HEAD
-=======
     case ArtJvmtiEvent::kObsoleteObjectCreated:
->>>>>>> 5a45d7b4
       return DeoptRequirement::kNone;
   }
 }
@@ -1441,8 +1409,6 @@
   }
 }
 
-<<<<<<< HEAD
-=======
 static bool IsInternalEvent(ArtJvmtiEvent event) {
   return static_cast<uint32_t>(event) >=
          static_cast<uint32_t>(ArtJvmtiEvent::kMinInternalEventTypeVal);
@@ -1527,7 +1493,6 @@
   return EventMask::EventIsInRange(event) && IsDirectlySettableEvent(event);
 }
 
->>>>>>> 5a45d7b4
 jvmtiError EventHandler::SetEvent(ArtJvmTiEnv* env,
                                   jthread thread,
                                   ArtJvmtiEvent event,
@@ -1688,12 +1653,8 @@
 
 EventHandler::EventHandler()
   : envs_lock_("JVMTI Environment List Lock", art::LockLevel::kPostMutatorTopLockLevel),
-<<<<<<< HEAD
-    frame_pop_enabled(false) {
-=======
     frame_pop_enabled(false),
     internal_event_refcount_({0}) {
->>>>>>> 5a45d7b4
   alloc_listener_.reset(new JvmtiAllocationListener(this));
   ddm_listener_.reset(new JvmtiDdmChunkListener(this));
   gc_pause_listener_.reset(new JvmtiGcPauseListener(this));
