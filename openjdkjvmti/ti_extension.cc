--- conflicted
+++ resolved
@@ -369,8 +369,6 @@
     return error;
   }
 
-<<<<<<< HEAD
-=======
   // ChangeArraySize
   error = add_extension(
       reinterpret_cast<jvmtiExtensionFunction>(HeapExtensions::ChangeArraySize),
@@ -393,7 +391,6 @@
     return error;
   }
 
->>>>>>> 5a45d7b4
   // Copy into output buffer.
 
   *extension_count_ptr = ext_vector.size();
