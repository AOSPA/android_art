--- conflicted
+++ resolved
@@ -76,21 +76,12 @@
 static void DCheckVerifyDexFile(const art::DexFile& dex) {
   if (art::kIsDebugBuild) {
     std::string error;
-<<<<<<< HEAD
-    if (!art::DexFileVerifier::Verify(&dex,
-                                      dex.Begin(),
-                                      dex.Size(),
-                                      "FixedUpDexFile_Verification.dex",
-                                      /*verify_checksum=*/ true,
-                                      &error)) {
-=======
     if (!art::dex::Verify(&dex,
                           dex.Begin(),
                           dex.Size(),
                           "FixedUpDexFile_Verification.dex",
                           /*verify_checksum=*/ true,
                           &error)) {
->>>>>>> 5a45d7b4
       LOG(FATAL) << "Failed to verify de-quickened dex file: " << error;
     }
   }
