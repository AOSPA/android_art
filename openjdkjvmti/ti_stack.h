/* Copyright (C) 2016 The Android Open Source Project
 * DO NOT ALTER OR REMOVE COPYRIGHT NOTICES OR THIS FILE HEADER.
 *
 * This file implements interfaces from the file jvmti.h. This implementation
 * is licensed under the same terms as the file jvmti.h.  The
 * copyright and license information for the file jvmti.h follows.
 *
 * Copyright (c) 2003, 2011, Oracle and/or its affiliates. All rights reserved.
 * DO NOT ALTER OR REMOVE COPYRIGHT NOTICES OR THIS FILE HEADER.
 *
 * This code is free software; you can redistribute it and/or modify it
 * under the terms of the GNU General Public License version 2 only, as
 * published by the Free Software Foundation.  Oracle designates this
 * particular file as subject to the "Classpath" exception as provided
 * by Oracle in the LICENSE file that accompanied this code.
 *
 * This code is distributed in the hope that it will be useful, but WITHOUT
 * ANY WARRANTY; without even the implied warranty of MERCHANTABILITY or
 * FITNESS FOR A PARTICULAR PURPOSE.  See the GNU General Public License
 * version 2 for more details (a copy is included in the LICENSE file that
 * accompanied this code).
 *
 * You should have received a copy of the GNU General Public License version
 * 2 along with this work; if not, write to the Free Software Foundation,
 * Inc., 51 Franklin St, Fifth Floor, Boston, MA 02110-1301 USA.
 *
 * Please contact Oracle, 500 Oracle Parkway, Redwood Shores, CA 94065 USA
 * or visit www.oracle.com if you need additional information or have any
 * questions.
 */

#ifndef ART_OPENJDKJVMTI_TI_STACK_H_
#define ART_OPENJDKJVMTI_TI_STACK_H_

#include "jni.h"
#include "jvmti.h"

#include "art_method.h"
#include "base/mutex.h"
#include "events.h"
#include "stack.h"

namespace openjdkjvmti {

class StackUtil {
 public:
  static jvmtiError GetAllStackTraces(jvmtiEnv* env,
                                      jint max_frame_count,
                                      jvmtiStackInfo** stack_info_ptr,
                                      jint* thread_count_ptr)
      REQUIRES(!art::Locks::thread_list_lock_);

  static jvmtiError GetFrameCount(jvmtiEnv* env, jthread thread, jint* count_ptr);

  static jvmtiError GetFrameLocation(jvmtiEnv* env,
                                     jthread thread,
                                     jint depth,
                                     jmethodID* method_ptr,
                                     jlocation* location_ptr);

  static jvmtiError GetStackTrace(jvmtiEnv* env,
                                  jthread thread,
                                  jint start_depth,
                                  jint max_frame_count,
                                  jvmtiFrameInfo* frame_buffer,
                                  jint* count_ptr);

  static jvmtiError GetThreadListStackTraces(jvmtiEnv* env,
                                             jint thread_count,
                                             const jthread* thread_list,
                                             jint max_frame_count,
                                             jvmtiStackInfo** stack_info_ptr);

  static jvmtiError GetOwnedMonitorStackDepthInfo(jvmtiEnv* env,
                                                  jthread thread,
                                                  jint* info_cnt_ptr,
                                                  jvmtiMonitorStackDepthInfo** info_ptr);

  static jvmtiError GetOwnedMonitorInfo(jvmtiEnv* env,
                                        jthread thread,
                                        jint* owned_monitor_count_ptr,
                                        jobject** owned_monitors_ptr);

  static jvmtiError NotifyFramePop(jvmtiEnv* env, jthread thread, jint depth);

  static jvmtiError PopFrame(jvmtiEnv* env, jthread thread);
<<<<<<< HEAD
=======

  template <typename T>
  static jvmtiError ForceEarlyReturn(
      jvmtiEnv* env, EventHandler* event_handler, jthread thread, T value);
>>>>>>> 5a45d7b4
};

struct FindFrameAtDepthVisitor : art::StackVisitor {
 public:
  FindFrameAtDepthVisitor(art::Thread* target, art::Context* ctx, jint depth)
      REQUIRES_SHARED(art::Locks::mutator_lock_)
      : art::StackVisitor(target, ctx, art::StackVisitor::StackWalkKind::kIncludeInlinedFrames),
        found_frame_(false),
        cnt_(0),
        depth_(static_cast<size_t>(depth)) { }

  bool FoundFrame() {
    return found_frame_;
  }

  bool VisitFrame() NO_THREAD_SAFETY_ANALYSIS {
    if (GetMethod()->IsRuntimeMethod()) {
      return true;
    }
    if (cnt_ == depth_) {
      // We found our frame, exit.
      found_frame_ = true;
      return false;
    } else {
      cnt_++;
      return true;
    }
  }

  art::ShadowFrame* GetOrCreateShadowFrame(/*out*/bool* created_frame)
      REQUIRES_SHARED(art::Locks::mutator_lock_);

 private:
  bool found_frame_;
  size_t cnt_;
  size_t depth_;
};

}  // namespace openjdkjvmti

#endif  // ART_OPENJDKJVMTI_TI_STACK_H_<|MERGE_RESOLUTION|>--- conflicted
+++ resolved
@@ -84,13 +84,10 @@
   static jvmtiError NotifyFramePop(jvmtiEnv* env, jthread thread, jint depth);
 
   static jvmtiError PopFrame(jvmtiEnv* env, jthread thread);
-<<<<<<< HEAD
-=======
 
   template <typename T>
   static jvmtiError ForceEarlyReturn(
       jvmtiEnv* env, EventHandler* event_handler, jthread thread, T value);
->>>>>>> 5a45d7b4
 };
 
 struct FindFrameAtDepthVisitor : art::StackVisitor {
