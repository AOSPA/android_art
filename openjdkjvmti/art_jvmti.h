/* Copyright (C) 2016 The Android Open Source Project
 * DO NOT ALTER OR REMOVE COPYRIGHT NOTICES OR THIS FILE HEADER.
 *
 * This file implements interfaces from the file jvmti.h. This implementation
 * is licensed under the same terms as the file jvmti.h.  The
 * copyright and license information for the file jvmti.h follows.
 *
 * Copyright (c) 2003, 2011, Oracle and/or its affiliates. All rights reserved.
 * DO NOT ALTER OR REMOVE COPYRIGHT NOTICES OR THIS FILE HEADER.
 *
 * This code is free software; you can redistribute it and/or modify it
 * under the terms of the GNU General Public License version 2 only, as
 * published by the Free Software Foundation.  Oracle designates this
 * particular file as subject to the "Classpath" exception as provided
 * by Oracle in the LICENSE file that accompanied this code.
 *
 * This code is distributed in the hope that it will be useful, but WITHOUT
 * ANY WARRANTY; without even the implied warranty of MERCHANTABILITY or
 * FITNESS FOR A PARTICULAR PURPOSE.  See the GNU General Public License
 * version 2 for more details (a copy is included in the LICENSE file that
 * accompanied this code).
 *
 * You should have received a copy of the GNU General Public License version
 * 2 along with this work; if not, write to the Free Software Foundation,
 * Inc., 51 Franklin St, Fifth Floor, Boston, MA 02110-1301 USA.
 *
 * Please contact Oracle, 500 Oracle Parkway, Redwood Shores, CA 94065 USA
 * or visit www.oracle.com if you need additional information or have any
 * questions.
 */

#ifndef ART_OPENJDKJVMTI_ART_JVMTI_H_
#define ART_OPENJDKJVMTI_ART_JVMTI_H_

#include <memory>
#include <type_traits>
#include <unordered_map>
#include <unordered_set>

#include <jni.h>

#include <android-base/logging.h>

#include "deopt_manager.h"
#include "base/casts.h"
#include "base/macros.h"
#include "base/strlcpy.h"
#include "base/mutex.h"
#include "events.h"
#include "jni/java_vm_ext.h"
#include "jni/jni_env_ext.h"
#include "jvmti.h"
#include "ti_breakpoint.h"

namespace art {
class ArtField;
class ArtMethod;
class ShadowFrame;
}  // namespace art

namespace openjdkjvmti {

class ObjectTagTable;

// A special version that we use to identify special tooling interface versions which mostly matches
// the jvmti spec but everything is best effort. This is used to implement the userdebug
// 'debug-anything' behavior.
//
// This is the value 0x70010200.
static constexpr jint kArtTiVersion = JVMTI_VERSION_1_2 | 0x40000000;

// A structure that is a jvmtiEnv with additional information for the runtime.
struct ArtJvmTiEnv : public jvmtiEnv {
  art::JavaVMExt* art_vm;
  void* local_data;

  // The ti_version we are compatible with. This is only for giving the correct value for GetVersion
  // when running on a userdebug/eng device.
  jint ti_version;

  jvmtiCapabilities capabilities;

  EventMasks event_masks;
  std::unique_ptr<ArtJvmtiEventCallbacks> event_callbacks;

  // Tagging is specific to the jvmtiEnv.
  std::unique_ptr<ObjectTagTable> object_tag_table;

  // Set of watched fields is unique to each jvmtiEnv.
  // TODO It might be good to follow the RI and only let one jvmtiEnv ever have the watch caps so
  // we can record this on the field directly. We could do this either using free access-flag bits
  // or by putting a list in the ClassExt of a field's DeclaringClass.
  // TODO Maybe just have an extension to let one put a watch on every field, that would probably be
  // good enough maybe since you probably want either a few or all/almost all of them.
  std::unordered_set<art::ArtField*> access_watched_fields GUARDED_BY(event_info_mutex_);
  std::unordered_set<art::ArtField*> modify_watched_fields GUARDED_BY(event_info_mutex_);

  // Set of breakpoints is unique to each jvmtiEnv.
  std::unordered_set<Breakpoint> breakpoints GUARDED_BY(event_info_mutex_);
  std::unordered_set<const art::ShadowFrame*> notify_frames GUARDED_BY(event_info_mutex_);

  // RW lock to protect access to all of the event data.
  art::ReaderWriterMutex event_info_mutex_ DEFAULT_MUTEX_ACQUIRED_AFTER;

  std::string last_error_ GUARDED_BY(last_error_mutex_);
  // Lock to touch the last-error-message.
  art::Mutex last_error_mutex_ BOTTOM_MUTEX_ACQUIRED_AFTER;

  ArtJvmTiEnv(art::JavaVMExt* runtime, EventHandler* event_handler, jint ti_version);

  static ArtJvmTiEnv* AsArtJvmTiEnv(jvmtiEnv* env) {
    return art::down_cast<ArtJvmTiEnv*>(env);
  }

  // Top level lock. Nothing can be held when we get this except for mutator lock for full
  // thread-suspension.
  static art::Mutex *gEnvMutex ACQUIRED_AFTER(art::Locks::mutator_lock_);
};

// Macro and constexpr to make error values less annoying to write.
#define ERR(e) JVMTI_ERROR_ ## e
static constexpr jvmtiError OK = JVMTI_ERROR_NONE;

// Special error code for unimplemented functions in JVMTI
static constexpr jvmtiError ERR(NOT_IMPLEMENTED) = JVMTI_ERROR_NOT_AVAILABLE;

static inline JNIEnv* GetJniEnv(jvmtiEnv* env) {
  JNIEnv* ret_value = nullptr;
  jint res = reinterpret_cast<ArtJvmTiEnv*>(env)->art_vm->GetEnv(
      reinterpret_cast<void**>(&ret_value), JNI_VERSION_1_1);
  if (res != JNI_OK) {
    return nullptr;
  }
  return ret_value;
}

template <typename T>
class JvmtiDeleter {
 public:
  JvmtiDeleter() : env_(nullptr) {}
  explicit JvmtiDeleter(jvmtiEnv* env) : env_(env) {}

  JvmtiDeleter(JvmtiDeleter&) = default;
  JvmtiDeleter(JvmtiDeleter&&) = default;
  JvmtiDeleter& operator=(const JvmtiDeleter&) = default;

  void operator()(T* ptr) const {
    CHECK(env_ != nullptr);
    jvmtiError ret = env_->Deallocate(reinterpret_cast<unsigned char*>(ptr));
    CHECK(ret == ERR(NONE));
  }

 private:
  mutable jvmtiEnv* env_;
};

template <typename T>
class JvmtiDeleter<T[]> {
 public:
  JvmtiDeleter() : env_(nullptr) {}
  explicit JvmtiDeleter(jvmtiEnv* env) : env_(env) {}

  JvmtiDeleter(JvmtiDeleter&) = default;
  JvmtiDeleter(JvmtiDeleter&&) = default;
  JvmtiDeleter& operator=(const JvmtiDeleter&) = default;

  template <typename U>
  void operator()(U* ptr) const {
    CHECK(env_ != nullptr);
    jvmtiError ret = env_->Deallocate(reinterpret_cast<unsigned char*>(ptr));
    CHECK(ret == ERR(NONE));
  }

 private:
  mutable jvmtiEnv* env_;
};

template <typename T>
using JvmtiUniquePtr = std::unique_ptr<T, JvmtiDeleter<T>>;

template <typename T>
ALWAYS_INLINE
static inline JvmtiUniquePtr<T> MakeJvmtiUniquePtr(jvmtiEnv* env, T* mem) {
  return JvmtiUniquePtr<T>(mem, JvmtiDeleter<T>(env));
}

template <typename T>
ALWAYS_INLINE
static inline JvmtiUniquePtr<T> MakeJvmtiUniquePtr(jvmtiEnv* env, unsigned char* mem) {
  return JvmtiUniquePtr<T>(reinterpret_cast<T*>(mem), JvmtiDeleter<T>(env));
}

template <typename T>
ALWAYS_INLINE
static inline JvmtiUniquePtr<T> AllocJvmtiUniquePtr(jvmtiEnv* env, jvmtiError* error) {
  unsigned char* tmp;
  *error = env->Allocate(sizeof(T), &tmp);
  if (*error != ERR(NONE)) {
    return JvmtiUniquePtr<T>();
  }
  return JvmtiUniquePtr<T>(tmp, JvmtiDeleter<T>(env));
}

template <typename T>
ALWAYS_INLINE
static inline JvmtiUniquePtr<T> AllocJvmtiUniquePtr(jvmtiEnv* env,
                                                    size_t count,
                                                    jvmtiError* error) {
  unsigned char* tmp;
  *error = env->Allocate(sizeof(typename std::remove_extent<T>::type) * count, &tmp);
  if (*error != ERR(NONE)) {
    return JvmtiUniquePtr<T>();
  }
  return JvmtiUniquePtr<T>(reinterpret_cast<typename std::remove_extent<T>::type*>(tmp),
                           JvmtiDeleter<T>(env));
}

ALWAYS_INLINE
static inline jvmtiError CopyDataIntoJvmtiBuffer(ArtJvmTiEnv* env,
                                                 const unsigned char* source,
                                                 jint len,
                                                 /*out*/unsigned char** dest) {
  jvmtiError res = env->Allocate(len, dest);
  if (res != OK) {
    return res;
  }
  memcpy(reinterpret_cast<void*>(*dest),
         reinterpret_cast<const void*>(source),
         len);
  return OK;
}

ALWAYS_INLINE
static inline JvmtiUniquePtr<char[]> CopyString(jvmtiEnv* env, const char* src, jvmtiError* error) {
  if (src == nullptr) {
    JvmtiUniquePtr<char[]> ret = AllocJvmtiUniquePtr<char[]>(env, 0, error);
    return ret;
  }
  size_t len = strlen(src) + 1;
  JvmtiUniquePtr<char[]> ret = AllocJvmtiUniquePtr<char[]>(env, len, error);
  if (ret != nullptr) {
    strlcpy(ret.get(), src, len);
  }
  return ret;
}

const jvmtiCapabilities kPotentialCapabilities = {
    .can_tag_objects                                 = 1,
    .can_generate_field_modification_events          = 1,
    .can_generate_field_access_events                = 1,
    .can_get_bytecodes                               = 1,
    .can_get_synthetic_attribute                     = 1,
    .can_get_owned_monitor_info                      = 1,
    .can_get_current_contended_monitor               = 1,
    .can_get_monitor_info                            = 1,
    .can_pop_frame                                   = 1,
    .can_redefine_classes                            = 1,
    .can_signal_thread                               = 1,
    .can_get_source_file_name                        = 1,
    .can_get_line_numbers                            = 1,
    .can_get_source_debug_extension                  = 1,
    .can_access_local_variables                      = 1,
    .can_maintain_original_method_order              = 1,
    .can_generate_single_step_events                 = 1,
    .can_generate_exception_events                   = 1,
    .can_generate_frame_pop_events                   = 1,
    .can_generate_breakpoint_events                  = 1,
    .can_suspend                                     = 1,
    .can_redefine_any_class                          = 0,
    .can_get_current_thread_cpu_time                 = 0,
    .can_get_thread_cpu_time                         = 0,
    .can_generate_method_entry_events                = 1,
    .can_generate_method_exit_events                 = 1,
    .can_generate_all_class_hook_events              = 0,
    .can_generate_compiled_method_load_events        = 0,
    .can_generate_monitor_events                     = 1,
    .can_generate_vm_object_alloc_events             = 1,
    .can_generate_native_method_bind_events          = 1,
    .can_generate_garbage_collection_events          = 1,
    .can_generate_object_free_events                 = 1,
    .can_force_early_return                          = 1,
    .can_get_owned_monitor_stack_depth_info          = 1,
    .can_get_constant_pool                           = 0,
    .can_set_native_method_prefix                    = 0,
    .can_retransform_classes                         = 1,
    .can_retransform_any_class                       = 0,
    .can_generate_resource_exhaustion_heap_events    = 0,
    .can_generate_resource_exhaustion_threads_events = 0,
};

// These are capabilities that are disabled if we were loaded without being debuggable.
//
// This includes the following capabilities:
//   can_retransform_any_class:
//   can_retransform_classes:
//   can_redefine_any_class:
//   can_redefine_classes:
//   can_pop_frame:
<<<<<<< HEAD
=======
//   can_force_early_return:
>>>>>>> 5a45d7b4
//     We need to ensure that inlined code is either not present or can always be deoptimized. This
//     is not guaranteed for non-debuggable processes since we might have inlined bootclasspath code
//     on a threads stack.
const jvmtiCapabilities kNonDebuggableUnsupportedCapabilities = {
    .can_tag_objects                                 = 0,
    .can_generate_field_modification_events          = 0,
    .can_generate_field_access_events                = 0,
    .can_get_bytecodes                               = 0,
    .can_get_synthetic_attribute                     = 0,
    .can_get_owned_monitor_info                      = 0,
    .can_get_current_contended_monitor               = 0,
    .can_get_monitor_info                            = 0,
    .can_pop_frame                                   = 1,
    .can_redefine_classes                            = 1,
    .can_signal_thread                               = 0,
    .can_get_source_file_name                        = 0,
    .can_get_line_numbers                            = 0,
    .can_get_source_debug_extension                  = 0,
    .can_access_local_variables                      = 0,
    .can_maintain_original_method_order              = 0,
    .can_generate_single_step_events                 = 0,
    .can_generate_exception_events                   = 0,
    .can_generate_frame_pop_events                   = 0,
    .can_generate_breakpoint_events                  = 0,
    .can_suspend                                     = 0,
    .can_redefine_any_class                          = 1,
    .can_get_current_thread_cpu_time                 = 0,
    .can_get_thread_cpu_time                         = 0,
    .can_generate_method_entry_events                = 0,
    .can_generate_method_exit_events                 = 0,
    .can_generate_all_class_hook_events              = 0,
    .can_generate_compiled_method_load_events        = 0,
    .can_generate_monitor_events                     = 0,
    .can_generate_vm_object_alloc_events             = 0,
    .can_generate_native_method_bind_events          = 0,
    .can_generate_garbage_collection_events          = 0,
    .can_generate_object_free_events                 = 0,
    .can_force_early_return                          = 1,
    .can_get_owned_monitor_stack_depth_info          = 0,
    .can_get_constant_pool                           = 0,
    .can_set_native_method_prefix                    = 0,
    .can_retransform_classes                         = 1,
    .can_retransform_any_class                       = 1,
    .can_generate_resource_exhaustion_heap_events    = 0,
    .can_generate_resource_exhaustion_threads_events = 0,
};

}  // namespace openjdkjvmti

#endif  // ART_OPENJDKJVMTI_ART_JVMTI_H_<|MERGE_RESOLUTION|>--- conflicted
+++ resolved
@@ -296,10 +296,7 @@
 //   can_redefine_any_class:
 //   can_redefine_classes:
 //   can_pop_frame:
-<<<<<<< HEAD
-=======
 //   can_force_early_return:
->>>>>>> 5a45d7b4
 //     We need to ensure that inlined code is either not present or can always be deoptimized. This
 //     is not guaranteed for non-debuggable processes since we might have inlined bootclasspath code
 //     on a threads stack.
