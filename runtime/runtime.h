/*
 * Copyright (C) 2011 The Android Open Source Project
 *
 * Licensed under the Apache License, Version 2.0 (the "License");
 * you may not use this file except in compliance with the License.
 * You may obtain a copy of the License at
 *
 *      http://www.apache.org/licenses/LICENSE-2.0
 *
 * Unless required by applicable law or agreed to in writing, software
 * distributed under the License is distributed on an "AS IS" BASIS,
 * WITHOUT WARRANTIES OR CONDITIONS OF ANY KIND, either express or implied.
 * See the License for the specific language governing permissions and
 * limitations under the License.
 */

#ifndef ART_RUNTIME_RUNTIME_H_
#define ART_RUNTIME_RUNTIME_H_

#include <jni.h>
#include <stdio.h>

#include <iosfwd>
#include <set>
#include <string>
#include <utility>
#include <memory>
#include <vector>

#include "base/locks.h"
#include "base/macros.h"
#include "base/mem_map.h"
#include "deoptimization_kind.h"
#include "dex/dex_file_types.h"
#include "experimental_flags.h"
#include "gc/space/image_space_loading_order.h"
#include "gc_root.h"
#include "instrumentation.h"
#include "jdwp_provider.h"
#include "jni/jni_id_manager.h"
#include "jni_id_type.h"
#include "obj_ptr.h"
#include "offsets.h"
#include "process_state.h"
#include "quick/quick_method_frame_info.h"
#include "runtime_stats.h"

namespace art {

namespace gc {
class AbstractSystemWeakHolder;
class Heap;
}  // namespace gc

namespace hiddenapi {
enum class EnforcementPolicy;
}  // namespace hiddenapi

namespace jit {
class Jit;
class JitCodeCache;
class JitOptions;
}  // namespace jit

namespace mirror {
class Array;
class ClassLoader;
class DexCache;
template<class T> class ObjectArray;
template<class T> class PrimitiveArray;
typedef PrimitiveArray<int8_t> ByteArray;
class String;
class Throwable;
}  // namespace mirror
namespace ti {
class Agent;
class AgentSpec;
}  // namespace ti
namespace verifier {
class MethodVerifier;
enum class VerifyMode : int8_t;
}  // namespace verifier
class ArenaPool;
class ArtMethod;
enum class CalleeSaveType: uint32_t;
class ClassLinker;
class CompilerCallbacks;
class DexFile;
enum class InstructionSet;
class InternTable;
class IsMarkedVisitor;
class JavaVMExt;
class LinearAlloc;
class MonitorList;
class MonitorPool;
class NullPointerHandler;
class OatFileAssistantTest;
class OatFileManager;
class Plugin;
struct RuntimeArgumentMap;
class RuntimeCallbacks;
class SignalCatcher;
class StackOverflowHandler;
class SuspensionHandler;
class ThreadList;
class ThreadPool;
class Trace;
struct TraceConfig;
class Transaction;

typedef std::vector<std::pair<std::string, const void*>> RuntimeOptions;

class Runtime {
 public:
  // Parse raw runtime options.
  static bool ParseOptions(const RuntimeOptions& raw_options,
                           bool ignore_unrecognized,
                           RuntimeArgumentMap* runtime_options);

  // Creates and initializes a new runtime.
  static bool Create(RuntimeArgumentMap&& runtime_options)
      SHARED_TRYLOCK_FUNCTION(true, Locks::mutator_lock_);

  // Creates and initializes a new runtime.
  static bool Create(const RuntimeOptions& raw_options, bool ignore_unrecognized)
      SHARED_TRYLOCK_FUNCTION(true, Locks::mutator_lock_);

  // IsAotCompiler for compilers that don't have a running runtime. Only dex2oat currently.
  bool IsAotCompiler() const {
    return !UseJitCompilation() && IsCompiler();
  }

  // IsCompiler is any runtime which has a running compiler, either dex2oat or JIT.
  bool IsCompiler() const {
    return compiler_callbacks_ != nullptr;
  }

  // If a compiler, are we compiling a boot image?
  bool IsCompilingBootImage() const;

  bool CanRelocate() const;

  bool ShouldRelocate() const {
    return must_relocate_ && CanRelocate();
  }

  bool MustRelocateIfPossible() const {
    return must_relocate_;
  }

  bool IsImageDex2OatEnabled() const {
    return image_dex2oat_enabled_;
  }

  CompilerCallbacks* GetCompilerCallbacks() {
    return compiler_callbacks_;
  }

  void SetCompilerCallbacks(CompilerCallbacks* callbacks) {
    CHECK(callbacks != nullptr);
    compiler_callbacks_ = callbacks;
  }

  bool IsZygote() const {
    return is_zygote_;
  }

<<<<<<< HEAD
=======
  bool IsPrimaryZygote() const {
    return is_primary_zygote_;
  }

>>>>>>> 5a45d7b4
  bool IsSystemServer() const {
    return is_system_server_;
  }

<<<<<<< HEAD
  void SetSystemServer(bool value) {
    is_system_server_ = value;
=======
  void SetAsSystemServer() {
    is_system_server_ = true;
    is_zygote_ = false;
    is_primary_zygote_ = false;
  }

  void SetAsZygoteChild(bool is_system_server, bool is_zygote) {
    // System server should have been set earlier in SetAsSystemServer.
    CHECK_EQ(is_system_server_, is_system_server);
    is_zygote_ = is_zygote;
    is_primary_zygote_ = false;
>>>>>>> 5a45d7b4
  }

  bool IsExplicitGcDisabled() const {
    return is_explicit_gc_disabled_;
  }

  std::string GetCompilerExecutable() const;

  const std::vector<std::string>& GetCompilerOptions() const {
    return compiler_options_;
  }

  void AddCompilerOption(const std::string& option) {
    compiler_options_.push_back(option);
  }

  const std::vector<std::string>& GetImageCompilerOptions() const {
    return image_compiler_options_;
  }

  const std::string& GetImageLocation() const {
    return image_location_;
  }

  bool IsUsingApexBootImageLocation() const {
    return is_using_apex_boot_image_location_;
  }

  // Starts a runtime, which may cause threads to be started and code to run.
  bool Start() UNLOCK_FUNCTION(Locks::mutator_lock_);

  bool IsShuttingDown(Thread* self);
  bool IsShuttingDownLocked() const REQUIRES(Locks::runtime_shutdown_lock_) {
    return shutting_down_;
  }

  size_t NumberOfThreadsBeingBorn() const REQUIRES(Locks::runtime_shutdown_lock_) {
    return threads_being_born_;
  }

  void StartThreadBirth() REQUIRES(Locks::runtime_shutdown_lock_) {
    threads_being_born_++;
  }

  void EndThreadBirth() REQUIRES(Locks::runtime_shutdown_lock_);

  bool IsStarted() const {
    return started_;
  }

  bool IsFinishedStarting() const {
    return finished_starting_;
  }

  void RunRootClinits(Thread* self) REQUIRES_SHARED(Locks::mutator_lock_);

  static Runtime* Current() {
    return instance_;
  }

  // Aborts semi-cleanly. Used in the implementation of LOG(FATAL), which most
  // callers should prefer.
  NO_RETURN static void Abort(const char* msg) REQUIRES(!Locks::abort_lock_);

  // Returns the "main" ThreadGroup, used when attaching user threads.
  jobject GetMainThreadGroup() const;

  // Returns the "system" ThreadGroup, used when attaching our internal threads.
  jobject GetSystemThreadGroup() const;

  // Returns the system ClassLoader which represents the CLASSPATH.
  jobject GetSystemClassLoader() const;

  // Attaches the calling native thread to the runtime.
  bool AttachCurrentThread(const char* thread_name, bool as_daemon, jobject thread_group,
                           bool create_peer);

  void CallExitHook(jint status);

  // Detaches the current native thread from the runtime.
  void DetachCurrentThread() REQUIRES(!Locks::mutator_lock_);

  void DumpDeoptimizations(std::ostream& os);
  void DumpForSigQuit(std::ostream& os);
  void DumpLockHolders(std::ostream& os);

  ~Runtime();

  const std::vector<std::string>& GetBootClassPath() const {
    return boot_class_path_;
  }

  const std::vector<std::string>& GetBootClassPathLocations() const {
    DCHECK(boot_class_path_locations_.empty() ||
           boot_class_path_locations_.size() == boot_class_path_.size());
    return boot_class_path_locations_.empty() ? boot_class_path_ : boot_class_path_locations_;
  }

  const std::string& GetClassPathString() const {
    return class_path_string_;
  }

  ClassLinker* GetClassLinker() const {
    return class_linker_;
  }

  jni::JniIdManager* GetJniIdManager() const {
    return jni_id_manager_.get();
  }

  size_t GetDefaultStackSize() const {
    return default_stack_size_;
  }

  unsigned int GetFinalizerTimeoutMs() const {
    return finalizer_timeout_ms_;
  }

  gc::Heap* GetHeap() const {
    return heap_;
  }

  InternTable* GetInternTable() const {
    DCHECK(intern_table_ != nullptr);
    return intern_table_;
  }

  JavaVMExt* GetJavaVM() const {
    return java_vm_.get();
  }

  size_t GetMaxSpinsBeforeThinLockInflation() const {
    return max_spins_before_thin_lock_inflation_;
  }

  MonitorList* GetMonitorList() const {
    return monitor_list_;
  }

  MonitorPool* GetMonitorPool() const {
    return monitor_pool_;
  }

  // Is the given object the special object used to mark a cleared JNI weak global?
  bool IsClearedJniWeakGlobal(ObjPtr<mirror::Object> obj) REQUIRES_SHARED(Locks::mutator_lock_);

  // Get the special object used to mark a cleared JNI weak global.
  mirror::Object* GetClearedJniWeakGlobal() REQUIRES_SHARED(Locks::mutator_lock_);

  mirror::Throwable* GetPreAllocatedOutOfMemoryErrorWhenThrowingException()
      REQUIRES_SHARED(Locks::mutator_lock_);
  mirror::Throwable* GetPreAllocatedOutOfMemoryErrorWhenThrowingOOME()
      REQUIRES_SHARED(Locks::mutator_lock_);
  mirror::Throwable* GetPreAllocatedOutOfMemoryErrorWhenHandlingStackOverflow()
      REQUIRES_SHARED(Locks::mutator_lock_);

  mirror::Throwable* GetPreAllocatedNoClassDefFoundError()
      REQUIRES_SHARED(Locks::mutator_lock_);

  const std::vector<std::string>& GetProperties() const {
    return properties_;
  }

  ThreadList* GetThreadList() const {
    return thread_list_;
  }

  static const char* GetVersion() {
    return "2.1.0";
  }

  bool IsMethodHandlesEnabled() const {
    return true;
  }

  void DisallowNewSystemWeaks() REQUIRES_SHARED(Locks::mutator_lock_);
  void AllowNewSystemWeaks() REQUIRES_SHARED(Locks::mutator_lock_);
  // broadcast_for_checkpoint is true when we broadcast for making blocking threads to respond to
  // checkpoint requests. It's false when we broadcast to unblock blocking threads after system weak
  // access is reenabled.
  void BroadcastForNewSystemWeaks(bool broadcast_for_checkpoint = false);

  // Visit all the roots. If only_dirty is true then non-dirty roots won't be visited. If
  // clean_dirty is true then dirty roots will be marked as non-dirty after visiting.
  void VisitRoots(RootVisitor* visitor, VisitRootFlags flags = kVisitRootFlagAllRoots)
      REQUIRES(!Locks::classlinker_classes_lock_, !Locks::trace_lock_)
      REQUIRES_SHARED(Locks::mutator_lock_);

  // Visit image roots, only used for hprof since the GC uses the image space mod union table
  // instead.
  void VisitImageRoots(RootVisitor* visitor) REQUIRES_SHARED(Locks::mutator_lock_);

  // Visit all of the roots we can safely visit concurrently.
  void VisitConcurrentRoots(RootVisitor* visitor,
                            VisitRootFlags flags = kVisitRootFlagAllRoots)
      REQUIRES(!Locks::classlinker_classes_lock_, !Locks::trace_lock_)
      REQUIRES_SHARED(Locks::mutator_lock_);

  // Visit all of the non thread roots, we can do this with mutators unpaused.
  void VisitNonThreadRoots(RootVisitor* visitor)
      REQUIRES_SHARED(Locks::mutator_lock_);

  void VisitTransactionRoots(RootVisitor* visitor)
      REQUIRES_SHARED(Locks::mutator_lock_);

  // Sweep system weaks, the system weak is deleted if the visitor return null. Otherwise, the
  // system weak is updated to be the visitor's returned value.
  void SweepSystemWeaks(IsMarkedVisitor* visitor)
      REQUIRES_SHARED(Locks::mutator_lock_);

  // Returns a special method that calls into a trampoline for runtime method resolution
  ArtMethod* GetResolutionMethod();

  bool HasResolutionMethod() const {
    return resolution_method_ != nullptr;
  }

  void SetResolutionMethod(ArtMethod* method) REQUIRES_SHARED(Locks::mutator_lock_);
  void ClearResolutionMethod() {
    resolution_method_ = nullptr;
  }

  ArtMethod* CreateResolutionMethod() REQUIRES_SHARED(Locks::mutator_lock_);

  // Returns a special method that calls into a trampoline for runtime imt conflicts.
  ArtMethod* GetImtConflictMethod();
  ArtMethod* GetImtUnimplementedMethod();

  bool HasImtConflictMethod() const {
    return imt_conflict_method_ != nullptr;
  }

  void ClearImtConflictMethod() {
    imt_conflict_method_ = nullptr;
  }

  void FixupConflictTables();
  void SetImtConflictMethod(ArtMethod* method) REQUIRES_SHARED(Locks::mutator_lock_);
  void SetImtUnimplementedMethod(ArtMethod* method) REQUIRES_SHARED(Locks::mutator_lock_);

  ArtMethod* CreateImtConflictMethod(LinearAlloc* linear_alloc)
      REQUIRES_SHARED(Locks::mutator_lock_);

  void ClearImtUnimplementedMethod() {
    imt_unimplemented_method_ = nullptr;
  }

  bool HasCalleeSaveMethod(CalleeSaveType type) const {
    return callee_save_methods_[static_cast<size_t>(type)] != 0u;
  }

  ArtMethod* GetCalleeSaveMethod(CalleeSaveType type)
      REQUIRES_SHARED(Locks::mutator_lock_);

  ArtMethod* GetCalleeSaveMethodUnchecked(CalleeSaveType type)
      REQUIRES_SHARED(Locks::mutator_lock_);

  QuickMethodFrameInfo GetRuntimeMethodFrameInfo(ArtMethod* method)
      REQUIRES_SHARED(Locks::mutator_lock_);

  static constexpr size_t GetCalleeSaveMethodOffset(CalleeSaveType type) {
    return OFFSETOF_MEMBER(Runtime, callee_save_methods_[static_cast<size_t>(type)]);
  }

  InstructionSet GetInstructionSet() const {
    return instruction_set_;
  }

  void SetInstructionSet(InstructionSet instruction_set);
  void ClearInstructionSet();

  void SetCalleeSaveMethod(ArtMethod* method, CalleeSaveType type);
  void ClearCalleeSaveMethods();

  ArtMethod* CreateCalleeSaveMethod() REQUIRES_SHARED(Locks::mutator_lock_);

  uint64_t GetStat(int kind);

  RuntimeStats* GetStats() {
    return &stats_;
  }

  bool HasStatsEnabled() const {
    return stats_enabled_;
  }

  void ResetStats(int kinds);

  void SetStatsEnabled(bool new_state)
      REQUIRES(!Locks::instrument_entrypoints_lock_, !Locks::mutator_lock_);

  enum class NativeBridgeAction {  // private
    kUnload,
    kInitialize
  };

  jit::Jit* GetJit() const {
    return jit_.get();
  }

  // Returns true if JIT compilations are enabled. GetJit() will be not null in this case.
  bool UseJitCompilation() const;

  void PreZygoteFork();
  void PostZygoteFork();
  void InitNonZygoteOrPostFork(
      JNIEnv* env,
      bool is_system_server,
      NativeBridgeAction action,
      const char* isa,
      bool profile_system_server = false);

  const instrumentation::Instrumentation* GetInstrumentation() const {
    return &instrumentation_;
  }

  instrumentation::Instrumentation* GetInstrumentation() {
    return &instrumentation_;
  }

  void RegisterAppInfo(const std::vector<std::string>& code_paths,
                       const std::string& profile_output_filename);

  // Transaction support.
  bool IsActiveTransaction() const;
  void EnterTransactionMode(bool strict, mirror::Class* root);
  void ExitTransactionMode();
  void RollbackAllTransactions() REQUIRES_SHARED(Locks::mutator_lock_);
  // Transaction rollback and exit transaction are always done together, it's convenience to
  // do them in one function.
  void RollbackAndExitTransactionMode() REQUIRES_SHARED(Locks::mutator_lock_);
  bool IsTransactionAborted() const;
  const std::unique_ptr<Transaction>& GetTransaction() const;
  bool IsActiveStrictTransactionMode() const;

  void AbortTransactionAndThrowAbortError(Thread* self, const std::string& abort_message)
      REQUIRES_SHARED(Locks::mutator_lock_);
  void ThrowTransactionAbortError(Thread* self)
      REQUIRES_SHARED(Locks::mutator_lock_);

  void RecordWriteFieldBoolean(mirror::Object* obj, MemberOffset field_offset, uint8_t value,
                               bool is_volatile) const;
  void RecordWriteFieldByte(mirror::Object* obj, MemberOffset field_offset, int8_t value,
                            bool is_volatile) const;
  void RecordWriteFieldChar(mirror::Object* obj, MemberOffset field_offset, uint16_t value,
                            bool is_volatile) const;
  void RecordWriteFieldShort(mirror::Object* obj, MemberOffset field_offset, int16_t value,
                          bool is_volatile) const;
  void RecordWriteField32(mirror::Object* obj, MemberOffset field_offset, uint32_t value,
                          bool is_volatile) const;
  void RecordWriteField64(mirror::Object* obj, MemberOffset field_offset, uint64_t value,
                          bool is_volatile) const;
  void RecordWriteFieldReference(mirror::Object* obj,
                                 MemberOffset field_offset,
                                 ObjPtr<mirror::Object> value,
                                 bool is_volatile) const
      REQUIRES_SHARED(Locks::mutator_lock_);
  void RecordWriteArray(mirror::Array* array, size_t index, uint64_t value) const
      REQUIRES_SHARED(Locks::mutator_lock_);
  void RecordStrongStringInsertion(ObjPtr<mirror::String> s) const
      REQUIRES(Locks::intern_table_lock_);
  void RecordWeakStringInsertion(ObjPtr<mirror::String> s) const
      REQUIRES(Locks::intern_table_lock_);
  void RecordStrongStringRemoval(ObjPtr<mirror::String> s) const
      REQUIRES(Locks::intern_table_lock_);
  void RecordWeakStringRemoval(ObjPtr<mirror::String> s) const
      REQUIRES(Locks::intern_table_lock_);
  void RecordResolveString(ObjPtr<mirror::DexCache> dex_cache, dex::StringIndex string_idx) const
      REQUIRES_SHARED(Locks::mutator_lock_);

  void SetFaultMessage(const std::string& message);

  void AddCurrentRuntimeFeaturesAsDex2OatArguments(std::vector<std::string>* arg_vector) const;

  bool ExplicitStackOverflowChecks() const {
    return !implicit_so_checks_;
  }

  void DisableVerifier();
  bool IsVerificationEnabled() const;
  bool IsVerificationSoftFail() const;

  void SetHiddenApiEnforcementPolicy(hiddenapi::EnforcementPolicy policy) {
    hidden_api_policy_ = policy;
  }

  hiddenapi::EnforcementPolicy GetHiddenApiEnforcementPolicy() const {
    return hidden_api_policy_;
  }

  void SetCorePlatformApiEnforcementPolicy(hiddenapi::EnforcementPolicy policy) {
    core_platform_api_policy_ = policy;
  }

  hiddenapi::EnforcementPolicy GetCorePlatformApiEnforcementPolicy() const {
    return core_platform_api_policy_;
  }

  void SetHiddenApiExemptions(const std::vector<std::string>& exemptions) {
    hidden_api_exemptions_ = exemptions;
  }

  const std::vector<std::string>& GetHiddenApiExemptions() {
    return hidden_api_exemptions_;
  }

  void SetDedupeHiddenApiWarnings(bool value) {
    dedupe_hidden_api_warnings_ = value;
  }

  bool ShouldDedupeHiddenApiWarnings() {
    return dedupe_hidden_api_warnings_;
  }

  void SetHiddenApiEventLogSampleRate(uint32_t rate) {
    hidden_api_access_event_log_rate_ = rate;
  }

  uint32_t GetHiddenApiEventLogSampleRate() const {
    return hidden_api_access_event_log_rate_;
  }

  const std::string& GetProcessPackageName() const {
    return process_package_name_;
  }

  void SetProcessPackageName(const char* package_name) {
    if (package_name == nullptr) {
      process_package_name_.clear();
    } else {
      process_package_name_ = package_name;
    }
  }

  const std::string& GetProcessDataDirectory() const {
    return process_data_directory_;
  }

  void SetProcessDataDirectory(const char* data_dir) {
    if (data_dir == nullptr) {
      process_data_directory_.clear();
    } else {
      process_data_directory_ = data_dir;
    }
  }

  bool IsDexFileFallbackEnabled() const {
    return allow_dex_file_fallback_;
  }

  const std::vector<std::string>& GetCpuAbilist() const {
    return cpu_abilist_;
  }

  bool IsRunningOnMemoryTool() const {
    return is_running_on_memory_tool_;
  }

  void SetTargetSdkVersion(uint32_t version) {
    target_sdk_version_ = version;
  }

  uint32_t GetTargetSdkVersion() const {
    return target_sdk_version_;
  }

  uint32_t GetZygoteMaxFailedBoots() const {
    return zygote_max_failed_boots_;
  }

  bool AreExperimentalFlagsEnabled(ExperimentalFlags flags) {
    return (experimental_flags_ & flags) != ExperimentalFlags::kNone;
  }

  void CreateJitCodeCache(bool rwx_memory_allowed);

  // Create the JIT and instrumentation and code cache.
  void CreateJit();

  ArenaPool* GetArenaPool() {
    return arena_pool_.get();
  }
  ArenaPool* GetJitArenaPool() {
    return jit_arena_pool_.get();
  }
  const ArenaPool* GetArenaPool() const {
    return arena_pool_.get();
  }

  void ReclaimArenaPoolMemory();

  LinearAlloc* GetLinearAlloc() {
    return linear_alloc_.get();
  }

  jit::JitOptions* GetJITOptions() {
    return jit_options_.get();
  }

  bool IsJavaDebuggable() const {
    return is_java_debuggable_;
  }

  void SetJavaDebuggable(bool value);

  // Deoptimize the boot image, called for Java debuggable apps.
  void DeoptimizeBootImage() REQUIRES(Locks::mutator_lock_);

  bool IsNativeDebuggable() const {
    return is_native_debuggable_;
  }

  void SetNativeDebuggable(bool value) {
    is_native_debuggable_ = value;
  }

<<<<<<< HEAD
=======
  void SetSignalHookDebuggable(bool value);

>>>>>>> 5a45d7b4
  bool AreNonStandardExitsEnabled() const {
    return non_standard_exits_enabled_;
  }

  void SetNonStandardExitsEnabled() {
    DoAndMaybeSwitchInterpreter([=](){ non_standard_exits_enabled_ = true; });
  }

  bool AreAsyncExceptionsThrown() const {
    return async_exceptions_thrown_;
  }

  void SetAsyncExceptionsThrown() {
    DoAndMaybeSwitchInterpreter([=](){ async_exceptions_thrown_ = true; });
  }

  // Change state and re-check which interpreter should be used.
  //
  // This must be called whenever there is an event that forces
  // us to use different interpreter (e.g. debugger is attached).
  //
  // Changing the state using the lamda gives us some multihreading safety.
  // It ensures that two calls do not interfere with each other and
  // it makes it possible to DCHECK that thread local flag is correct.
  template<typename Action>
  static void DoAndMaybeSwitchInterpreter(Action lamda);

  // Returns the build fingerprint, if set. Otherwise an empty string is returned.
  std::string GetFingerprint() {
    return fingerprint_;
  }

  // Called from class linker.
<<<<<<< HEAD
  void SetSentinel(mirror::Object* sentinel) REQUIRES_SHARED(Locks::mutator_lock_);
=======
  void SetSentinel(ObjPtr<mirror::Object> sentinel) REQUIRES_SHARED(Locks::mutator_lock_);
>>>>>>> 5a45d7b4
  // For testing purpose only.
  // TODO: Remove this when this is no longer needed (b/116087961).
  GcRoot<mirror::Object> GetSentinel() REQUIRES_SHARED(Locks::mutator_lock_);

  // Create a normal LinearAlloc or low 4gb version if we are 64 bit AOT compiler.
  LinearAlloc* CreateLinearAlloc();

  OatFileManager& GetOatFileManager() const {
    DCHECK(oat_file_manager_ != nullptr);
    return *oat_file_manager_;
  }

  double GetHashTableMinLoadFactor() const;
  double GetHashTableMaxLoadFactor() const;

  bool IsSafeMode() const {
    return safe_mode_;
  }

  void SetSafeMode(bool mode) {
    safe_mode_ = mode;
  }

  bool GetDumpNativeStackOnSigQuit() const {
    return dump_native_stack_on_sig_quit_;
  }

  bool GetPrunedDalvikCache() const {
    return pruned_dalvik_cache_;
  }

  void SetPrunedDalvikCache(bool pruned) {
    pruned_dalvik_cache_ = pruned;
  }

  void UpdateProcessState(ProcessState process_state);

  // Returns true if we currently care about long mutator pause.
  bool InJankPerceptibleProcessState() const {
    return process_state_ == kProcessStateJankPerceptible;
  }

  void RegisterSensitiveThread() const;

  void SetZygoteNoThreadSection(bool val) {
    zygote_no_threads_ = val;
  }

  bool IsZygoteNoThreadSection() const {
    return zygote_no_threads_;
  }

  // Returns if the code can be deoptimized asynchronously. Code may be compiled with some
  // optimization that makes it impossible to deoptimize.
  bool IsAsyncDeoptimizeable(uintptr_t code) const REQUIRES_SHARED(Locks::mutator_lock_);

  // Returns a saved copy of the environment (getenv/setenv values).
  // Used by Fork to protect against overwriting LD_LIBRARY_PATH, etc.
  char** GetEnvSnapshot() const {
    return env_snapshot_.GetSnapshot();
  }

  void AddSystemWeakHolder(gc::AbstractSystemWeakHolder* holder);
  void RemoveSystemWeakHolder(gc::AbstractSystemWeakHolder* holder);

  void AttachAgent(JNIEnv* env, const std::string& agent_arg, jobject class_loader);

  const std::list<std::unique_ptr<ti::Agent>>& GetAgents() const {
    return agents_;
  }

  RuntimeCallbacks* GetRuntimeCallbacks();

  bool HasLoadedPlugins() const {
    return !plugins_.empty();
  }

  void InitThreadGroups(Thread* self);

  void SetDumpGCPerformanceOnShutdown(bool value) {
    dump_gc_performance_on_shutdown_ = value;
  }

  bool GetDumpGCPerformanceOnShutdown() const {
    return dump_gc_performance_on_shutdown_;
  }

  void IncrementDeoptimizationCount(DeoptimizationKind kind) {
    DCHECK_LE(kind, DeoptimizationKind::kLast);
    deoptimization_counts_[static_cast<size_t>(kind)]++;
  }

  uint32_t GetNumberOfDeoptimizations() const {
    uint32_t result = 0;
    for (size_t i = 0; i <= static_cast<size_t>(DeoptimizationKind::kLast); ++i) {
      result += deoptimization_counts_[i];
    }
    return result;
  }

  // Whether or not we use MADV_RANDOM on files that are thought to have random access patterns.
  // This is beneficial for low RAM devices since it reduces page cache thrashing.
  bool MAdviseRandomAccess() const {
    return madvise_random_access_;
  }

  const std::string& GetJdwpOptions() {
    return jdwp_options_;
  }

  JdwpProvider GetJdwpProvider() const {
    return jdwp_provider_;
  }

<<<<<<< HEAD
=======
  JniIdType GetJniIdType() const {
    return jni_ids_indirection_;
  }

  bool CanSetJniIdType() const {
    return GetJniIdType() == JniIdType::kSwapablePointer;
  }

  // Changes the JniIdType to the given type. Only allowed if CanSetJniIdType(). All threads must be
  // suspended to call this function.
  void SetJniIdType(JniIdType t);

>>>>>>> 5a45d7b4
  uint32_t GetVerifierLoggingThresholdMs() const {
    return verifier_logging_threshold_ms_;
  }

  // Atomically delete the thread pool if the reference count is 0.
  bool DeleteThreadPool() REQUIRES(!Locks::runtime_thread_pool_lock_);

  // Wait for all the thread workers to be attached.
  void WaitForThreadPoolWorkersToStart() REQUIRES(!Locks::runtime_thread_pool_lock_);

  // Scoped usage of the runtime thread pool. Prevents the pool from being
  // deleted. Note that the thread pool is only for startup and gets deleted after.
  class ScopedThreadPoolUsage {
   public:
    ScopedThreadPoolUsage();
    ~ScopedThreadPoolUsage();

    // Return the thread pool.
    ThreadPool* GetThreadPool() const {
      return thread_pool_;
    }

   private:
    ThreadPool* const thread_pool_;
  };

  bool LoadAppImageStartupCache() const {
    return load_app_image_startup_cache_;
  }

  void SetLoadAppImageStartupCacheEnabled(bool enabled) {
    load_app_image_startup_cache_ = enabled;
  }

<<<<<<< HEAD
=======
  // Reset the startup completed status so that we can call NotifyStartupCompleted again. Should
  // only be used for testing.
  void ResetStartupCompleted();

>>>>>>> 5a45d7b4
  // Notify the runtime that application startup is considered completed. Only has effect for the
  // first call.
  void NotifyStartupCompleted();

  // Return true if startup is already completed.
  bool GetStartupCompleted() const;

  gc::space::ImageSpaceLoadingOrder GetImageSpaceLoadingOrder() const {
    return image_space_loading_order_;
  }
<<<<<<< HEAD
=======

  bool IsVerifierMissingKThrowFatal() const {
    return verifier_missing_kthrow_fatal_;
  }
>>>>>>> 5a45d7b4

 private:
  static void InitPlatformSignalHandlers();

  Runtime();

  void BlockSignals();

  bool Init(RuntimeArgumentMap&& runtime_options)
      SHARED_TRYLOCK_FUNCTION(true, Locks::mutator_lock_);
  void InitNativeMethods() REQUIRES(!Locks::mutator_lock_);
  void RegisterRuntimeNativeMethods(JNIEnv* env);

  void StartDaemonThreads();
  void StartSignalCatcher();

  void MaybeSaveJitProfilingInfo();

  // Visit all of the thread roots.
  void VisitThreadRoots(RootVisitor* visitor, VisitRootFlags flags)
      REQUIRES_SHARED(Locks::mutator_lock_);

  // Visit all other roots which must be done with mutators suspended.
  void VisitNonConcurrentRoots(RootVisitor* visitor, VisitRootFlags flags)
      REQUIRES_SHARED(Locks::mutator_lock_);

  // Constant roots are the roots which never change after the runtime is initialized, they only
  // need to be visited once per GC cycle.
  void VisitConstantRoots(RootVisitor* visitor)
      REQUIRES_SHARED(Locks::mutator_lock_);

  // Note: To be lock-free, GetFaultMessage temporarily replaces the lock message with null.
  //       As such, there is a window where a call will return an empty string. In general,
  //       only aborting code should retrieve this data (via GetFaultMessageForAbortLogging
  //       friend).
  std::string GetFaultMessage();

  ThreadPool* AcquireThreadPool() REQUIRES(!Locks::runtime_thread_pool_lock_);
  void ReleaseThreadPool() REQUIRES(!Locks::runtime_thread_pool_lock_);

  // A pointer to the active runtime or null.
  static Runtime* instance_;

  // NOTE: these must match the gc::ProcessState values as they come directly from the framework.
  static constexpr int kProfileForground = 0;
  static constexpr int kProfileBackground = 1;

  static constexpr uint32_t kCalleeSaveSize = 6u;

  // 64 bit so that we can share the same asm offsets for both 32 and 64 bits.
  uint64_t callee_save_methods_[kCalleeSaveSize];
  // Pre-allocated exceptions (see Runtime::Init).
  GcRoot<mirror::Throwable> pre_allocated_OutOfMemoryError_when_throwing_exception_;
  GcRoot<mirror::Throwable> pre_allocated_OutOfMemoryError_when_throwing_oome_;
  GcRoot<mirror::Throwable> pre_allocated_OutOfMemoryError_when_handling_stack_overflow_;
  GcRoot<mirror::Throwable> pre_allocated_NoClassDefFoundError_;
  ArtMethod* resolution_method_;
  ArtMethod* imt_conflict_method_;
  // Unresolved method has the same behavior as the conflict method, it is used by the class linker
  // for differentiating between unfilled imt slots vs conflict slots in superclasses.
  ArtMethod* imt_unimplemented_method_;

  // Special sentinel object used to invalid conditions in JNI (cleared weak references) and
  // JDWP (invalid references).
  GcRoot<mirror::Object> sentinel_;

  InstructionSet instruction_set_;

  CompilerCallbacks* compiler_callbacks_;
  bool is_zygote_;
<<<<<<< HEAD
=======
  bool is_primary_zygote_;
>>>>>>> 5a45d7b4
  bool is_system_server_;
  bool must_relocate_;
  bool is_concurrent_gc_enabled_;
  bool is_explicit_gc_disabled_;
  bool image_dex2oat_enabled_;

  std::string compiler_executable_;
  std::vector<std::string> compiler_options_;
  std::vector<std::string> image_compiler_options_;
  std::string image_location_;
  bool is_using_apex_boot_image_location_;

  std::vector<std::string> boot_class_path_;
  std::vector<std::string> boot_class_path_locations_;
  std::string class_path_string_;
  std::vector<std::string> properties_;

  std::list<ti::AgentSpec> agent_specs_;
  std::list<std::unique_ptr<ti::Agent>> agents_;
  std::vector<Plugin> plugins_;

  // The default stack size for managed threads created by the runtime.
  size_t default_stack_size_;

  // Finalizers running for longer than this many milliseconds abort the runtime.
  unsigned int finalizer_timeout_ms_;

  gc::Heap* heap_;

  std::unique_ptr<ArenaPool> jit_arena_pool_;
  std::unique_ptr<ArenaPool> arena_pool_;
  // Special low 4gb pool for compiler linear alloc. We need ArtFields to be in low 4gb if we are
  // compiling using a 32 bit image on a 64 bit compiler in case we resolve things in the image
  // since the field arrays are int arrays in this case.
  std::unique_ptr<ArenaPool> low_4gb_arena_pool_;

  // Shared linear alloc for now.
  std::unique_ptr<LinearAlloc> linear_alloc_;

  // The number of spins that are done before thread suspension is used to forcibly inflate.
  size_t max_spins_before_thin_lock_inflation_;
  MonitorList* monitor_list_;
  MonitorPool* monitor_pool_;

  ThreadList* thread_list_;

  InternTable* intern_table_;

  ClassLinker* class_linker_;

  SignalCatcher* signal_catcher_;

<<<<<<< HEAD
=======
  std::unique_ptr<jni::JniIdManager> jni_id_manager_;

>>>>>>> 5a45d7b4
  std::unique_ptr<JavaVMExt> java_vm_;

  std::unique_ptr<jit::Jit> jit_;
  std::unique_ptr<jit::JitCodeCache> jit_code_cache_;
  std::unique_ptr<jit::JitOptions> jit_options_;

  // Runtime thread pool. The pool is only for startup and gets deleted after.
  std::unique_ptr<ThreadPool> thread_pool_ GUARDED_BY(Locks::runtime_thread_pool_lock_);
  size_t thread_pool_ref_count_ GUARDED_BY(Locks::runtime_thread_pool_lock_);

  // Fault message, printed when we get a SIGSEGV. Stored as a native-heap object and accessed
  // lock-free, so needs to be atomic.
  std::atomic<std::string*> fault_message_;

  // A non-zero value indicates that a thread has been created but not yet initialized. Guarded by
  // the shutdown lock so that threads aren't born while we're shutting down.
  size_t threads_being_born_ GUARDED_BY(Locks::runtime_shutdown_lock_);

  // Waited upon until no threads are being born.
  std::unique_ptr<ConditionVariable> shutdown_cond_ GUARDED_BY(Locks::runtime_shutdown_lock_);

  // Set when runtime shutdown is past the point that new threads may attach.
  bool shutting_down_ GUARDED_BY(Locks::runtime_shutdown_lock_);

  // The runtime is starting to shutdown but is blocked waiting on shutdown_cond_.
  bool shutting_down_started_ GUARDED_BY(Locks::runtime_shutdown_lock_);

  bool started_;

  // New flag added which tells us if the runtime has finished starting. If
  // this flag is set then the Daemon threads are created and the class loader
  // is created. This flag is needed for knowing if its safe to request CMS.
  bool finished_starting_;

  // Hooks supported by JNI_CreateJavaVM
  jint (*vfprintf_)(FILE* stream, const char* format, va_list ap);
  void (*exit_)(jint status);
  void (*abort_)();

  bool stats_enabled_;
  RuntimeStats stats_;

  const bool is_running_on_memory_tool_;

  std::unique_ptr<TraceConfig> trace_config_;

  instrumentation::Instrumentation instrumentation_;

  jobject main_thread_group_;
  jobject system_thread_group_;

  // As returned by ClassLoader.getSystemClassLoader().
  jobject system_class_loader_;

  // If true, then we dump the GC cumulative timings on shutdown.
  bool dump_gc_performance_on_shutdown_;

  // Transactions used for pre-initializing classes at compilation time.
  // Support nested transactions, maintain a list containing all transactions. Transactions are
  // handled under a stack discipline. Because GC needs to go over all transactions, we choose list
  // as substantial data structure instead of stack.
  std::list<std::unique_ptr<Transaction>> preinitialization_transactions_;

  // If kNone, verification is disabled. kEnable by default.
  verifier::VerifyMode verify_;

  // If true, the runtime may use dex files directly with the interpreter if an oat file is not
  // available/usable.
  bool allow_dex_file_fallback_;

  // List of supported cpu abis.
  std::vector<std::string> cpu_abilist_;

  // Specifies target SDK version to allow workarounds for certain API levels.
  uint32_t target_sdk_version_;

  // Implicit checks flags.
  bool implicit_null_checks_;       // NullPointer checks are implicit.
  bool implicit_so_checks_;         // StackOverflow checks are implicit.
  bool implicit_suspend_checks_;    // Thread suspension checks are implicit.

  // Whether or not the sig chain (and implicitly the fault handler) should be
  // disabled. Tools like dex2oat don't need them. This enables
  // building a statically link version of dex2oat.
  bool no_sig_chain_;

  // Force the use of native bridge even if the app ISA matches the runtime ISA.
  bool force_native_bridge_;

  // Whether or not a native bridge has been loaded.
  //
  // The native bridge allows running native code compiled for a foreign ISA. The way it works is,
  // if standard dlopen fails to load native library associated with native activity, it calls to
  // the native bridge to load it and then gets the trampoline for the entry to native activity.
  //
  // The option 'native_bridge_library_filename' specifies the name of the native bridge.
  // When non-empty the native bridge will be loaded from the given file. An empty value means
  // that there's no native bridge.
  bool is_native_bridge_loaded_;

  // Whether we are running under native debugger.
  bool is_native_debuggable_;

  // whether or not any async exceptions have ever been thrown. This is used to speed up the
  // MterpShouldSwitchInterpreters function.
  bool async_exceptions_thrown_;

  // Whether anything is going to be using the shadow-frame APIs to force a function to return
  // early. Doing this requires that (1) we be debuggable and (2) that mterp is exited.
  bool non_standard_exits_enabled_;

  // Whether Java code needs to be debuggable.
  bool is_java_debuggable_;

  // The maximum number of failed boots we allow before pruning the dalvik cache
  // and trying again. This option is only inspected when we're running as a
  // zygote.
  uint32_t zygote_max_failed_boots_;

  // Enable experimental opcodes that aren't fully specified yet. The intent is to
  // eventually publish them as public-usable opcodes, but they aren't ready yet.
  //
  // Experimental opcodes should not be used by other production code.
  ExperimentalFlags experimental_flags_;

  // Contains the build fingerprint, if given as a parameter.
  std::string fingerprint_;

  // Oat file manager, keeps track of what oat files are open.
  OatFileManager* oat_file_manager_;

  // Whether or not we are on a low RAM device.
  bool is_low_memory_mode_;

  // Whether or not we use MADV_RANDOM on files that are thought to have random access patterns.
  // This is beneficial for low RAM devices since it reduces page cache thrashing.
  bool madvise_random_access_;

  // Whether the application should run in safe mode, that is, interpreter only.
  bool safe_mode_;

  // Whether access checks on hidden API should be performed.
  hiddenapi::EnforcementPolicy hidden_api_policy_;

  // Whether access checks on core platform API should be performed.
  hiddenapi::EnforcementPolicy core_platform_api_policy_;

  // List of signature prefixes of methods that have been removed from the blacklist, and treated
  // as if whitelisted.
  std::vector<std::string> hidden_api_exemptions_;

  // Do not warn about the same hidden API access violation twice.
  // This is only used for testing.
  bool dedupe_hidden_api_warnings_;

  // How often to log hidden API access to the event log. An integer between 0
  // (never) and 0x10000 (always).
  uint32_t hidden_api_access_event_log_rate_;

  // The package of the app running in this process.
  std::string process_package_name_;

  // The data directory of the app running in this process.
  std::string process_data_directory_;

  // Whether threads should dump their native stack on SIGQUIT.
  bool dump_native_stack_on_sig_quit_;

  // Whether the dalvik cache was pruned when initializing the runtime.
  bool pruned_dalvik_cache_;

  // Whether or not we currently care about pause times.
  ProcessState process_state_;

  // Whether zygote code is in a section that should not start threads.
  bool zygote_no_threads_;

  // The string containing requested jdwp options
  std::string jdwp_options_;

  // The jdwp provider we were configured with.
  JdwpProvider jdwp_provider_;

  // True if jmethodID and jfieldID are opaque Indices. When false (the default) these are simply
  // pointers. This is set by -Xopaque-jni-ids:{true,false}.
  JniIdType jni_ids_indirection_;

  // Saved environment.
  class EnvSnapshot {
   public:
    EnvSnapshot() = default;
    void TakeSnapshot();
    char** GetSnapshot() const;

   private:
    std::unique_ptr<char*[]> c_env_vector_;
    std::vector<std::unique_ptr<std::string>> name_value_pairs_;

    DISALLOW_COPY_AND_ASSIGN(EnvSnapshot);
  } env_snapshot_;

  // Generic system-weak holders.
  std::vector<gc::AbstractSystemWeakHolder*> system_weak_holders_;

  std::unique_ptr<RuntimeCallbacks> callbacks_;

  std::atomic<uint32_t> deoptimization_counts_[
      static_cast<uint32_t>(DeoptimizationKind::kLast) + 1];

  MemMap protected_fault_page_;

  uint32_t verifier_logging_threshold_ms_;

  bool load_app_image_startup_cache_ = false;

  // If startup has completed, must happen at most once.
  std::atomic<bool> startup_completed_ = false;

  gc::space::ImageSpaceLoadingOrder image_space_loading_order_ =
      gc::space::ImageSpaceLoadingOrder::kSystemFirst;

<<<<<<< HEAD
=======
  bool verifier_missing_kthrow_fatal_;

>>>>>>> 5a45d7b4
  // Note: See comments on GetFaultMessage.
  friend std::string GetFaultMessageForAbortLogging();
  friend class ScopedThreadPoolUsage;
  friend class OatFileAssistantTest;

  DISALLOW_COPY_AND_ASSIGN(Runtime);
};

}  // namespace art

#endif  // ART_RUNTIME_RUNTIME_H_<|MERGE_RESOLUTION|>--- conflicted
+++ resolved
@@ -165,21 +165,14 @@
     return is_zygote_;
   }
 
-<<<<<<< HEAD
-=======
   bool IsPrimaryZygote() const {
     return is_primary_zygote_;
   }
 
->>>>>>> 5a45d7b4
   bool IsSystemServer() const {
     return is_system_server_;
   }
 
-<<<<<<< HEAD
-  void SetSystemServer(bool value) {
-    is_system_server_ = value;
-=======
   void SetAsSystemServer() {
     is_system_server_ = true;
     is_zygote_ = false;
@@ -191,7 +184,6 @@
     CHECK_EQ(is_system_server_, is_system_server);
     is_zygote_ = is_zygote;
     is_primary_zygote_ = false;
->>>>>>> 5a45d7b4
   }
 
   bool IsExplicitGcDisabled() const {
@@ -708,11 +700,8 @@
     is_native_debuggable_ = value;
   }
 
-<<<<<<< HEAD
-=======
   void SetSignalHookDebuggable(bool value);
 
->>>>>>> 5a45d7b4
   bool AreNonStandardExitsEnabled() const {
     return non_standard_exits_enabled_;
   }
@@ -746,11 +735,7 @@
   }
 
   // Called from class linker.
-<<<<<<< HEAD
-  void SetSentinel(mirror::Object* sentinel) REQUIRES_SHARED(Locks::mutator_lock_);
-=======
   void SetSentinel(ObjPtr<mirror::Object> sentinel) REQUIRES_SHARED(Locks::mutator_lock_);
->>>>>>> 5a45d7b4
   // For testing purpose only.
   // TODO: Remove this when this is no longer needed (b/116087961).
   GcRoot<mirror::Object> GetSentinel() REQUIRES_SHARED(Locks::mutator_lock_);
@@ -865,8 +850,6 @@
     return jdwp_provider_;
   }
 
-<<<<<<< HEAD
-=======
   JniIdType GetJniIdType() const {
     return jni_ids_indirection_;
   }
@@ -879,7 +862,6 @@
   // suspended to call this function.
   void SetJniIdType(JniIdType t);
 
->>>>>>> 5a45d7b4
   uint32_t GetVerifierLoggingThresholdMs() const {
     return verifier_logging_threshold_ms_;
   }
@@ -914,13 +896,10 @@
     load_app_image_startup_cache_ = enabled;
   }
 
-<<<<<<< HEAD
-=======
   // Reset the startup completed status so that we can call NotifyStartupCompleted again. Should
   // only be used for testing.
   void ResetStartupCompleted();
 
->>>>>>> 5a45d7b4
   // Notify the runtime that application startup is considered completed. Only has effect for the
   // first call.
   void NotifyStartupCompleted();
@@ -931,13 +910,10 @@
   gc::space::ImageSpaceLoadingOrder GetImageSpaceLoadingOrder() const {
     return image_space_loading_order_;
   }
-<<<<<<< HEAD
-=======
 
   bool IsVerifierMissingKThrowFatal() const {
     return verifier_missing_kthrow_fatal_;
   }
->>>>>>> 5a45d7b4
 
  private:
   static void InitPlatformSignalHandlers();
@@ -1008,10 +984,7 @@
 
   CompilerCallbacks* compiler_callbacks_;
   bool is_zygote_;
-<<<<<<< HEAD
-=======
   bool is_primary_zygote_;
->>>>>>> 5a45d7b4
   bool is_system_server_;
   bool must_relocate_;
   bool is_concurrent_gc_enabled_;
@@ -1064,11 +1037,8 @@
 
   SignalCatcher* signal_catcher_;
 
-<<<<<<< HEAD
-=======
   std::unique_ptr<jni::JniIdManager> jni_id_manager_;
 
->>>>>>> 5a45d7b4
   std::unique_ptr<JavaVMExt> java_vm_;
 
   std::unique_ptr<jit::Jit> jit_;
@@ -1290,11 +1260,8 @@
   gc::space::ImageSpaceLoadingOrder image_space_loading_order_ =
       gc::space::ImageSpaceLoadingOrder::kSystemFirst;
 
-<<<<<<< HEAD
-=======
   bool verifier_missing_kthrow_fatal_;
 
->>>>>>> 5a45d7b4
   // Note: See comments on GetFaultMessage.
   friend std::string GetFaultMessageForAbortLogging();
   friend class ScopedThreadPoolUsage;
