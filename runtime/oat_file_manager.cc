--- conflicted
+++ resolved
@@ -697,61 +697,6 @@
     }
   }
 
-<<<<<<< HEAD
-  if (Runtime::Current()->GetJit() != nullptr) {
-    ScopedObjectAccess soa(self);
-    Runtime::Current()->GetJit()->RegisterDexFiles(
-        dex_files, soa.Decode<mirror::ClassLoader>(class_loader));
-  }
-
-  return dex_files;
-}
-
-static std::vector<const DexFile::Header*> GetDexFileHeaders(const std::vector<MemMap>& maps) {
-  std::vector<const DexFile::Header*> headers;
-  headers.reserve(maps.size());
-  for (const MemMap& map : maps) {
-    DCHECK(map.IsValid());
-    headers.push_back(reinterpret_cast<const DexFile::Header*>(map.Begin()));
-  }
-  return headers;
-}
-
-static std::vector<const DexFile::Header*> GetDexFileHeaders(
-    const std::vector<const DexFile*>& dex_files) {
-  std::vector<const DexFile::Header*> headers;
-  headers.reserve(dex_files.size());
-  for (const DexFile* dex_file : dex_files) {
-    headers.push_back(&dex_file->GetHeader());
-  }
-  return headers;
-}
-
-std::vector<std::unique_ptr<const DexFile>> OatFileManager::OpenDexFilesFromOat(
-    std::vector<MemMap>&& dex_mem_maps,
-    jobject class_loader,
-    jobjectArray dex_elements,
-    const OatFile** out_oat_file,
-    std::vector<std::string>* error_msgs) {
-  std::vector<std::unique_ptr<const DexFile>> dex_files = OpenDexFilesFromOat_Impl(
-      std::move(dex_mem_maps),
-      class_loader,
-      dex_elements,
-      out_oat_file,
-      error_msgs);
-
-  if (error_msgs->empty()) {
-    // Remove write permission from DexFile pages. We do this at the end because
-    // OatFile assigns OatDexFile pointer in the DexFile objects.
-    for (std::unique_ptr<const DexFile>& dex_file : dex_files) {
-      if (!dex_file->DisableWrite()) {
-        error_msgs->push_back("Failed to make dex file " + dex_file->GetLocation() + " read-only");
-      }
-    }
-  }
-
-=======
->>>>>>> 5a45d7b4
   if (!error_msgs->empty()) {
     return std::vector<std::unique_ptr<const DexFile>>();
   }
