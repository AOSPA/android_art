/*
 * Copyright (C) 2011 The Android Open Source Project
 *
 * Licensed under the Apache License, Version 2.0 (the "License");
 * you may not use this file except in compliance with the License.
 * You may obtain a copy of the License at
 *
 *      http://www.apache.org/licenses/LICENSE-2.0
 *
 * Unless required by applicable law or agreed to in writing, software
 * distributed under the License is distributed on an "AS IS" BASIS,
 * WITHOUT WARRANTIES OR CONDITIONS OF ANY KIND, either express or implied.
 * See the License for the specific language governing permissions and
 * limitations under the License.
 */

#include "image.h"

#include <lz4.h>
#include <sstream>

#include "base/bit_utils.h"
#include "base/length_prefixed_array.h"
#include "base/utils.h"
#include "mirror/object-inl.h"
#include "mirror/object_array-inl.h"
#include "mirror/object_array.h"

namespace art {

const uint8_t ImageHeader::kImageMagic[] = { 'a', 'r', 't', '\n' };
<<<<<<< HEAD
const uint8_t ImageHeader::kImageVersion[] = { '0', '7', '6', '\0' };  // SBAppend simplification.
=======
const uint8_t ImageHeader::kImageVersion[] = { '0', '7', '8', '\0' };  // FP16ToFloat intrinsic
>>>>>>> 5a45d7b4

ImageHeader::ImageHeader(uint32_t image_reservation_size,
                         uint32_t component_count,
                         uint32_t image_begin,
                         uint32_t image_size,
                         ImageSection* sections,
                         uint32_t image_roots,
                         uint32_t oat_checksum,
                         uint32_t oat_file_begin,
                         uint32_t oat_data_begin,
                         uint32_t oat_data_end,
                         uint32_t oat_file_end,
                         uint32_t boot_image_begin,
                         uint32_t boot_image_size,
                         uint32_t pointer_size)
  : image_reservation_size_(image_reservation_size),
    component_count_(component_count),
    image_begin_(image_begin),
    image_size_(image_size),
    image_checksum_(0u),
    oat_checksum_(oat_checksum),
    oat_file_begin_(oat_file_begin),
    oat_data_begin_(oat_data_begin),
    oat_data_end_(oat_data_end),
    oat_file_end_(oat_file_end),
    boot_image_begin_(boot_image_begin),
    boot_image_size_(boot_image_size),
    image_roots_(image_roots),
    pointer_size_(pointer_size) {
  CHECK_EQ(image_begin, RoundUp(image_begin, kPageSize));
  CHECK_EQ(oat_file_begin, RoundUp(oat_file_begin, kPageSize));
  CHECK_EQ(oat_data_begin, RoundUp(oat_data_begin, kPageSize));
  CHECK_LT(image_roots, oat_file_begin);
  CHECK_LE(oat_file_begin, oat_data_begin);
  CHECK_LT(oat_data_begin, oat_data_end);
  CHECK_LE(oat_data_end, oat_file_end);
  CHECK(ValidPointerSize(pointer_size_)) << pointer_size_;
  memcpy(magic_, kImageMagic, sizeof(kImageMagic));
  memcpy(version_, kImageVersion, sizeof(kImageVersion));
  std::copy_n(sections, kSectionCount, sections_);
}

<<<<<<< HEAD
void ImageHeader::RelocateImage(int64_t delta) {
  CHECK_ALIGNED(delta, kPageSize) << " patch delta must be page aligned";
=======
void ImageHeader::RelocateImageReferences(int64_t delta) {
  CHECK_ALIGNED(delta, kPageSize) << "relocation delta must be page aligned";
>>>>>>> 5a45d7b4
  oat_file_begin_ += delta;
  oat_data_begin_ += delta;
  oat_data_end_ += delta;
  oat_file_end_ += delta;
<<<<<<< HEAD
  RelocateImageObjects(delta);
  RelocateImageMethods(delta);
}

void ImageHeader::RelocateImageObjects(int64_t delta) {
=======
>>>>>>> 5a45d7b4
  image_begin_ += delta;
  image_roots_ += delta;
}

<<<<<<< HEAD
void ImageHeader::RelocateImageMethods(int64_t delta) {
=======
void ImageHeader::RelocateBootImageReferences(int64_t delta) {
  CHECK_ALIGNED(delta, kPageSize) << "relocation delta must be page aligned";
  DCHECK_EQ(boot_image_begin_ != 0u, boot_image_size_ != 0u);
  if (boot_image_begin_ != 0u) {
    boot_image_begin_ += delta;
  }
>>>>>>> 5a45d7b4
  for (size_t i = 0; i < kImageMethodsCount; ++i) {
    image_methods_[i] += delta;
  }
}

bool ImageHeader::IsValid() const {
  if (memcmp(magic_, kImageMagic, sizeof(kImageMagic)) != 0) {
    return false;
  }
  if (memcmp(version_, kImageVersion, sizeof(kImageVersion)) != 0) {
    return false;
  }
  if (!IsAligned<kPageSize>(image_reservation_size_)) {
    return false;
  }
  // Unsigned so wraparound is well defined.
  if (image_begin_ >= image_begin_ + image_size_) {
    return false;
  }
  if (oat_file_begin_ > oat_file_end_) {
    return false;
  }
  if (oat_data_begin_ > oat_data_end_) {
    return false;
  }
  if (oat_file_begin_ >= oat_data_begin_) {
    return false;
  }
  return true;
}

const char* ImageHeader::GetMagic() const {
  CHECK(IsValid());
  return reinterpret_cast<const char*>(magic_);
}

ArtMethod* ImageHeader::GetImageMethod(ImageMethod index) const {
  CHECK_LT(static_cast<size_t>(index), kImageMethodsCount);
  return reinterpret_cast<ArtMethod*>(image_methods_[index]);
}

std::ostream& operator<<(std::ostream& os, const ImageSection& section) {
  return os << "size=" << section.Size() << " range=" << section.Offset() << "-" << section.End();
}

void ImageHeader::VisitObjects(ObjectVisitor* visitor,
                               uint8_t* base,
                               PointerSize pointer_size) const {
  DCHECK_EQ(pointer_size, GetPointerSize());
  const ImageSection& objects = GetObjectsSection();
  static const size_t kStartPos = RoundUp(sizeof(ImageHeader), kObjectAlignment);
  for (size_t pos = kStartPos; pos < objects.Size(); ) {
    mirror::Object* object = reinterpret_cast<mirror::Object*>(base + objects.Offset() + pos);
    visitor->Visit(object);
    pos += RoundUp(object->SizeOf(), kObjectAlignment);
  }
}

PointerSize ImageHeader::GetPointerSize() const {
  return ConvertToPointerSize(pointer_size_);
}

bool ImageHeader::Block::Decompress(uint8_t* out_ptr,
                                    const uint8_t* in_ptr,
                                    std::string* error_msg) const {
  switch (storage_mode_) {
    case kStorageModeUncompressed: {
      CHECK_EQ(image_size_, data_size_);
      memcpy(out_ptr + image_offset_, in_ptr + data_offset_, data_size_);
      break;
    }
    case kStorageModeLZ4:
    case kStorageModeLZ4HC: {
      // LZ4HC and LZ4 have same internal format, both use LZ4_decompress.
      const size_t decompressed_size = LZ4_decompress_safe(
          reinterpret_cast<const char*>(in_ptr) + data_offset_,
          reinterpret_cast<char*>(out_ptr) + image_offset_,
          data_size_,
          image_size_);
      CHECK_EQ(decompressed_size, image_size_);
      break;
    }
    default: {
      if (error_msg != nullptr) {
        *error_msg = (std::ostringstream() << "Invalid image format " << storage_mode_).str();
      }
      return false;
    }
  }
  return true;
}

}  // namespace art<|MERGE_RESOLUTION|>--- conflicted
+++ resolved
@@ -29,11 +29,7 @@
 namespace art {
 
 const uint8_t ImageHeader::kImageMagic[] = { 'a', 'r', 't', '\n' };
-<<<<<<< HEAD
-const uint8_t ImageHeader::kImageVersion[] = { '0', '7', '6', '\0' };  // SBAppend simplification.
-=======
 const uint8_t ImageHeader::kImageVersion[] = { '0', '7', '8', '\0' };  // FP16ToFloat intrinsic
->>>>>>> 5a45d7b4
 
 ImageHeader::ImageHeader(uint32_t image_reservation_size,
                          uint32_t component_count,
@@ -76,39 +72,22 @@
   std::copy_n(sections, kSectionCount, sections_);
 }
 
-<<<<<<< HEAD
-void ImageHeader::RelocateImage(int64_t delta) {
-  CHECK_ALIGNED(delta, kPageSize) << " patch delta must be page aligned";
-=======
 void ImageHeader::RelocateImageReferences(int64_t delta) {
   CHECK_ALIGNED(delta, kPageSize) << "relocation delta must be page aligned";
->>>>>>> 5a45d7b4
   oat_file_begin_ += delta;
   oat_data_begin_ += delta;
   oat_data_end_ += delta;
   oat_file_end_ += delta;
-<<<<<<< HEAD
-  RelocateImageObjects(delta);
-  RelocateImageMethods(delta);
-}
-
-void ImageHeader::RelocateImageObjects(int64_t delta) {
-=======
->>>>>>> 5a45d7b4
   image_begin_ += delta;
   image_roots_ += delta;
 }
 
-<<<<<<< HEAD
-void ImageHeader::RelocateImageMethods(int64_t delta) {
-=======
 void ImageHeader::RelocateBootImageReferences(int64_t delta) {
   CHECK_ALIGNED(delta, kPageSize) << "relocation delta must be page aligned";
   DCHECK_EQ(boot_image_begin_ != 0u, boot_image_size_ != 0u);
   if (boot_image_begin_ != 0u) {
     boot_image_begin_ += delta;
   }
->>>>>>> 5a45d7b4
   for (size_t i = 0; i < kImageMethodsCount; ++i) {
     image_methods_[i] += delta;
   }
