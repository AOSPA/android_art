--- conflicted
+++ resolved
@@ -201,10 +201,7 @@
 
 ThreadPool::~ThreadPool() {
   DeleteThreads();
-<<<<<<< HEAD
-=======
   RemoveAllTasks(Thread::Current());
->>>>>>> 5a45d7b4
 }
 
 void ThreadPool::StartWorkers(Thread* self) {
