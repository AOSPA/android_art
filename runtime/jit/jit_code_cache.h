--- conflicted
+++ resolved
@@ -32,10 +32,7 @@
 #include "base/mem_map.h"
 #include "base/mutex.h"
 #include "base/safe_map.h"
-<<<<<<< HEAD
-=======
 #include "jit_memory_region.h"
->>>>>>> 5a45d7b4
 
 namespace art {
 
@@ -77,17 +74,6 @@
 namespace jit {
 
 class MarkCodeClosure;
-<<<<<<< HEAD
-class ScopedCodeCacheWrite;
-
-// Number of bytes represented by a bit in the CodeCacheBitmap. Value is reasonable for all
-// architectures.
-static constexpr int kJitCodeAccountingBytes = 16;
-
-// Type of bitmap used for tracking live functions in the JIT code cache for the purposes
-// of garbage collecting code.
-using CodeCacheBitmap = gc::accounting::MemoryRangeBitmap<kJitCodeAccountingBytes>;
-=======
 
 // Type of bitmap used for tracking live functions in the JIT code cache for the purposes
 // of garbage collecting code.
@@ -137,7 +123,6 @@
 
   DISALLOW_COPY_AND_ASSIGN(ZygoteMap);
 };
->>>>>>> 5a45d7b4
 
 class JitCodeCache {
  public:
@@ -157,15 +142,11 @@
                               std::string* error_msg);
   ~JitCodeCache();
 
-<<<<<<< HEAD
-  bool NotifyCompilationOf(ArtMethod* method, Thread* self, bool osr)
-=======
   bool NotifyCompilationOf(ArtMethod* method,
                            Thread* self,
                            bool osr,
                            bool prejit,
                            JitMemoryRegion* region)
->>>>>>> 5a45d7b4
       REQUIRES_SHARED(Locks::mutator_lock_)
       REQUIRES(!Locks::jit_lock_);
 
@@ -198,11 +179,6 @@
   uint8_t* CommitCode(Thread* self,
                       JitMemoryRegion* region,
                       ArtMethod* method,
-<<<<<<< HEAD
-                      uint8_t* stack_map,
-                      uint8_t* roots_data,
-=======
->>>>>>> 5a45d7b4
                       const uint8_t* code,
                       size_t code_size,
                       const uint8_t* stack_map,
@@ -210,10 +186,6 @@
                       uint8_t* roots_data,
                       const std::vector<Handle<mirror::Object>>& roots,
                       bool osr,
-<<<<<<< HEAD
-                      const std::vector<Handle<mirror::Object>>& roots,
-=======
->>>>>>> 5a45d7b4
                       bool has_should_deoptimize_flag,
                       const ArenaSet<ArtMethod*>& cha_single_implementation_list)
       REQUIRES_SHARED(Locks::mutator_lock_)
@@ -224,29 +196,12 @@
 
   // Returns true if either the method's entrypoint is JIT compiled code or it is the
   // instrumentation entrypoint and we can jump to jit code for this method. For testing use only.
-<<<<<<< HEAD
-  bool WillExecuteJitCode(ArtMethod* method) REQUIRES(!lock_);
-=======
   bool WillExecuteJitCode(ArtMethod* method) REQUIRES(!Locks::jit_lock_);
->>>>>>> 5a45d7b4
 
   // Return true if the code cache contains this method.
   bool ContainsMethod(ArtMethod* method) REQUIRES(!Locks::jit_lock_);
 
   // Return the code pointer for a JNI-compiled stub if the method is in the cache, null otherwise.
-<<<<<<< HEAD
-  const void* GetJniStubCode(ArtMethod* method) REQUIRES(!lock_);
-
-  // Allocate a region of data that contain `size` bytes, and potentially space
-  // for storing `number_of_roots` roots. Returns null if there is no more room.
-  // Return the number of bytes allocated.
-  size_t ReserveData(Thread* self,
-                     size_t stack_map_size,
-                     size_t number_of_roots,
-                     ArtMethod* method,
-                     uint8_t** stack_map_data,
-                     uint8_t** roots_data)
-=======
   const void* GetJniStubCode(ArtMethod* method) REQUIRES(!Locks::jit_lock_);
 
   // Allocate a region of data that will contain a stack map of size `stack_map_size` and
@@ -257,7 +212,6 @@
                        size_t stack_map_size,
                        size_t number_of_roots,
                        ArtMethod* method)
->>>>>>> 5a45d7b4
       REQUIRES_SHARED(Locks::mutator_lock_)
       REQUIRES(!Locks::jit_lock_);
 
@@ -265,11 +219,7 @@
   void ClearData(
       Thread* self, JitMemoryRegion* region, uint8_t* roots_data)
       REQUIRES_SHARED(Locks::mutator_lock_)
-<<<<<<< HEAD
-      REQUIRES(!lock_);
-=======
-      REQUIRES(!Locks::jit_lock_);
->>>>>>> 5a45d7b4
+      REQUIRES(!Locks::jit_lock_);
 
   // Perform a collection on the code cache.
   void GarbageCollectCache(Thread* self)
@@ -313,11 +263,7 @@
       REQUIRES_SHARED(Locks::mutator_lock_);
 
   bool OwnsSpace(const void* mspace) const NO_THREAD_SAFETY_ANALYSIS {
-<<<<<<< HEAD
-    return mspace == data_mspace_ || mspace == exec_mspace_;
-=======
     return private_region_.OwnsSpace(mspace) || shared_region_.OwnsSpace(mspace);
->>>>>>> 5a45d7b4
   }
 
   void* MoreCore(const void* mspace, intptr_t increment);
@@ -354,20 +300,11 @@
   // Dynamically change whether we want to garbage collect code.
   void SetGarbageCollectCode(bool value) REQUIRES(!Locks::jit_lock_);
 
-<<<<<<< HEAD
-  // Dynamically change whether we want to garbage collect code.
-  void SetGarbageCollectCode(bool value) REQUIRES(!lock_);
-
-  bool GetGarbageCollectCode() REQUIRES(!lock_);
-=======
   bool GetGarbageCollectCode() REQUIRES(!Locks::jit_lock_);
->>>>>>> 5a45d7b4
 
   // Unsafe variant for debug checks.
   bool GetGarbageCollectCodeUnsafe() const NO_THREAD_SAFETY_ANALYSIS {
     return garbage_collect_code_;
-<<<<<<< HEAD
-=======
   }
   ZygoteMap* GetZygoteMap() {
     return &zygote_map_;
@@ -400,51 +337,16 @@
     // can reference.
     JitMemoryRegion* region = GetCurrentRegion();
     return region->IsValid() && !IsSharedRegion(*region);
->>>>>>> 5a45d7b4
-  }
-
-  // If Jit-gc has been disabled (and instrumentation has been enabled) this will return the
-  // jit-compiled entrypoint for this method.  Otherwise it will return null.
-  const void* FindCompiledCodeForInstrumentation(ArtMethod* method)
-      REQUIRES(!lock_)
-      REQUIRES_SHARED(Locks::mutator_lock_);
-
-  // Fetch the entrypoint that zygote may have saved for a method. The zygote saves an entrypoint
-  // only for the case when the method's declaring class is not initialized.
-  const void* GetZygoteSavedEntryPoint(ArtMethod* method)
-      REQUIRES(!lock_)
-      REQUIRES_SHARED(Locks::mutator_lock_);
-
-  void PostForkChildAction(bool is_system_server, bool is_zygote);
-
-  // Clear the entrypoints of JIT compiled methods that belong in the zygote space.
-  // This is used for removing non-debuggable JIT code at the point we realize the runtime
-  // is debuggable.
-  void ClearEntryPointsInZygoteExecSpace() REQUIRES(!lock_) REQUIRES(Locks::mutator_lock_);
+  }
 
  private:
   JitCodeCache();
-<<<<<<< HEAD
-
-  void InitializeState(size_t initial_capacity, size_t max_capacity) REQUIRES(lock_);
-
-  bool InitializeMappings(bool rwx_memory_allowed, bool is_zygote, std::string* error_msg)
-      REQUIRES(lock_);
-
-  void InitializeSpaces() REQUIRES(lock_);
-=======
->>>>>>> 5a45d7b4
 
   // Internal version of 'CommitCode' that will not retry if the
   // allocation fails. Return null if the allocation fails.
   uint8_t* CommitCodeInternal(Thread* self,
                               JitMemoryRegion* region,
                               ArtMethod* method,
-<<<<<<< HEAD
-                              uint8_t* stack_map,
-                              uint8_t* roots_data,
-=======
->>>>>>> 5a45d7b4
                               const uint8_t* code,
                               size_t code_size,
                               const uint8_t* stack_map,
@@ -452,18 +354,9 @@
                               uint8_t* roots_data,
                               const std::vector<Handle<mirror::Object>>& roots,
                               bool osr,
-<<<<<<< HEAD
-                              const std::vector<Handle<mirror::Object>>& roots,
-=======
->>>>>>> 5a45d7b4
                               bool has_should_deoptimize_flag,
                               const ArenaSet<ArtMethod*>& cha_single_implementation_list)
       REQUIRES(!Locks::jit_lock_)
-      REQUIRES_SHARED(Locks::mutator_lock_);
-
-  // Adds the given roots to the roots_data. Only a member for annotalysis.
-  void FillRootTable(uint8_t* roots_data, const std::vector<Handle<mirror::Object>>& roots)
-      REQUIRES(lock_)
       REQUIRES_SHARED(Locks::mutator_lock_);
 
   ProfilingInfo* AddProfilingInfoInternal(Thread* self,
@@ -476,11 +369,7 @@
   // The non-mutator lock version should be used if possible. This method will release then
   // re-acquire the mutator lock.
   void WaitForPotentialCollectionToCompleteRunnable(Thread* self)
-<<<<<<< HEAD
-      REQUIRES(lock_, !Roles::uninterruptible_) REQUIRES_SHARED(Locks::mutator_lock_);
-=======
       REQUIRES(Locks::jit_lock_, !Roles::uninterruptible_) REQUIRES_SHARED(Locks::mutator_lock_);
->>>>>>> 5a45d7b4
 
   // If a collection is in progress, wait for it to finish. Return
   // whether the thread actually waited.
@@ -499,18 +388,8 @@
       REQUIRES(Locks::mutator_lock_);
 
   // Free code and data allocations for `code_ptr`.
-<<<<<<< HEAD
-  void FreeCodeAndData(const void* code_ptr) REQUIRES(lock_);
-
-  // Number of bytes allocated in the code cache.
-  size_t CodeCacheSize() REQUIRES(!lock_);
-
-  // Number of bytes allocated in the data cache.
-  size_t DataCacheSize() REQUIRES(!lock_);
-=======
   void FreeCodeAndData(const void* code_ptr, bool free_debug_info = true)
       REQUIRES(Locks::jit_lock_);
->>>>>>> 5a45d7b4
 
   // Number of bytes allocated in the code cache.
   size_t CodeCacheSize() REQUIRES(!Locks::jit_lock_);
@@ -548,40 +427,12 @@
     return live_bitmap_.get();
   }
 
-<<<<<<< HEAD
-  CodeCacheBitmap* GetLiveBitmap() const {
-    return live_bitmap_.get();
-  }
-
-  uint8_t* AllocateCode(size_t code_size) REQUIRES(lock_);
-  void FreeCode(uint8_t* code) REQUIRES(lock_);
-  uint8_t* AllocateData(size_t data_size) REQUIRES(lock_);
-  void FreeData(uint8_t* data) REQUIRES(lock_);
-
-  bool HasDualCodeMapping() const {
-    return non_exec_pages_.IsValid();
-  }
-
-  bool HasCodeMapping() const {
-    return exec_pages_.IsValid();
-  }
-
-  const MemMap* GetUpdatableCodeMapping() const;
-
-  bool IsInZygoteDataSpace(const void* ptr) const {
-    return zygote_data_pages_.HasAddress(ptr);
-  }
-
-  bool IsInZygoteExecSpace(const void* ptr) const {
-    return zygote_exec_pages_.HasAddress(ptr);
-=======
   bool IsInZygoteDataSpace(const void* ptr) const {
     return shared_region_.IsInDataSpace(ptr);
   }
 
   bool IsInZygoteExecSpace(const void* ptr) const {
     return shared_region_.IsInExecSpace(ptr);
->>>>>>> 5a45d7b4
   }
 
   bool IsWeakAccessEnabled(Thread* self) const;
@@ -592,27 +443,6 @@
   class JniStubKey;
   class JniStubData;
 
-<<<<<<< HEAD
-  // Lock for guarding allocations, collections, and the method_code_map_.
-  Mutex lock_ BOTTOM_MUTEX_ACQUIRED_AFTER;
-  // Condition to wait on during collection.
-  ConditionVariable lock_cond_ GUARDED_BY(lock_);
-  // Whether there is a code cache collection in progress.
-  bool collection_in_progress_ GUARDED_BY(lock_);
-  // Mem map which holds data (stack maps and profiling info).
-  MemMap data_pages_;
-  // Mem map which holds code and has executable permission.
-  MemMap exec_pages_;
-  // Mem map which holds code with non executable permission. Only valid for dual view JIT when
-  // this is the non-executable view of code used to write updates.
-  MemMap non_exec_pages_;
-  // The opaque mspace for allocating data.
-  void* data_mspace_ GUARDED_BY(lock_);
-  // The opaque mspace for allocating code.
-  void* exec_mspace_ GUARDED_BY(lock_);
-  // Bitmap for collecting code and data.
-  std::unique_ptr<CodeCacheBitmap> live_bitmap_;
-=======
   // Whether the GC allows accessing weaks in inline caches. Note that this
   // is not used by the concurrent collector, which uses
   // Thread::SetWeakRefAccessEnabled instead.
@@ -631,7 +461,6 @@
 
   // -------------- Global JIT maps --------------------------------------- //
 
->>>>>>> 5a45d7b4
   // Holds compiled code associated with the shorty for a JNI stub.
   SafeMap<JniStubKey, JniStubData> jni_stubs_map_ GUARDED_BY(Locks::jit_lock_);
 
@@ -648,36 +477,12 @@
   // ProfilingInfo objects we have allocated.
   std::vector<ProfilingInfo*> profiling_infos_ GUARDED_BY(Locks::jit_lock_);
 
-<<<<<<< HEAD
-  // The initial capacity in bytes this code cache starts with.
-  size_t initial_capacity_ GUARDED_BY(lock_);
-
-  // The maximum capacity in bytes this code cache can go to.
-  size_t max_capacity_ GUARDED_BY(lock_);
-=======
   // Methods that the zygote has compiled and can be shared across processes
   // forked from the zygote.
   ZygoteMap zygote_map_;
->>>>>>> 5a45d7b4
 
   // -------------- JIT GC related data structures ----------------------- //
 
-<<<<<<< HEAD
-  // The current footprint in bytes of the data portion of the code cache.
-  size_t data_end_ GUARDED_BY(lock_);
-
-  // The current footprint in bytes of the code portion of the code cache.
-  size_t exec_end_ GUARDED_BY(lock_);
-
-  // Whether the last collection round increased the code cache.
-  bool last_collection_increased_code_cache_ GUARDED_BY(lock_);
-
-  // Whether we can do garbage collection. Not 'const' as tests may override this.
-  bool garbage_collect_code_ GUARDED_BY(lock_);
-
-  // The size in bytes of used memory for the data portion of the code cache.
-  size_t used_memory_for_data_ GUARDED_BY(lock_);
-=======
   // Condition to wait on during collection.
   ConditionVariable lock_cond_ GUARDED_BY(Locks::jit_lock_);
 
@@ -692,7 +497,6 @@
 
   // Whether we can do garbage collection. Not 'const' as tests may override this.
   bool garbage_collect_code_ GUARDED_BY(Locks::jit_lock_);
->>>>>>> 5a45d7b4
 
   // ---------------- JIT statistics -------------------------------------- //
 
@@ -712,28 +516,7 @@
   Histogram<uint64_t> histogram_code_memory_use_ GUARDED_BY(Locks::jit_lock_);
 
   // Histograms for keeping track of profiling info statistics.
-<<<<<<< HEAD
-  Histogram<uint64_t> histogram_profiling_info_memory_use_ GUARDED_BY(lock_);
-
-  // Whether the GC allows accessing weaks in inline caches. Note that this
-  // is not used by the concurrent collector, which uses
-  // Thread::SetWeakRefAccessEnabled instead.
-  Atomic<bool> is_weak_access_enabled_;
-
-  // Condition to wait on for accessing inline caches.
-  ConditionVariable inline_cache_cond_ GUARDED_BY(lock_);
-
-  // Mem map which holds zygote data (stack maps and profiling info).
-  MemMap zygote_data_pages_;
-  // Mem map which holds zygote code and has executable permission.
-  MemMap zygote_exec_pages_;
-  // The opaque mspace for allocating zygote data.
-  void* zygote_data_mspace_ GUARDED_BY(lock_);
-  // The opaque mspace for allocating zygote code.
-  void* zygote_exec_mspace_ GUARDED_BY(lock_);
-=======
   Histogram<uint64_t> histogram_profiling_info_memory_use_ GUARDED_BY(Locks::jit_lock_);
->>>>>>> 5a45d7b4
 
   friend class art::JitJniStubTestHelper;
   friend class ScopedCodeCacheWrite;
