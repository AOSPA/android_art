--- conflicted
+++ resolved
@@ -126,14 +126,9 @@
         "exynos-m1",
         "exynos-m2",
         "exynos-m3",
-<<<<<<< HEAD
-        "denver64",
         "kryo",
-        "kryo300"
-=======
-        "kryo",
+        "kryo300",
         "kryo385",
->>>>>>> 5a08ff7b
     };
     if (!FindVariantInArray(arm64_known_variants, arraysize(arm64_known_variants), variant)) {
       std::ostringstream os;
