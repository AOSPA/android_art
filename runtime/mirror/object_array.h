/*
 * Copyright (C) 2011 The Android Open Source Project
 *
 * Licensed under the Apache License, Version 2.0 (the "License");
 * you may not use this file except in compliance with the License.
 * You may obtain a copy of the License at
 *
 *      http://www.apache.org/licenses/LICENSE-2.0
 *
 * Unless required by applicable law or agreed to in writing, software
 * distributed under the License is distributed on an "AS IS" BASIS,
 * WITHOUT WARRANTIES OR CONDITIONS OF ANY KIND, either express or implied.
 * See the License for the specific language governing permissions and
 * limitations under the License.
 */

#ifndef ART_RUNTIME_MIRROR_OBJECT_ARRAY_H_
#define ART_RUNTIME_MIRROR_OBJECT_ARRAY_H_

#include "array.h"
#include "obj_ptr.h"

namespace art {
namespace mirror {

template<class T>
class MANAGED ObjectArray: public Array {
 public:
  // The size of Object[].class.
  static uint32_t ClassSize(PointerSize pointer_size) {
    return Array::ClassSize(pointer_size);
  }

  static ObjPtr<ObjectArray<T>> Alloc(Thread* self,
                                      ObjPtr<Class> object_array_class,
                                      int32_t length,
                                      gc::AllocatorType allocator_type)
      REQUIRES_SHARED(Locks::mutator_lock_) REQUIRES(!Roles::uninterruptible_);

  static ObjPtr<ObjectArray<T>> Alloc(Thread* self,
                                      ObjPtr<Class> object_array_class,
                                      int32_t length)
      REQUIRES_SHARED(Locks::mutator_lock_) REQUIRES(!Roles::uninterruptible_);

  template<VerifyObjectFlags kVerifyFlags = kDefaultVerifyFlags,
           ReadBarrierOption kReadBarrierOption = kWithReadBarrier>
  ALWAYS_INLINE ObjPtr<T> Get(int32_t i) REQUIRES_SHARED(Locks::mutator_lock_);

  // Returns true if the object can be stored into the array. If not, throws
  // an ArrayStoreException and returns false.
  // TODO fix thread safety analysis: should be REQUIRES_SHARED(Locks::mutator_lock_).
  template<VerifyObjectFlags kVerifyFlags = kDefaultVerifyFlags>
  bool CheckAssignable(ObjPtr<T> object) NO_THREAD_SAFETY_ANALYSIS;

  ALWAYS_INLINE void Set(int32_t i, ObjPtr<T> object) REQUIRES_SHARED(Locks::mutator_lock_);
  // TODO fix thread safety analysis: should be REQUIRES_SHARED(Locks::mutator_lock_).
  template<bool kTransactionActive, bool kCheckTransaction = true,
      VerifyObjectFlags kVerifyFlags = kDefaultVerifyFlags>
  ALWAYS_INLINE void Set(int32_t i, ObjPtr<T> object) NO_THREAD_SAFETY_ANALYSIS;

  // Set element without bound and element type checks, to be used in limited
  // circumstances, such as during boot image writing.
  // TODO fix thread safety analysis broken by the use of template. This should be
  // REQUIRES_SHARED(Locks::mutator_lock_).
  template<bool kTransactionActive, bool kCheckTransaction = true,
      VerifyObjectFlags kVerifyFlags = kDefaultVerifyFlags>
  ALWAYS_INLINE void SetWithoutChecks(int32_t i, ObjPtr<T> object) NO_THREAD_SAFETY_ANALYSIS;
  // TODO fix thread safety analysis broken by the use of template. This should be
  // REQUIRES_SHARED(Locks::mutator_lock_).
  template<bool kTransactionActive, bool kCheckTransaction = true,
      VerifyObjectFlags kVerifyFlags = kDefaultVerifyFlags>
  ALWAYS_INLINE void SetWithoutChecksAndWriteBarrier(int32_t i, ObjPtr<T> object)
      NO_THREAD_SAFETY_ANALYSIS;

  template<VerifyObjectFlags kVerifyFlags = kDefaultVerifyFlags,
           ReadBarrierOption kReadBarrierOption = kWithReadBarrier>
  ALWAYS_INLINE ObjPtr<T> GetWithoutChecks(int32_t i) REQUIRES_SHARED(Locks::mutator_lock_);

  // Copy src into this array (dealing with overlaps as memmove does) without assignability checks.
  void AssignableMemmove(int32_t dst_pos,
                         ObjPtr<ObjectArray<T>> src,
                         int32_t src_pos,
                         int32_t count)
      REQUIRES_SHARED(Locks::mutator_lock_);

  // Copy src into this array assuming no overlap and without assignability checks.
  void AssignableMemcpy(int32_t dst_pos,
                        ObjPtr<ObjectArray<T>> src,
                        int32_t src_pos,
                        int32_t count)
      REQUIRES_SHARED(Locks::mutator_lock_);

  // Copy src into this array with assignability checks.
  template<bool kTransactionActive>
  void AssignableCheckingMemcpy(int32_t dst_pos,
                                ObjPtr<ObjectArray<T>> src,
                                int32_t src_pos,
                                int32_t count,
                                bool throw_exception)
      REQUIRES_SHARED(Locks::mutator_lock_);

<<<<<<< HEAD
  ObjPtr<ObjectArray<T>> CopyOf(Thread* self, int32_t new_length)
=======
  static ObjPtr<ObjectArray<T>> CopyOf(Handle<ObjectArray<T>> h_this,
                                       Thread* self,
                                       int32_t new_length)
>>>>>>> 5a45d7b4
      REQUIRES_SHARED(Locks::mutator_lock_)
      REQUIRES(!Roles::uninterruptible_);

  static MemberOffset OffsetOfElement(int32_t i);

 private:
  // TODO fix thread safety analysis broken by the use of template. This should be
  // REQUIRES_SHARED(Locks::mutator_lock_).
  template<typename Visitor>
  void VisitReferences(const Visitor& visitor) NO_THREAD_SAFETY_ANALYSIS;

  friend class Object;  // For VisitReferences
  DISALLOW_IMPLICIT_CONSTRUCTORS(ObjectArray);
};

}  // namespace mirror
}  // namespace art

#endif  // ART_RUNTIME_MIRROR_OBJECT_ARRAY_H_<|MERGE_RESOLUTION|>--- conflicted
+++ resolved
@@ -99,13 +99,9 @@
                                 bool throw_exception)
       REQUIRES_SHARED(Locks::mutator_lock_);
 
-<<<<<<< HEAD
-  ObjPtr<ObjectArray<T>> CopyOf(Thread* self, int32_t new_length)
-=======
   static ObjPtr<ObjectArray<T>> CopyOf(Handle<ObjectArray<T>> h_this,
                                        Thread* self,
                                        int32_t new_length)
->>>>>>> 5a45d7b4
       REQUIRES_SHARED(Locks::mutator_lock_)
       REQUIRES(!Roles::uninterruptible_);
 
