/*
 * Copyright (C) 2011 The Android Open Source Project
 *
 * Licensed under the Apache License, Version 2.0 (the "License");
 * you may not use this file except in compliance with the License.
 * You may obtain a copy of the License at
 *
 *      http://www.apache.org/licenses/LICENSE-2.0
 *
 * Unless required by applicable law or agreed to in writing, software
 * distributed under the License is distributed on an "AS IS" BASIS,
 * WITHOUT WARRANTIES OR CONDITIONS OF ANY KIND, either express or implied.
 * See the License for the specific language governing permissions and
 * limitations under the License.
 */

#ifndef ART_RUNTIME_COMMON_RUNTIME_TEST_H_
#define ART_RUNTIME_COMMON_RUNTIME_TEST_H_

#include <gtest/gtest.h>
#include <jni.h>

#include <string>

#include <android-base/logging.h>

#include "arch/instruction_set.h"
#include "base/common_art_test.h"
#include "base/locks.h"
#include "base/os.h"
#include "base/unix_file/fd_file.h"
#include "dex/art_dex_file_loader.h"
#include "dex/compact_dex_level.h"
// TODO: Add inl file and avoid including inl.
#include "obj_ptr-inl.h"
#include "runtime_globals.h"
#include "scoped_thread_state_change-inl.h"

namespace art {

using LogSeverity = android::base::LogSeverity;
using ScopedLogSeverity = android::base::ScopedLogSeverity;

template<class MirrorType>
static inline ObjPtr<MirrorType> MakeObjPtr(MirrorType* ptr) {
  return ptr;
}

template<class MirrorType>
static inline ObjPtr<MirrorType> MakeObjPtr(ObjPtr<MirrorType> ptr) {
  return ptr;
}

// OBJ pointer helpers to avoid needing .Decode everywhere.
#define EXPECT_OBJ_PTR_EQ(a, b) EXPECT_EQ(MakeObjPtr(a).Ptr(), MakeObjPtr(b).Ptr())
#define ASSERT_OBJ_PTR_EQ(a, b) ASSERT_EQ(MakeObjPtr(a).Ptr(), MakeObjPtr(b).Ptr())
#define EXPECT_OBJ_PTR_NE(a, b) EXPECT_NE(MakeObjPtr(a).Ptr(), MakeObjPtr(b).Ptr())
#define ASSERT_OBJ_PTR_NE(a, b) ASSERT_NE(MakeObjPtr(a).Ptr(), MakeObjPtr(b).Ptr())

class ClassLinker;
class CompilerCallbacks;
class DexFile;
class JavaVMExt;
class Runtime;
typedef std::vector<std::pair<std::string, const void*>> RuntimeOptions;
class Thread;
class VariableSizedHandleScope;

class CommonRuntimeTestImpl : public CommonArtTestImpl {
 public:
  CommonRuntimeTestImpl();
  virtual ~CommonRuntimeTestImpl();

  static std::string GetAndroidTargetToolsDir(InstructionSet isa);

  // A helper function to fill the heap.
  static void FillHeap(Thread* self,
                       ClassLinker* class_linker,
                       VariableSizedHandleScope* handle_scope)
      REQUIRES_SHARED(Locks::mutator_lock_);
  // A helper to set up a small heap (4M) to make FillHeap faster.
  static void SetUpRuntimeOptionsForFillHeap(RuntimeOptions *options);

  template <typename Mutator>
  bool MutateDexFile(File* output_dex, const std::string& input_jar, const Mutator& mutator) {
    std::vector<std::unique_ptr<const DexFile>> dex_files;
    std::string error_msg;
    const ArtDexFileLoader dex_file_loader;
    CHECK(dex_file_loader.Open(input_jar.c_str(),
                               input_jar.c_str(),
                               /*verify=*/ true,
                               /*verify_checksum=*/ true,
                               &error_msg,
                               &dex_files)) << error_msg;
    EXPECT_EQ(dex_files.size(), 1u) << "Only one input dex is supported";
    const std::unique_ptr<const DexFile>& dex = dex_files[0];
    CHECK(dex->EnableWrite()) << "Failed to enable write";
    DexFile* dex_file = const_cast<DexFile*>(dex.get());
    mutator(dex_file);
    const_cast<DexFile::Header&>(dex_file->GetHeader()).checksum_ = dex_file->CalculateChecksum();
    if (!output_dex->WriteFully(dex->Begin(), dex->Size())) {
      return false;
    }
    if (output_dex->Flush() != 0) {
      PLOG(FATAL) << "Could not flush the output file.";
    }
    return true;
  }

  void MakeInterpreted(ObjPtr<mirror::Class> klass)
      REQUIRES_SHARED(Locks::mutator_lock_);

  bool StartDex2OatCommandLine(/*out*/std::vector<std::string>* argv,
                               /*out*/std::string* error_msg);

 protected:
  // Allow subclases such as CommonCompilerTest to add extra options.
  virtual void SetUpRuntimeOptions(RuntimeOptions* options ATTRIBUTE_UNUSED) {}

  // Called before the runtime is created.
  virtual void PreRuntimeCreate() {}

  // Called after the runtime is created.
  virtual void PostRuntimeCreate() {}

  // Loads the test dex file identified by the given dex_name into a PathClassLoader.
  // Returns the created class loader.
  jobject LoadDex(const char* dex_name) REQUIRES_SHARED(Locks::mutator_lock_);
  // Loads the test dex file identified by the given first_dex_name and second_dex_name
  // into a PathClassLoader. Returns the created class loader.
  jobject LoadMultiDex(const char* first_dex_name, const char* second_dex_name)
      REQUIRES_SHARED(Locks::mutator_lock_);

  jobject LoadDexInPathClassLoader(const std::string& dex_name,
                                   jobject parent_loader,
                                   jobject shared_libraries = nullptr);
  jobject LoadDexInDelegateLastClassLoader(const std::string& dex_name, jobject parent_loader);
  jobject LoadDexInInMemoryDexClassLoader(const std::string& dex_name, jobject parent_loader);
  jobject LoadDexInWellKnownClassLoader(const std::string& dex_name,
                                        jclass loader_class,
                                        jobject parent_loader,
                                        jobject shared_libraries = nullptr);

  std::unique_ptr<Runtime> runtime_;

  // The class_linker_, java_lang_dex_file_, and boot_class_path_ are all
  // owned by the runtime.
  ClassLinker* class_linker_;
  const DexFile* java_lang_dex_file_;
  std::vector<const DexFile*> boot_class_path_;

  // Get the dex files from a PathClassLoader or DelegateLastClassLoader.
  // This only looks into the current class loader and does not recurse into the parents.
  std::vector<const DexFile*> GetDexFiles(jobject jclass_loader);
  std::vector<const DexFile*> GetDexFiles(ScopedObjectAccess& soa,
                                          Handle<mirror::ClassLoader> class_loader)
    REQUIRES_SHARED(Locks::mutator_lock_);

  // Get the first dex file from a PathClassLoader. Will abort if it is null.
  const DexFile* GetFirstDexFile(jobject jclass_loader);

  std::unique_ptr<CompilerCallbacks> callbacks_;

  virtual void SetUp();

  virtual void TearDown();

  // Called to finish up runtime creation and filling test fields. By default runs root
  // initializers, initialize well-known classes, and creates the heap thread pool.
  virtual void FinalizeSetup();
<<<<<<< HEAD
=======

  // Returns the directory where the pre-compiled core.art can be found.
  static std::string GetImageDirectory();
  static std::string GetImageLocation();
  static std::string GetSystemImageFile();

  static void EnterTransactionMode();
  static void ExitTransactionMode();
  static void RollbackAndExitTransactionMode() REQUIRES_SHARED(Locks::mutator_lock_);
  static bool IsTransactionAborted();
>>>>>>> 5a45d7b4
};

template <typename TestType>
class CommonRuntimeTestBase : public TestType, public CommonRuntimeTestImpl {
 public:
  CommonRuntimeTestBase() {}
  virtual ~CommonRuntimeTestBase() {}

 protected:
  void SetUp() override {
    CommonRuntimeTestImpl::SetUp();
  }

  void TearDown() override {
    CommonRuntimeTestImpl::TearDown();
  }
};

using CommonRuntimeTest = CommonRuntimeTestBase<testing::Test>;

template <typename Param>
using CommonRuntimeTestWithParam = CommonRuntimeTestBase<testing::TestWithParam<Param>>;

// Sets a CheckJni abort hook to catch failures. Note that this will cause CheckJNI to carry on
// rather than aborting, so be careful!
class CheckJniAbortCatcher {
 public:
  CheckJniAbortCatcher();

  ~CheckJniAbortCatcher();

  void Check(const std::string& expected_text);
  void Check(const char* expected_text);

 private:
  static void Hook(void* data, const std::string& reason);

  JavaVMExt* const vm_;
  std::string actual_;

  DISALLOW_COPY_AND_ASSIGN(CheckJniAbortCatcher);
};

#define TEST_DISABLED_FOR_ARM() \
  if (kRuntimeISA == InstructionSet::kArm || kRuntimeISA == InstructionSet::kThumb2) { \
    printf("WARNING: TEST DISABLED FOR ARM\n"); \
    return; \
  }

#define TEST_DISABLED_FOR_ARM64() \
  if (kRuntimeISA == InstructionSet::kArm64) { \
    printf("WARNING: TEST DISABLED FOR ARM64\n"); \
    return; \
  }

#define TEST_DISABLED_FOR_MIPS() \
  if (kRuntimeISA == InstructionSet::kMips) { \
    printf("WARNING: TEST DISABLED FOR MIPS\n"); \
    return; \
  }

#define TEST_DISABLED_FOR_MIPS64() \
  if (kRuntimeISA == InstructionSet::kMips64) { \
    printf("WARNING: TEST DISABLED FOR MIPS64\n"); \
    return; \
  }

#define TEST_DISABLED_FOR_X86() \
  if (kRuntimeISA == InstructionSet::kX86) { \
    printf("WARNING: TEST DISABLED FOR X86\n"); \
    return; \
  }

#define TEST_DISABLED_FOR_STRING_COMPRESSION() \
  if (mirror::kUseStringCompression) { \
    printf("WARNING: TEST DISABLED FOR STRING COMPRESSION\n"); \
    return; \
  }

#define TEST_DISABLED_WITHOUT_BAKER_READ_BARRIERS() \
  if (!kEmitCompilerReadBarrier || !kUseBakerReadBarrier) { \
    printf("WARNING: TEST DISABLED FOR GC WITHOUT BAKER READ BARRIER\n"); \
    return; \
  }

#define TEST_DISABLED_FOR_HEAP_POISONING() \
  if (kPoisonHeapReferences) { \
    printf("WARNING: TEST DISABLED FOR HEAP POISONING\n"); \
<<<<<<< HEAD
    return; \
  }

#define TEST_DISABLED_FOR_MEMORY_TOOL_WITH_HEAP_POISONING_WITHOUT_READ_BARRIERS() \
  if (kRunningOnMemoryTool && kPoisonHeapReferences && !kEmitCompilerReadBarrier) { \
    printf("WARNING: TEST DISABLED FOR MEMORY TOOL WITH HEAP POISONING WITHOUT READ BARRIERS\n"); \
=======
    return; \
  }

#define TEST_DISABLED_FOR_MEMORY_TOOL_WITH_HEAP_POISONING_WITHOUT_READ_BARRIERS() \
  if (kRunningOnMemoryTool && kPoisonHeapReferences && !kEmitCompilerReadBarrier) { \
    printf("WARNING: TEST DISABLED FOR MEMORY TOOL WITH HEAP POISONING WITHOUT READ BARRIERS\n"); \
    return; \
  }

#define TEST_DISABLED_FOR_KERNELS_WITH_CACHE_SEGFAULT() \
  if (CacheOperationsMaySegFault()) { \
    printf("WARNING: TEST DISABLED ON KERNEL THAT SEGFAULT ON CACHE OPERATIONS\n"); \
>>>>>>> 5a45d7b4
    return; \
  }

}  // namespace art

#endif  // ART_RUNTIME_COMMON_RUNTIME_TEST_H_<|MERGE_RESOLUTION|>--- conflicted
+++ resolved
@@ -168,8 +168,6 @@
   // Called to finish up runtime creation and filling test fields. By default runs root
   // initializers, initialize well-known classes, and creates the heap thread pool.
   virtual void FinalizeSetup();
-<<<<<<< HEAD
-=======
 
   // Returns the directory where the pre-compiled core.art can be found.
   static std::string GetImageDirectory();
@@ -180,7 +178,6 @@
   static void ExitTransactionMode();
   static void RollbackAndExitTransactionMode() REQUIRES_SHARED(Locks::mutator_lock_);
   static bool IsTransactionAborted();
->>>>>>> 5a45d7b4
 };
 
 template <typename TestType>
@@ -269,27 +266,18 @@
 #define TEST_DISABLED_FOR_HEAP_POISONING() \
   if (kPoisonHeapReferences) { \
     printf("WARNING: TEST DISABLED FOR HEAP POISONING\n"); \
-<<<<<<< HEAD
     return; \
   }
 
 #define TEST_DISABLED_FOR_MEMORY_TOOL_WITH_HEAP_POISONING_WITHOUT_READ_BARRIERS() \
   if (kRunningOnMemoryTool && kPoisonHeapReferences && !kEmitCompilerReadBarrier) { \
     printf("WARNING: TEST DISABLED FOR MEMORY TOOL WITH HEAP POISONING WITHOUT READ BARRIERS\n"); \
-=======
-    return; \
-  }
-
-#define TEST_DISABLED_FOR_MEMORY_TOOL_WITH_HEAP_POISONING_WITHOUT_READ_BARRIERS() \
-  if (kRunningOnMemoryTool && kPoisonHeapReferences && !kEmitCompilerReadBarrier) { \
-    printf("WARNING: TEST DISABLED FOR MEMORY TOOL WITH HEAP POISONING WITHOUT READ BARRIERS\n"); \
     return; \
   }
 
 #define TEST_DISABLED_FOR_KERNELS_WITH_CACHE_SEGFAULT() \
   if (CacheOperationsMaySegFault()) { \
     printf("WARNING: TEST DISABLED ON KERNEL THAT SEGFAULT ON CACHE OPERATIONS\n"); \
->>>>>>> 5a45d7b4
     return; \
   }
 
