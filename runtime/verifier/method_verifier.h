--- conflicted
+++ resolved
@@ -194,8 +194,6 @@
     return encountered_failure_types_;
   }
 
-<<<<<<< HEAD
-=======
   ClassLinker* GetClassLinker() {
     return class_linker_;
   }
@@ -204,7 +202,6 @@
     return flags_.aot_mode_;
   }
 
->>>>>>> 5a45d7b4
  protected:
   MethodVerifier(Thread* self,
                  ClassLinker* class_linker,
@@ -214,12 +211,8 @@
                  uint32_t dex_method_idx,
                  bool can_load_classes,
                  bool allow_thread_suspension,
-<<<<<<< HEAD
-                 bool allow_soft_failures)
-=======
                  bool allow_soft_failures,
                  bool aot_mode)
->>>>>>> 5a45d7b4
       REQUIRES_SHARED(Locks::mutator_lock_);
 
   // Verification result for method(s). Includes a (maximum) failure kind, and (the union of)
@@ -259,20 +252,14 @@
                                   HardFailLogMode log_level,
                                   bool need_precise_constants,
                                   uint32_t api_level,
-<<<<<<< HEAD
-=======
                                   bool aot_mode,
->>>>>>> 5a45d7b4
                                   std::string* hard_failure_msg)
       REQUIRES_SHARED(Locks::mutator_lock_);
 
   template <bool kVerifierDebug>
   static FailureData VerifyMethod(Thread* self,
-<<<<<<< HEAD
-=======
                                   ClassLinker* class_linker,
                                   ArenaPool* arena_pool,
->>>>>>> 5a45d7b4
                                   uint32_t method_idx,
                                   const DexFile* dex_file,
                                   Handle<mirror::DexCache> dex_cache,
@@ -286,10 +273,7 @@
                                   HardFailLogMode log_level,
                                   bool need_precise_constants,
                                   uint32_t api_level,
-<<<<<<< HEAD
-=======
                                   bool aot_mode,
->>>>>>> 5a45d7b4
                                   std::string* hard_failure_msg)
       REQUIRES_SHARED(Locks::mutator_lock_);
 
@@ -387,12 +371,9 @@
   // check-cast.
   bool has_check_casts_;
 
-<<<<<<< HEAD
-=======
   // Classlinker to use when resolving.
   ClassLinker* class_linker_;
 
->>>>>>> 5a45d7b4
   // Link, for the method verifier root linked list.
   MethodVerifier* link_;
 
