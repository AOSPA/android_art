/*
 * Copyright (C) 2012 The Android Open Source Project
 *
 * Licensed under the Apache License, Version 2.0 (the "License");
 * you may not use this file except in compliance with the License.
 * You may obtain a copy of the License at
 *
 *      http://www.apache.org/licenses/LICENSE-2.0
 *
 * Unless required by applicable law or agreed to in writing, software
 * distributed under the License is distributed on an "AS IS" BASIS,
 * WITHOUT WARRANTIES OR CONDITIONS OF ANY KIND, either express or implied.
 * See the License for the specific language governing permissions and
 * limitations under the License.
 */

#include "art_method-inl.h"
#include "base/callee_save_type.h"
#include "base/enums.h"
#include "callee_save_frame.h"
#include "common_throws.h"
#include "class_root.h"
#include "debug_print.h"
#include "debugger.h"
#include "dex/dex_file-inl.h"
#include "dex/dex_file_types.h"
#include "dex/dex_instruction-inl.h"
#include "dex/method_reference.h"
#include "entrypoints/entrypoint_utils-inl.h"
#include "entrypoints/quick/callee_save_frame.h"
#include "entrypoints/runtime_asm_entrypoints.h"
#include "gc/accounting/card_table-inl.h"
#include "imt_conflict_table.h"
#include "imtable-inl.h"
#include "index_bss_mapping.h"
#include "instrumentation.h"
#include "interpreter/interpreter.h"
#include "interpreter/interpreter_common.h"
#include "interpreter/shadow_frame-inl.h"
#include "jit/jit.h"
#include "jit/jit_code_cache.h"
#include "linear_alloc.h"
#include "method_handles.h"
#include "mirror/class-inl.h"
#include "mirror/dex_cache-inl.h"
#include "mirror/method.h"
#include "mirror/method_handle_impl.h"
#include "mirror/object-inl.h"
#include "mirror/object_array-inl.h"
#include "mirror/var_handle.h"
#include "oat_file.h"
#include "oat_quick_method_header.h"
#include "quick_exception_handler.h"
#include "runtime.h"
#include "scoped_thread_state_change-inl.h"
#include "stack.h"
#include "thread-inl.h"
#include "var_handles.h"
#include "well_known_classes.h"

namespace art {

// Visits the arguments as saved to the stack by a CalleeSaveType::kRefAndArgs callee save frame.
class QuickArgumentVisitor {
  // Number of bytes for each out register in the caller method's frame.
  static constexpr size_t kBytesStackArgLocation = 4;
  // Frame size in bytes of a callee-save frame for RefsAndArgs.
  static constexpr size_t kQuickCalleeSaveFrame_RefAndArgs_FrameSize =
      RuntimeCalleeSaveFrame::GetFrameSize(CalleeSaveType::kSaveRefsAndArgs);
  // Offset of first GPR arg.
  static constexpr size_t kQuickCalleeSaveFrame_RefAndArgs_Gpr1Offset =
      RuntimeCalleeSaveFrame::GetGpr1Offset(CalleeSaveType::kSaveRefsAndArgs);
  // Offset of first FPR arg.
  static constexpr size_t kQuickCalleeSaveFrame_RefAndArgs_Fpr1Offset =
      RuntimeCalleeSaveFrame::GetFpr1Offset(CalleeSaveType::kSaveRefsAndArgs);
  // Offset of return address.
  static constexpr size_t kQuickCalleeSaveFrame_RefAndArgs_ReturnPcOffset =
      RuntimeCalleeSaveFrame::GetReturnPcOffset(CalleeSaveType::kSaveRefsAndArgs);
#if defined(__arm__)
  // The callee save frame is pointed to by SP.
  // | argN       |  |
  // | ...        |  |
  // | arg4       |  |
  // | arg3 spill |  |  Caller's frame
  // | arg2 spill |  |
  // | arg1 spill |  |
  // | Method*    | ---
  // | LR         |
  // | ...        |    4x6 bytes callee saves
  // | R3         |
  // | R2         |
  // | R1         |
  // | S15        |
  // | :          |
  // | S0         |
  // |            |    4x2 bytes padding
  // | Method*    |  <- sp
  static constexpr bool kSplitPairAcrossRegisterAndStack = false;
  static constexpr bool kAlignPairRegister = true;
  static constexpr bool kQuickSoftFloatAbi = false;
  static constexpr bool kQuickDoubleRegAlignedFloatBackFilled = true;
  static constexpr bool kQuickSkipOddFpRegisters = false;
  static constexpr size_t kNumQuickGprArgs = 3;
  static constexpr size_t kNumQuickFprArgs = 16;
  static constexpr bool kGprFprLockstep = false;
  static size_t GprIndexToGprOffset(uint32_t gpr_index) {
    return gpr_index * GetBytesPerGprSpillLocation(kRuntimeISA);
  }
#elif defined(__aarch64__)
  // The callee save frame is pointed to by SP.
  // | argN       |  |
  // | ...        |  |
  // | arg4       |  |
  // | arg3 spill |  |  Caller's frame
  // | arg2 spill |  |
  // | arg1 spill |  |
  // | Method*    | ---
  // | LR         |
  // | X29        |
  // |  :         |
  // | X20        |
  // | X7         |
  // | :          |
  // | X1         |
  // | D7         |
  // |  :         |
  // | D0         |
  // |            |    padding
  // | Method*    |  <- sp
  static constexpr bool kSplitPairAcrossRegisterAndStack = false;
  static constexpr bool kAlignPairRegister = false;
  static constexpr bool kQuickSoftFloatAbi = false;  // This is a hard float ABI.
  static constexpr bool kQuickDoubleRegAlignedFloatBackFilled = false;
  static constexpr bool kQuickSkipOddFpRegisters = false;
  static constexpr size_t kNumQuickGprArgs = 7;  // 7 arguments passed in GPRs.
  static constexpr size_t kNumQuickFprArgs = 8;  // 8 arguments passed in FPRs.
  static constexpr bool kGprFprLockstep = false;
  static size_t GprIndexToGprOffset(uint32_t gpr_index) {
    return gpr_index * GetBytesPerGprSpillLocation(kRuntimeISA);
  }
#elif defined(__mips__) && !defined(__LP64__)
  // The callee save frame is pointed to by SP.
  // | argN       |  |
  // | ...        |  |
  // | arg4       |  |
  // | arg3 spill |  |  Caller's frame
  // | arg2 spill |  |
  // | arg1 spill |  |
  // | Method*    | ---
  // | RA         |
  // | ...        |    callee saves
  // | T1         |    arg5
  // | T0         |    arg4
  // | A3         |    arg3
  // | A2         |    arg2
  // | A1         |    arg1
  // | F19        |
  // | F18        |    f_arg5
  // | F17        |
  // | F16        |    f_arg4
  // | F15        |
  // | F14        |    f_arg3
  // | F13        |
  // | F12        |    f_arg2
  // | F11        |
  // | F10        |    f_arg1
  // | F9         |
  // | F8         |    f_arg0
  // |            |    padding
  // | A0/Method* |  <- sp
  static constexpr bool kSplitPairAcrossRegisterAndStack = false;
  static constexpr bool kAlignPairRegister = true;
  static constexpr bool kQuickSoftFloatAbi = false;
  static constexpr bool kQuickDoubleRegAlignedFloatBackFilled = false;
  static constexpr bool kQuickSkipOddFpRegisters = true;
  static constexpr size_t kNumQuickGprArgs = 5;   // 5 arguments passed in GPRs.
  static constexpr size_t kNumQuickFprArgs = 12;  // 6 arguments passed in FPRs. Floats can be
                                                  // passed only in even numbered registers and each
                                                  // double occupies two registers.
  static constexpr bool kGprFprLockstep = false;
  static size_t GprIndexToGprOffset(uint32_t gpr_index) {
    return gpr_index * GetBytesPerGprSpillLocation(kRuntimeISA);
  }
#elif defined(__mips__) && defined(__LP64__)
  // The callee save frame is pointed to by SP.
  // | argN       |  |
  // | ...        |  |
  // | arg4       |  |
  // | arg3 spill |  |  Caller's frame
  // | arg2 spill |  |
  // | arg1 spill |  |
  // | Method*    | ---
  // | RA         |
  // | ...        |    callee saves
  // | A7         |    arg7
  // | A6         |    arg6
  // | A5         |    arg5
  // | A4         |    arg4
  // | A3         |    arg3
  // | A2         |    arg2
  // | A1         |    arg1
  // | F19        |    f_arg7
  // | F18        |    f_arg6
  // | F17        |    f_arg5
  // | F16        |    f_arg4
  // | F15        |    f_arg3
  // | F14        |    f_arg2
  // | F13        |    f_arg1
  // | F12        |    f_arg0
  // |            |    padding
  // | A0/Method* |  <- sp
  // NOTE: for Mip64, when A0 is skipped, F12 is also skipped.
  static constexpr bool kSplitPairAcrossRegisterAndStack = false;
  static constexpr bool kAlignPairRegister = false;
  static constexpr bool kQuickSoftFloatAbi = false;
  static constexpr bool kQuickDoubleRegAlignedFloatBackFilled = false;
  static constexpr bool kQuickSkipOddFpRegisters = false;
  static constexpr size_t kNumQuickGprArgs = 7;  // 7 arguments passed in GPRs.
  static constexpr size_t kNumQuickFprArgs = 7;  // 7 arguments passed in FPRs.
  static constexpr bool kGprFprLockstep = true;

  static size_t GprIndexToGprOffset(uint32_t gpr_index) {
    return gpr_index * GetBytesPerGprSpillLocation(kRuntimeISA);
  }
#elif defined(__i386__)
  // The callee save frame is pointed to by SP.
  // | argN        |  |
  // | ...         |  |
  // | arg4        |  |
  // | arg3 spill  |  |  Caller's frame
  // | arg2 spill  |  |
  // | arg1 spill  |  |
  // | Method*     | ---
  // | Return      |
  // | EBP,ESI,EDI |    callee saves
  // | EBX         |    arg3
  // | EDX         |    arg2
  // | ECX         |    arg1
  // | XMM3        |    float arg 4
  // | XMM2        |    float arg 3
  // | XMM1        |    float arg 2
  // | XMM0        |    float arg 1
  // | EAX/Method* |  <- sp
  static constexpr bool kSplitPairAcrossRegisterAndStack = false;
  static constexpr bool kAlignPairRegister = false;
  static constexpr bool kQuickSoftFloatAbi = false;  // This is a hard float ABI.
  static constexpr bool kQuickDoubleRegAlignedFloatBackFilled = false;
  static constexpr bool kQuickSkipOddFpRegisters = false;
  static constexpr size_t kNumQuickGprArgs = 3;  // 3 arguments passed in GPRs.
  static constexpr size_t kNumQuickFprArgs = 4;  // 4 arguments passed in FPRs.
  static constexpr bool kGprFprLockstep = false;
  static size_t GprIndexToGprOffset(uint32_t gpr_index) {
    return gpr_index * GetBytesPerGprSpillLocation(kRuntimeISA);
  }
#elif defined(__x86_64__)
  // The callee save frame is pointed to by SP.
  // | argN            |  |
  // | ...             |  |
  // | reg. arg spills |  |  Caller's frame
  // | Method*         | ---
  // | Return          |
  // | R15             |    callee save
  // | R14             |    callee save
  // | R13             |    callee save
  // | R12             |    callee save
  // | R9              |    arg5
  // | R8              |    arg4
  // | RSI/R6          |    arg1
  // | RBP/R5          |    callee save
  // | RBX/R3          |    callee save
  // | RDX/R2          |    arg2
  // | RCX/R1          |    arg3
  // | XMM7            |    float arg 8
  // | XMM6            |    float arg 7
  // | XMM5            |    float arg 6
  // | XMM4            |    float arg 5
  // | XMM3            |    float arg 4
  // | XMM2            |    float arg 3
  // | XMM1            |    float arg 2
  // | XMM0            |    float arg 1
  // | Padding         |
  // | RDI/Method*     |  <- sp
  static constexpr bool kSplitPairAcrossRegisterAndStack = false;
  static constexpr bool kAlignPairRegister = false;
  static constexpr bool kQuickSoftFloatAbi = false;  // This is a hard float ABI.
  static constexpr bool kQuickDoubleRegAlignedFloatBackFilled = false;
  static constexpr bool kQuickSkipOddFpRegisters = false;
  static constexpr size_t kNumQuickGprArgs = 5;  // 5 arguments passed in GPRs.
  static constexpr size_t kNumQuickFprArgs = 8;  // 8 arguments passed in FPRs.
  static constexpr bool kGprFprLockstep = false;
  static size_t GprIndexToGprOffset(uint32_t gpr_index) {
    switch (gpr_index) {
      case 0: return (4 * GetBytesPerGprSpillLocation(kRuntimeISA));
      case 1: return (1 * GetBytesPerGprSpillLocation(kRuntimeISA));
      case 2: return (0 * GetBytesPerGprSpillLocation(kRuntimeISA));
      case 3: return (5 * GetBytesPerGprSpillLocation(kRuntimeISA));
      case 4: return (6 * GetBytesPerGprSpillLocation(kRuntimeISA));
      default:
      LOG(FATAL) << "Unexpected GPR index: " << gpr_index;
      UNREACHABLE();
    }
  }
#else
#error "Unsupported architecture"
#endif

 public:
  // Special handling for proxy methods. Proxy methods are instance methods so the
  // 'this' object is the 1st argument. They also have the same frame layout as the
  // kRefAndArgs runtime method. Since 'this' is a reference, it is located in the
  // 1st GPR.
  static StackReference<mirror::Object>* GetProxyThisObjectReference(ArtMethod** sp)
      REQUIRES_SHARED(Locks::mutator_lock_) {
    CHECK((*sp)->IsProxyMethod());
    CHECK_GT(kNumQuickGprArgs, 0u);
    constexpr uint32_t kThisGprIndex = 0u;  // 'this' is in the 1st GPR.
    size_t this_arg_offset = kQuickCalleeSaveFrame_RefAndArgs_Gpr1Offset +
        GprIndexToGprOffset(kThisGprIndex);
    uint8_t* this_arg_address = reinterpret_cast<uint8_t*>(sp) + this_arg_offset;
    return reinterpret_cast<StackReference<mirror::Object>*>(this_arg_address);
  }

  static ArtMethod* GetCallingMethod(ArtMethod** sp) REQUIRES_SHARED(Locks::mutator_lock_) {
    DCHECK((*sp)->IsCalleeSaveMethod());
    return GetCalleeSaveMethodCaller(sp, CalleeSaveType::kSaveRefsAndArgs);
  }

  static ArtMethod* GetOuterMethod(ArtMethod** sp) REQUIRES_SHARED(Locks::mutator_lock_) {
    DCHECK((*sp)->IsCalleeSaveMethod());
    uint8_t* previous_sp =
        reinterpret_cast<uint8_t*>(sp) + kQuickCalleeSaveFrame_RefAndArgs_FrameSize;
    return *reinterpret_cast<ArtMethod**>(previous_sp);
  }

  static uint32_t GetCallingDexPc(ArtMethod** sp) REQUIRES_SHARED(Locks::mutator_lock_) {
    DCHECK((*sp)->IsCalleeSaveMethod());
    constexpr size_t callee_frame_size =
        RuntimeCalleeSaveFrame::GetFrameSize(CalleeSaveType::kSaveRefsAndArgs);
    ArtMethod** caller_sp = reinterpret_cast<ArtMethod**>(
        reinterpret_cast<uintptr_t>(sp) + callee_frame_size);
    uintptr_t outer_pc = QuickArgumentVisitor::GetCallingPc(sp);
    const OatQuickMethodHeader* current_code = (*caller_sp)->GetOatQuickMethodHeader(outer_pc);
    uintptr_t outer_pc_offset = current_code->NativeQuickPcOffset(outer_pc);

    if (current_code->IsOptimized()) {
<<<<<<< HEAD
      CodeInfo code_info(current_code, CodeInfo::DecodeFlags::InlineInfoOnly);
=======
      CodeInfo code_info = CodeInfo::DecodeInlineInfoOnly(current_code);
>>>>>>> 5a45d7b4
      StackMap stack_map = code_info.GetStackMapForNativePcOffset(outer_pc_offset);
      DCHECK(stack_map.IsValid());
      BitTableRange<InlineInfo> inline_infos = code_info.GetInlineInfosOf(stack_map);
      if (!inline_infos.empty()) {
        return inline_infos.back().GetDexPc();
      } else {
        return stack_map.GetDexPc();
      }
    } else {
      return current_code->ToDexPc(*caller_sp, outer_pc);
    }
  }

  // For the given quick ref and args quick frame, return the caller's PC.
  static uintptr_t GetCallingPc(ArtMethod** sp) REQUIRES_SHARED(Locks::mutator_lock_) {
    DCHECK((*sp)->IsCalleeSaveMethod());
    uint8_t* return_adress_spill =
        reinterpret_cast<uint8_t*>(sp) + kQuickCalleeSaveFrame_RefAndArgs_ReturnPcOffset;
    return *reinterpret_cast<uintptr_t*>(return_adress_spill);
  }

  QuickArgumentVisitor(ArtMethod** sp, bool is_static, const char* shorty,
                       uint32_t shorty_len) REQUIRES_SHARED(Locks::mutator_lock_) :
          is_static_(is_static), shorty_(shorty), shorty_len_(shorty_len),
          gpr_args_(reinterpret_cast<uint8_t*>(sp) + kQuickCalleeSaveFrame_RefAndArgs_Gpr1Offset),
          fpr_args_(reinterpret_cast<uint8_t*>(sp) + kQuickCalleeSaveFrame_RefAndArgs_Fpr1Offset),
          stack_args_(reinterpret_cast<uint8_t*>(sp) + kQuickCalleeSaveFrame_RefAndArgs_FrameSize
              + sizeof(ArtMethod*)),  // Skip ArtMethod*.
          gpr_index_(0), fpr_index_(0), fpr_double_index_(0), stack_index_(0),
          cur_type_(Primitive::kPrimVoid), is_split_long_or_double_(false) {
    static_assert(kQuickSoftFloatAbi == (kNumQuickFprArgs == 0),
                  "Number of Quick FPR arguments unexpected");
    static_assert(!(kQuickSoftFloatAbi && kQuickDoubleRegAlignedFloatBackFilled),
                  "Double alignment unexpected");
    // For register alignment, we want to assume that counters(fpr_double_index_) are even if the
    // next register is even.
    static_assert(!kQuickDoubleRegAlignedFloatBackFilled || kNumQuickFprArgs % 2 == 0,
                  "Number of Quick FPR arguments not even");
    DCHECK_EQ(Runtime::Current()->GetClassLinker()->GetImagePointerSize(), kRuntimePointerSize);
  }

  virtual ~QuickArgumentVisitor() {}

  virtual void Visit() = 0;

  Primitive::Type GetParamPrimitiveType() const {
    return cur_type_;
  }

  uint8_t* GetParamAddress() const {
    if (!kQuickSoftFloatAbi) {
      Primitive::Type type = GetParamPrimitiveType();
      if (UNLIKELY((type == Primitive::kPrimDouble) || (type == Primitive::kPrimFloat))) {
        if (type == Primitive::kPrimDouble && kQuickDoubleRegAlignedFloatBackFilled) {
          if (fpr_double_index_ + 2 < kNumQuickFprArgs + 1) {
            return fpr_args_ + (fpr_double_index_ * GetBytesPerFprSpillLocation(kRuntimeISA));
          }
        } else if (fpr_index_ + 1 < kNumQuickFprArgs + 1) {
          return fpr_args_ + (fpr_index_ * GetBytesPerFprSpillLocation(kRuntimeISA));
        }
        return stack_args_ + (stack_index_ * kBytesStackArgLocation);
      }
    }
    if (gpr_index_ < kNumQuickGprArgs) {
      return gpr_args_ + GprIndexToGprOffset(gpr_index_);
    }
    return stack_args_ + (stack_index_ * kBytesStackArgLocation);
  }

  bool IsSplitLongOrDouble() const {
    if ((GetBytesPerGprSpillLocation(kRuntimeISA) == 4) ||
        (GetBytesPerFprSpillLocation(kRuntimeISA) == 4)) {
      return is_split_long_or_double_;
    } else {
      return false;  // An optimization for when GPR and FPRs are 64bit.
    }
  }

  bool IsParamAReference() const {
    return GetParamPrimitiveType() == Primitive::kPrimNot;
  }

  bool IsParamALongOrDouble() const {
    Primitive::Type type = GetParamPrimitiveType();
    return type == Primitive::kPrimLong || type == Primitive::kPrimDouble;
  }

  uint64_t ReadSplitLongParam() const {
    // The splitted long is always available through the stack.
    return *reinterpret_cast<uint64_t*>(stack_args_
        + stack_index_ * kBytesStackArgLocation);
  }

  void IncGprIndex() {
    gpr_index_++;
    if (kGprFprLockstep) {
      fpr_index_++;
    }
  }

  void IncFprIndex() {
    fpr_index_++;
    if (kGprFprLockstep) {
      gpr_index_++;
    }
  }

  void VisitArguments() REQUIRES_SHARED(Locks::mutator_lock_) {
    // (a) 'stack_args_' should point to the first method's argument
    // (b) whatever the argument type it is, the 'stack_index_' should
    //     be moved forward along with every visiting.
    gpr_index_ = 0;
    fpr_index_ = 0;
    if (kQuickDoubleRegAlignedFloatBackFilled) {
      fpr_double_index_ = 0;
    }
    stack_index_ = 0;
    if (!is_static_) {  // Handle this.
      cur_type_ = Primitive::kPrimNot;
      is_split_long_or_double_ = false;
      Visit();
      stack_index_++;
      if (kNumQuickGprArgs > 0) {
        IncGprIndex();
      }
    }
    for (uint32_t shorty_index = 1; shorty_index < shorty_len_; ++shorty_index) {
      cur_type_ = Primitive::GetType(shorty_[shorty_index]);
      switch (cur_type_) {
        case Primitive::kPrimNot:
        case Primitive::kPrimBoolean:
        case Primitive::kPrimByte:
        case Primitive::kPrimChar:
        case Primitive::kPrimShort:
        case Primitive::kPrimInt:
          is_split_long_or_double_ = false;
          Visit();
          stack_index_++;
          if (gpr_index_ < kNumQuickGprArgs) {
            IncGprIndex();
          }
          break;
        case Primitive::kPrimFloat:
          is_split_long_or_double_ = false;
          Visit();
          stack_index_++;
          if (kQuickSoftFloatAbi) {
            if (gpr_index_ < kNumQuickGprArgs) {
              IncGprIndex();
            }
          } else {
            if (fpr_index_ + 1 < kNumQuickFprArgs + 1) {
              IncFprIndex();
              if (kQuickDoubleRegAlignedFloatBackFilled) {
                // Double should not overlap with float.
                // For example, if fpr_index_ = 3, fpr_double_index_ should be at least 4.
                fpr_double_index_ = std::max(fpr_double_index_, RoundUp(fpr_index_, 2));
                // Float should not overlap with double.
                if (fpr_index_ % 2 == 0) {
                  fpr_index_ = std::max(fpr_double_index_, fpr_index_);
                }
              } else if (kQuickSkipOddFpRegisters) {
                IncFprIndex();
              }
            }
          }
          break;
        case Primitive::kPrimDouble:
        case Primitive::kPrimLong:
          if (kQuickSoftFloatAbi || (cur_type_ == Primitive::kPrimLong)) {
            if (cur_type_ == Primitive::kPrimLong &&
#if defined(__mips__) && !defined(__LP64__)
                (gpr_index_ == 0 || gpr_index_ == 2) &&
#else
                gpr_index_ == 0 &&
#endif
                kAlignPairRegister) {
              // Currently, this is only for ARM and MIPS, where we align long parameters with
              // even-numbered registers by skipping R1 (on ARM) or A1(A3) (on MIPS) and using
              // R2 (on ARM) or A2(T0) (on MIPS) instead.
              IncGprIndex();
            }
            is_split_long_or_double_ = (GetBytesPerGprSpillLocation(kRuntimeISA) == 4) &&
                ((gpr_index_ + 1) == kNumQuickGprArgs);
            if (!kSplitPairAcrossRegisterAndStack && is_split_long_or_double_) {
              // We don't want to split this. Pass over this register.
              gpr_index_++;
              is_split_long_or_double_ = false;
            }
            Visit();
            if (kBytesStackArgLocation == 4) {
              stack_index_+= 2;
            } else {
              CHECK_EQ(kBytesStackArgLocation, 8U);
              stack_index_++;
            }
            if (gpr_index_ < kNumQuickGprArgs) {
              IncGprIndex();
              if (GetBytesPerGprSpillLocation(kRuntimeISA) == 4) {
                if (gpr_index_ < kNumQuickGprArgs) {
                  IncGprIndex();
                }
              }
            }
          } else {
            is_split_long_or_double_ = (GetBytesPerFprSpillLocation(kRuntimeISA) == 4) &&
                ((fpr_index_ + 1) == kNumQuickFprArgs) && !kQuickDoubleRegAlignedFloatBackFilled;
            Visit();
            if (kBytesStackArgLocation == 4) {
              stack_index_+= 2;
            } else {
              CHECK_EQ(kBytesStackArgLocation, 8U);
              stack_index_++;
            }
            if (kQuickDoubleRegAlignedFloatBackFilled) {
              if (fpr_double_index_ + 2 < kNumQuickFprArgs + 1) {
                fpr_double_index_ += 2;
                // Float should not overlap with double.
                if (fpr_index_ % 2 == 0) {
                  fpr_index_ = std::max(fpr_double_index_, fpr_index_);
                }
              }
            } else if (fpr_index_ + 1 < kNumQuickFprArgs + 1) {
              IncFprIndex();
              if (GetBytesPerFprSpillLocation(kRuntimeISA) == 4) {
                if (fpr_index_ + 1 < kNumQuickFprArgs + 1) {
                  IncFprIndex();
                }
              }
            }
          }
          break;
        default:
          LOG(FATAL) << "Unexpected type: " << cur_type_ << " in " << shorty_;
      }
    }
  }

 protected:
  const bool is_static_;
  const char* const shorty_;
  const uint32_t shorty_len_;

 private:
  uint8_t* const gpr_args_;  // Address of GPR arguments in callee save frame.
  uint8_t* const fpr_args_;  // Address of FPR arguments in callee save frame.
  uint8_t* const stack_args_;  // Address of stack arguments in caller's frame.
  uint32_t gpr_index_;  // Index into spilled GPRs.
  // Index into spilled FPRs.
  // In case kQuickDoubleRegAlignedFloatBackFilled, it may index a hole while fpr_double_index_
  // holds a higher register number.
  uint32_t fpr_index_;
  // Index into spilled FPRs for aligned double.
  // Only used when kQuickDoubleRegAlignedFloatBackFilled. Next available double register indexed in
  // terms of singles, may be behind fpr_index.
  uint32_t fpr_double_index_;
  uint32_t stack_index_;  // Index into arguments on the stack.
  // The current type of argument during VisitArguments.
  Primitive::Type cur_type_;
  // Does a 64bit parameter straddle the register and stack arguments?
  bool is_split_long_or_double_;
};

// Returns the 'this' object of a proxy method. This function is only used by StackVisitor. It
// allows to use the QuickArgumentVisitor constants without moving all the code in its own module.
extern "C" mirror::Object* artQuickGetProxyThisObject(ArtMethod** sp)
    REQUIRES_SHARED(Locks::mutator_lock_) {
  return QuickArgumentVisitor::GetProxyThisObjectReference(sp)->AsMirrorPtr();
}

// Visits arguments on the stack placing them into the shadow frame.
class BuildQuickShadowFrameVisitor final : public QuickArgumentVisitor {
 public:
  BuildQuickShadowFrameVisitor(ArtMethod** sp, bool is_static, const char* shorty,
                               uint32_t shorty_len, ShadowFrame* sf, size_t first_arg_reg) :
      QuickArgumentVisitor(sp, is_static, shorty, shorty_len), sf_(sf), cur_reg_(first_arg_reg) {}

  void Visit() REQUIRES_SHARED(Locks::mutator_lock_) override;

 private:
  ShadowFrame* const sf_;
  uint32_t cur_reg_;

  DISALLOW_COPY_AND_ASSIGN(BuildQuickShadowFrameVisitor);
};

void BuildQuickShadowFrameVisitor::Visit() {
  Primitive::Type type = GetParamPrimitiveType();
  switch (type) {
    case Primitive::kPrimLong:  // Fall-through.
    case Primitive::kPrimDouble:
      if (IsSplitLongOrDouble()) {
        sf_->SetVRegLong(cur_reg_, ReadSplitLongParam());
      } else {
        sf_->SetVRegLong(cur_reg_, *reinterpret_cast<jlong*>(GetParamAddress()));
      }
      ++cur_reg_;
      break;
    case Primitive::kPrimNot: {
        StackReference<mirror::Object>* stack_ref =
            reinterpret_cast<StackReference<mirror::Object>*>(GetParamAddress());
        sf_->SetVRegReference(cur_reg_, stack_ref->AsMirrorPtr());
      }
      break;
    case Primitive::kPrimBoolean:  // Fall-through.
    case Primitive::kPrimByte:     // Fall-through.
    case Primitive::kPrimChar:     // Fall-through.
    case Primitive::kPrimShort:    // Fall-through.
    case Primitive::kPrimInt:      // Fall-through.
    case Primitive::kPrimFloat:
      sf_->SetVReg(cur_reg_, *reinterpret_cast<jint*>(GetParamAddress()));
      break;
    case Primitive::kPrimVoid:
      LOG(FATAL) << "UNREACHABLE";
      UNREACHABLE();
  }
  ++cur_reg_;
}

// Don't inline. See b/65159206.
NO_INLINE
static void HandleDeoptimization(JValue* result,
                                 ArtMethod* method,
                                 ShadowFrame* deopt_frame,
                                 ManagedStack* fragment)
    REQUIRES_SHARED(Locks::mutator_lock_) {
  // Coming from partial-fragment deopt.
  Thread* self = Thread::Current();
  if (kIsDebugBuild) {
    // Sanity-check: are the methods as expected? We check that the last shadow frame (the bottom
    // of the call-stack) corresponds to the called method.
    ShadowFrame* linked = deopt_frame;
    while (linked->GetLink() != nullptr) {
      linked = linked->GetLink();
    }
    CHECK_EQ(method, linked->GetMethod()) << method->PrettyMethod() << " "
        << ArtMethod::PrettyMethod(linked->GetMethod());
  }

  if (VLOG_IS_ON(deopt)) {
    // Print out the stack to verify that it was a partial-fragment deopt.
    LOG(INFO) << "Continue-ing from deopt. Stack is:";
    QuickExceptionHandler::DumpFramesWithType(self, true);
  }

  ObjPtr<mirror::Throwable> pending_exception;
  bool from_code = false;
  DeoptimizationMethodType method_type;
  self->PopDeoptimizationContext(/* out */ result,
                                 /* out */ &pending_exception,
                                 /* out */ &from_code,
                                 /* out */ &method_type);

  // Push a transition back into managed code onto the linked list in thread.
  self->PushManagedStackFragment(fragment);

  // Ensure that the stack is still in order.
  if (kIsDebugBuild) {
    class DummyStackVisitor : public StackVisitor {
     public:
      explicit DummyStackVisitor(Thread* self_in) REQUIRES_SHARED(Locks::mutator_lock_)
          : StackVisitor(self_in, nullptr, StackVisitor::StackWalkKind::kIncludeInlinedFrames) {}

      bool VisitFrame() override REQUIRES_SHARED(Locks::mutator_lock_) {
        // Nothing to do here. In a debug build, SanityCheckFrame will do the work in the walking
        // logic. Just always say we want to continue.
        return true;
      }
    };
    DummyStackVisitor dsv(self);
    dsv.WalkStack();
  }

  // Restore the exception that was pending before deoptimization then interpret the
  // deoptimized frames.
  if (pending_exception != nullptr) {
    self->SetException(pending_exception);
  }
  interpreter::EnterInterpreterFromDeoptimize(self,
                                              deopt_frame,
                                              result,
                                              from_code,
                                              DeoptimizationMethodType::kDefault);
}

extern "C" uint64_t artQuickToInterpreterBridge(ArtMethod* method, Thread* self, ArtMethod** sp)
    REQUIRES_SHARED(Locks::mutator_lock_) {
  // Ensure we don't get thread suspension until the object arguments are safely in the shadow
  // frame.
  ScopedQuickEntrypointChecks sqec(self);

  if (UNLIKELY(!method->IsInvokable())) {
    method->ThrowInvocationTimeError();
    return 0;
  }

  JValue tmp_value;
  ShadowFrame* deopt_frame = self->PopStackedShadowFrame(
      StackedShadowFrameType::kDeoptimizationShadowFrame, false);
  ManagedStack fragment;

  DCHECK(!method->IsNative()) << method->PrettyMethod();
  uint32_t shorty_len = 0;
  ArtMethod* non_proxy_method = method->GetInterfaceMethodIfProxy(kRuntimePointerSize);
  DCHECK(non_proxy_method->GetCodeItem() != nullptr) << method->PrettyMethod();
  CodeItemDataAccessor accessor(non_proxy_method->DexInstructionData());
  const char* shorty = non_proxy_method->GetShorty(&shorty_len);

  JValue result;
  bool force_frame_pop = false;

  if (UNLIKELY(deopt_frame != nullptr)) {
    HandleDeoptimization(&result, method, deopt_frame, &fragment);
  } else {
    const char* old_cause = self->StartAssertNoThreadSuspension(
        "Building interpreter shadow frame");
    uint16_t num_regs = accessor.RegistersSize();
    // No last shadow coming from quick.
    ShadowFrameAllocaUniquePtr shadow_frame_unique_ptr =
        CREATE_SHADOW_FRAME(num_regs, /* link= */ nullptr, method, /* dex_pc= */ 0);
    ShadowFrame* shadow_frame = shadow_frame_unique_ptr.get();
    size_t first_arg_reg = accessor.RegistersSize() - accessor.InsSize();
    BuildQuickShadowFrameVisitor shadow_frame_builder(sp, method->IsStatic(), shorty, shorty_len,
                                                      shadow_frame, first_arg_reg);
    shadow_frame_builder.VisitArguments();
    // Push a transition back into managed code onto the linked list in thread.
    self->PushManagedStackFragment(&fragment);
    self->PushShadowFrame(shadow_frame);
    self->EndAssertNoThreadSuspension(old_cause);

    if (method->IsStatic()) {
      ObjPtr<mirror::Class> declaring_class = method->GetDeclaringClass();
      if (UNLIKELY(!declaring_class->IsVisiblyInitialized())) {
        // Ensure static method's class is initialized.
        StackHandleScope<1> hs(self);
        Handle<mirror::Class> h_class(hs.NewHandle(declaring_class));
        if (!Runtime::Current()->GetClassLinker()->EnsureInitialized(self, h_class, true, true)) {
          DCHECK(Thread::Current()->IsExceptionPending()) << method->PrettyMethod();
          self->PopManagedStackFragment(fragment);
          return 0;
        }
      }
    }

    result = interpreter::EnterInterpreterFromEntryPoint(self, accessor, shadow_frame);
    force_frame_pop = shadow_frame->GetForcePopFrame();
  }

  // Pop transition.
  self->PopManagedStackFragment(fragment);

  // Request a stack deoptimization if needed
  ArtMethod* caller = QuickArgumentVisitor::GetCallingMethod(sp);
  uintptr_t caller_pc = QuickArgumentVisitor::GetCallingPc(sp);
  // If caller_pc is the instrumentation exit stub, the stub will check to see if deoptimization
  // should be done and it knows the real return pc. NB If the upcall is null we don't need to do
  // anything. This can happen during shutdown or early startup.
  if (UNLIKELY(
          caller != nullptr &&
          caller_pc != reinterpret_cast<uintptr_t>(GetQuickInstrumentationExitPc()) &&
          (self->IsForceInterpreter() || Dbg::IsForcedInterpreterNeededForUpcall(self, caller)))) {
    if (!Runtime::Current()->IsAsyncDeoptimizeable(caller_pc)) {
      LOG(WARNING) << "Got a deoptimization request on un-deoptimizable method "
                   << caller->PrettyMethod();
    } else {
      VLOG(deopt) << "Forcing deoptimization on return from method " << method->PrettyMethod()
                  << " to " << caller->PrettyMethod()
                  << (force_frame_pop ? " for frame-pop" : "");
      DCHECK(!force_frame_pop || result.GetJ() == 0) << "Force frame pop should have no result.";
      if (force_frame_pop && self->GetException() != nullptr) {
        LOG(WARNING) << "Suppressing exception for instruction-retry: "
                     << self->GetException()->Dump();
      }
      // Push the context of the deoptimization stack so we can restore the return value and the
      // exception before executing the deoptimized frames.
      self->PushDeoptimizationContext(
          result,
          shorty[0] == 'L' || shorty[0] == '[',  /* class or array */
          force_frame_pop ? nullptr : self->GetException(),
          /* from_code= */ false,
          DeoptimizationMethodType::kDefault);

      // Set special exception to cause deoptimization.
      self->SetException(Thread::GetDeoptimizationException());
    }
  }

  // No need to restore the args since the method has already been run by the interpreter.
  return result.GetJ();
}

// Visits arguments on the stack placing them into the args vector, Object* arguments are converted
// to jobjects.
class BuildQuickArgumentVisitor final : public QuickArgumentVisitor {
 public:
  BuildQuickArgumentVisitor(ArtMethod** sp, bool is_static, const char* shorty, uint32_t shorty_len,
                            ScopedObjectAccessUnchecked* soa, std::vector<jvalue>* args) :
      QuickArgumentVisitor(sp, is_static, shorty, shorty_len), soa_(soa), args_(args) {}

  void Visit() REQUIRES_SHARED(Locks::mutator_lock_) override;

 private:
  ScopedObjectAccessUnchecked* const soa_;
  std::vector<jvalue>* const args_;

  DISALLOW_COPY_AND_ASSIGN(BuildQuickArgumentVisitor);
};

void BuildQuickArgumentVisitor::Visit() {
  jvalue val;
  Primitive::Type type = GetParamPrimitiveType();
  switch (type) {
    case Primitive::kPrimNot: {
      StackReference<mirror::Object>* stack_ref =
          reinterpret_cast<StackReference<mirror::Object>*>(GetParamAddress());
      val.l = soa_->AddLocalReference<jobject>(stack_ref->AsMirrorPtr());
      break;
    }
    case Primitive::kPrimLong:  // Fall-through.
    case Primitive::kPrimDouble:
      if (IsSplitLongOrDouble()) {
        val.j = ReadSplitLongParam();
      } else {
        val.j = *reinterpret_cast<jlong*>(GetParamAddress());
      }
      break;
    case Primitive::kPrimBoolean:  // Fall-through.
    case Primitive::kPrimByte:     // Fall-through.
    case Primitive::kPrimChar:     // Fall-through.
    case Primitive::kPrimShort:    // Fall-through.
    case Primitive::kPrimInt:      // Fall-through.
    case Primitive::kPrimFloat:
      val.i = *reinterpret_cast<jint*>(GetParamAddress());
      break;
    case Primitive::kPrimVoid:
      LOG(FATAL) << "UNREACHABLE";
      UNREACHABLE();
  }
  args_->push_back(val);
}

// Handler for invocation on proxy methods. On entry a frame will exist for the proxy object method
// which is responsible for recording callee save registers. We explicitly place into jobjects the
// incoming reference arguments (so they survive GC). We invoke the invocation handler, which is a
// field within the proxy object, which will box the primitive arguments and deal with error cases.
extern "C" uint64_t artQuickProxyInvokeHandler(
    ArtMethod* proxy_method, mirror::Object* receiver, Thread* self, ArtMethod** sp)
    REQUIRES_SHARED(Locks::mutator_lock_) {
  DCHECK(proxy_method->IsProxyMethod()) << proxy_method->PrettyMethod();
  DCHECK(receiver->GetClass()->IsProxyClass()) << proxy_method->PrettyMethod();
  // Ensure we don't get thread suspension until the object arguments are safely in jobjects.
  const char* old_cause =
      self->StartAssertNoThreadSuspension("Adding to IRT proxy object arguments");
  // Register the top of the managed stack, making stack crawlable.
  DCHECK_EQ((*sp), proxy_method) << proxy_method->PrettyMethod();
  self->VerifyStack();
  // Start new JNI local reference state.
  JNIEnvExt* env = self->GetJniEnv();
  ScopedObjectAccessUnchecked soa(env);
  ScopedJniEnvLocalRefState env_state(env);
  // Create local ref. copies of proxy method and the receiver.
  jobject rcvr_jobj = soa.AddLocalReference<jobject>(receiver);

  // Placing arguments into args vector and remove the receiver.
  ArtMethod* non_proxy_method = proxy_method->GetInterfaceMethodIfProxy(kRuntimePointerSize);
  CHECK(!non_proxy_method->IsStatic()) << proxy_method->PrettyMethod() << " "
                                       << non_proxy_method->PrettyMethod();
  std::vector<jvalue> args;
  uint32_t shorty_len = 0;
  const char* shorty = non_proxy_method->GetShorty(&shorty_len);
  BuildQuickArgumentVisitor local_ref_visitor(
      sp, /* is_static= */ false, shorty, shorty_len, &soa, &args);

  local_ref_visitor.VisitArguments();
  DCHECK_GT(args.size(), 0U) << proxy_method->PrettyMethod();
  args.erase(args.begin());

  // Convert proxy method into expected interface method.
  ArtMethod* interface_method = proxy_method->FindOverriddenMethod(kRuntimePointerSize);
  DCHECK(interface_method != nullptr) << proxy_method->PrettyMethod();
  DCHECK(!interface_method->IsProxyMethod()) << interface_method->PrettyMethod();
  self->EndAssertNoThreadSuspension(old_cause);
  DCHECK_EQ(Runtime::Current()->GetClassLinker()->GetImagePointerSize(), kRuntimePointerSize);
  DCHECK(!Runtime::Current()->IsActiveTransaction());
  ObjPtr<mirror::Method> interface_reflect_method =
      mirror::Method::CreateFromArtMethod<kRuntimePointerSize, false>(soa.Self(), interface_method);
  if (interface_reflect_method == nullptr) {
    soa.Self()->AssertPendingOOMException();
    return 0;
  }
  jobject interface_method_jobj = soa.AddLocalReference<jobject>(interface_reflect_method);

  // All naked Object*s should now be in jobjects, so its safe to go into the main invoke code
  // that performs allocations or instrumentation events.
  instrumentation::Instrumentation* instr = Runtime::Current()->GetInstrumentation();
  if (instr->HasMethodEntryListeners()) {
    instr->MethodEnterEvent(soa.Self(),
                            soa.Decode<mirror::Object>(rcvr_jobj),
                            proxy_method,
                            0);
    if (soa.Self()->IsExceptionPending()) {
      instr->MethodUnwindEvent(self,
                               soa.Decode<mirror::Object>(rcvr_jobj),
                               proxy_method,
                               0);
      return 0;
    }
  }
  JValue result = InvokeProxyInvocationHandler(soa, shorty, rcvr_jobj, interface_method_jobj, args);
  if (soa.Self()->IsExceptionPending()) {
    if (instr->HasMethodUnwindListeners()) {
      instr->MethodUnwindEvent(self,
                               soa.Decode<mirror::Object>(rcvr_jobj),
                               proxy_method,
                               0);
    }
  } else if (instr->HasMethodExitListeners()) {
    instr->MethodExitEvent(self,
                           soa.Decode<mirror::Object>(rcvr_jobj),
                           proxy_method,
                           0,
<<<<<<< HEAD
=======
                           {},
>>>>>>> 5a45d7b4
                           result);
  }
  return result.GetJ();
}

// Visitor returning a reference argument at a given position in a Quick stack frame.
// NOTE: Only used for testing purposes.
class GetQuickReferenceArgumentAtVisitor final : public QuickArgumentVisitor {
 public:
  GetQuickReferenceArgumentAtVisitor(ArtMethod** sp,
                                     const char* shorty,
                                     uint32_t shorty_len,
                                     size_t arg_pos)
      : QuickArgumentVisitor(sp, /* is_static= */ false, shorty, shorty_len),
        cur_pos_(0u),
        arg_pos_(arg_pos),
        ref_arg_(nullptr) {
          CHECK_LT(arg_pos, shorty_len) << "Argument position greater than the number arguments";
        }

  void Visit() REQUIRES_SHARED(Locks::mutator_lock_) override {
    if (cur_pos_ == arg_pos_) {
      Primitive::Type type = GetParamPrimitiveType();
      CHECK_EQ(type, Primitive::kPrimNot) << "Argument at searched position is not a reference";
      ref_arg_ = reinterpret_cast<StackReference<mirror::Object>*>(GetParamAddress());
    }
    ++cur_pos_;
  }

  StackReference<mirror::Object>* GetReferenceArgument() {
    return ref_arg_;
  }

 private:
  // The position of the currently visited argument.
  size_t cur_pos_;
  // The position of the searched argument.
  const size_t arg_pos_;
  // The reference argument, if found.
  StackReference<mirror::Object>* ref_arg_;

  DISALLOW_COPY_AND_ASSIGN(GetQuickReferenceArgumentAtVisitor);
};

// Returning reference argument at position `arg_pos` in Quick stack frame at address `sp`.
// NOTE: Only used for testing purposes.
extern "C" StackReference<mirror::Object>* artQuickGetProxyReferenceArgumentAt(size_t arg_pos,
                                                                               ArtMethod** sp)
    REQUIRES_SHARED(Locks::mutator_lock_) {
  ArtMethod* proxy_method = *sp;
  ArtMethod* non_proxy_method = proxy_method->GetInterfaceMethodIfProxy(kRuntimePointerSize);
  CHECK(!non_proxy_method->IsStatic())
      << proxy_method->PrettyMethod() << " " << non_proxy_method->PrettyMethod();
  uint32_t shorty_len = 0;
  const char* shorty = non_proxy_method->GetShorty(&shorty_len);
  GetQuickReferenceArgumentAtVisitor ref_arg_visitor(sp, shorty, shorty_len, arg_pos);
  ref_arg_visitor.VisitArguments();
  StackReference<mirror::Object>* ref_arg = ref_arg_visitor.GetReferenceArgument();
  return ref_arg;
}

// Visitor returning all the reference arguments in a Quick stack frame.
class GetQuickReferenceArgumentsVisitor final : public QuickArgumentVisitor {
 public:
  GetQuickReferenceArgumentsVisitor(ArtMethod** sp,
                                    bool is_static,
                                    const char* shorty,
                                    uint32_t shorty_len)
      : QuickArgumentVisitor(sp, is_static, shorty, shorty_len) {}

  void Visit() REQUIRES_SHARED(Locks::mutator_lock_) override {
    Primitive::Type type = GetParamPrimitiveType();
    if (type == Primitive::kPrimNot) {
      StackReference<mirror::Object>* ref_arg =
          reinterpret_cast<StackReference<mirror::Object>*>(GetParamAddress());
      ref_args_.push_back(ref_arg);
    }
  }

  std::vector<StackReference<mirror::Object>*> GetReferenceArguments() {
    return ref_args_;
  }

 private:
  // The reference arguments.
  std::vector<StackReference<mirror::Object>*> ref_args_;

  DISALLOW_COPY_AND_ASSIGN(GetQuickReferenceArgumentsVisitor);
};

// Returning all reference arguments in Quick stack frame at address `sp`.
std::vector<StackReference<mirror::Object>*> GetProxyReferenceArguments(ArtMethod** sp)
    REQUIRES_SHARED(Locks::mutator_lock_) {
  ArtMethod* proxy_method = *sp;
  ArtMethod* non_proxy_method = proxy_method->GetInterfaceMethodIfProxy(kRuntimePointerSize);
  CHECK(!non_proxy_method->IsStatic())
      << proxy_method->PrettyMethod() << " " << non_proxy_method->PrettyMethod();
  uint32_t shorty_len = 0;
  const char* shorty = non_proxy_method->GetShorty(&shorty_len);
  GetQuickReferenceArgumentsVisitor ref_args_visitor(sp, /*is_static=*/ false, shorty, shorty_len);
  ref_args_visitor.VisitArguments();
  std::vector<StackReference<mirror::Object>*> ref_args = ref_args_visitor.GetReferenceArguments();
  return ref_args;
}

// Read object references held in arguments from quick frames and place in a JNI local references,
// so they don't get garbage collected.
class RememberForGcArgumentVisitor final : public QuickArgumentVisitor {
 public:
  RememberForGcArgumentVisitor(ArtMethod** sp, bool is_static, const char* shorty,
                               uint32_t shorty_len, ScopedObjectAccessUnchecked* soa) :
      QuickArgumentVisitor(sp, is_static, shorty, shorty_len), soa_(soa) {}

  void Visit() REQUIRES_SHARED(Locks::mutator_lock_) override;

  void FixupReferences() REQUIRES_SHARED(Locks::mutator_lock_);

 private:
  ScopedObjectAccessUnchecked* const soa_;
  // References which we must update when exiting in case the GC moved the objects.
  std::vector<std::pair<jobject, StackReference<mirror::Object>*> > references_;

  DISALLOW_COPY_AND_ASSIGN(RememberForGcArgumentVisitor);
};

void RememberForGcArgumentVisitor::Visit() {
  if (IsParamAReference()) {
    StackReference<mirror::Object>* stack_ref =
        reinterpret_cast<StackReference<mirror::Object>*>(GetParamAddress());
    jobject reference =
        soa_->AddLocalReference<jobject>(stack_ref->AsMirrorPtr());
    references_.push_back(std::make_pair(reference, stack_ref));
  }
}

void RememberForGcArgumentVisitor::FixupReferences() {
  // Fixup any references which may have changed.
  for (const auto& pair : references_) {
    pair.second->Assign(soa_->Decode<mirror::Object>(pair.first));
    soa_->Env()->DeleteLocalRef(pair.first);
  }
}

extern "C" const void* artInstrumentationMethodEntryFromCode(ArtMethod* method,
                                                             mirror::Object* this_object,
                                                             Thread* self,
                                                             ArtMethod** sp)
    REQUIRES_SHARED(Locks::mutator_lock_) {
  const void* result;
  // Instrumentation changes the stack. Thus, when exiting, the stack cannot be verified, so skip
  // that part.
  ScopedQuickEntrypointChecks sqec(self, kIsDebugBuild, false);
  instrumentation::Instrumentation* instrumentation = Runtime::Current()->GetInstrumentation();
  DCHECK(!method->IsProxyMethod())
      << "Proxy method " << method->PrettyMethod()
      << " (declaring class: " << method->GetDeclaringClass()->PrettyClass() << ")"
      << " should not hit instrumentation entrypoint.";
  if (instrumentation->IsDeoptimized(method)) {
    result = GetQuickToInterpreterBridge();
  } else {
    // This will get the entry point either from the oat file, the JIT or the appropriate bridge
    // method if none of those can be found.
    result = instrumentation->GetCodeForInvoke(method);
    jit::Jit* jit = Runtime::Current()->GetJit();
    DCHECK_NE(result, GetQuickInstrumentationEntryPoint()) << method->PrettyMethod();
    DCHECK(jit == nullptr ||
           // Native methods come through here in Interpreter entrypoints. We might not have
           // disabled jit-gc but that is fine since we won't return jit-code for native methods.
           method->IsNative() ||
           !jit->GetCodeCache()->GetGarbageCollectCode());
    DCHECK(!method->IsNative() ||
           jit == nullptr ||
           !jit->GetCodeCache()->ContainsPc(result))
        << method->PrettyMethod() << " code will jump to possibly cleaned up jit code!";
  }

  bool interpreter_entry = (result == GetQuickToInterpreterBridge());
  bool is_static = method->IsStatic();
  uint32_t shorty_len;
  const char* shorty =
      method->GetInterfaceMethodIfProxy(kRuntimePointerSize)->GetShorty(&shorty_len);

  ScopedObjectAccessUnchecked soa(self);
  RememberForGcArgumentVisitor visitor(sp, is_static, shorty, shorty_len, &soa);
  visitor.VisitArguments();

  instrumentation->PushInstrumentationStackFrame(self,
                                                 is_static ? nullptr : this_object,
                                                 method,
                                                 QuickArgumentVisitor::GetCallingPc(sp),
                                                 interpreter_entry);

  visitor.FixupReferences();
  if (UNLIKELY(self->IsExceptionPending())) {
    return nullptr;
  }
  CHECK(result != nullptr) << method->PrettyMethod();
  return result;
}

extern "C" TwoWordReturn artInstrumentationMethodExitFromCode(Thread* self,
                                                              ArtMethod** sp,
                                                              uint64_t* gpr_result,
                                                              uint64_t* fpr_result)
    REQUIRES_SHARED(Locks::mutator_lock_) {
  DCHECK_EQ(reinterpret_cast<uintptr_t>(self), reinterpret_cast<uintptr_t>(Thread::Current()));
  CHECK(gpr_result != nullptr);
  CHECK(fpr_result != nullptr);
  // Instrumentation exit stub must not be entered with a pending exception.
  CHECK(!self->IsExceptionPending()) << "Enter instrumentation exit stub with pending exception "
                                     << self->GetException()->Dump();
  // Compute address of return PC and sanity check that it currently holds 0.
  constexpr size_t return_pc_offset =
      RuntimeCalleeSaveFrame::GetReturnPcOffset(CalleeSaveType::kSaveEverything);
  uintptr_t* return_pc = reinterpret_cast<uintptr_t*>(reinterpret_cast<uint8_t*>(sp) +
                                                      return_pc_offset);
  CHECK_EQ(*return_pc, 0U);

  // Pop the frame filling in the return pc. The low half of the return value is 0 when
  // deoptimization shouldn't be performed with the high-half having the return address. When
  // deoptimization should be performed the low half is zero and the high-half the address of the
  // deoptimization entry point.
  instrumentation::Instrumentation* instrumentation = Runtime::Current()->GetInstrumentation();
  TwoWordReturn return_or_deoptimize_pc = instrumentation->PopInstrumentationStackFrame(
      self, return_pc, gpr_result, fpr_result);
  if (self->IsExceptionPending() || self->ObserveAsyncException()) {
    return GetTwoWordFailureValue();
  }
  return return_or_deoptimize_pc;
}

static std::string DumpInstruction(ArtMethod* method, uint32_t dex_pc)
    REQUIRES_SHARED(Locks::mutator_lock_) {
  if (dex_pc == static_cast<uint32_t>(-1)) {
    CHECK(method == jni::DecodeArtMethod(WellKnownClasses::java_lang_String_charAt));
    return "<native>";
  } else {
    CodeItemInstructionAccessor accessor = method->DexInstructions();
    CHECK_LT(dex_pc, accessor.InsnsSizeInCodeUnits());
    return accessor.InstructionAt(dex_pc).DumpString(method->GetDexFile());
  }
}

static void DumpB74410240ClassData(ObjPtr<mirror::Class> klass)
    REQUIRES_SHARED(Locks::mutator_lock_) {
  std::string storage;
  const char* descriptor = klass->GetDescriptor(&storage);
  LOG(FATAL_WITHOUT_ABORT) << "  " << DescribeLoaders(klass->GetClassLoader(), descriptor);
  const OatDexFile* oat_dex_file = klass->GetDexFile().GetOatDexFile();
  if (oat_dex_file != nullptr) {
    const OatFile* oat_file = oat_dex_file->GetOatFile();
    const char* dex2oat_cmdline =
        oat_file->GetOatHeader().GetStoreValueByKey(OatHeader::kDex2OatCmdLineKey);
    LOG(FATAL_WITHOUT_ABORT) << "    OatFile: " << oat_file->GetLocation()
        << "; " << (dex2oat_cmdline != nullptr ? dex2oat_cmdline : "<not recorded>");
  }
}

static void DumpB74410240DebugData(ArtMethod** sp) REQUIRES_SHARED(Locks::mutator_lock_) {
  // Mimick the search for the caller and dump some data while doing so.
  LOG(FATAL_WITHOUT_ABORT) << "Dumping debugging data, please attach a bugreport to b/74410240.";

  constexpr CalleeSaveType type = CalleeSaveType::kSaveRefsAndArgs;
  CHECK_EQ(*sp, Runtime::Current()->GetCalleeSaveMethod(type));

  constexpr size_t callee_frame_size = RuntimeCalleeSaveFrame::GetFrameSize(type);
  auto** caller_sp = reinterpret_cast<ArtMethod**>(
      reinterpret_cast<uintptr_t>(sp) + callee_frame_size);
  constexpr size_t callee_return_pc_offset = RuntimeCalleeSaveFrame::GetReturnPcOffset(type);
  uintptr_t caller_pc = *reinterpret_cast<uintptr_t*>(
      (reinterpret_cast<uint8_t*>(sp) + callee_return_pc_offset));
  ArtMethod* outer_method = *caller_sp;

  if (UNLIKELY(caller_pc == reinterpret_cast<uintptr_t>(GetQuickInstrumentationExitPc()))) {
    LOG(FATAL_WITHOUT_ABORT) << "Method: " << outer_method->PrettyMethod()
        << " native pc: " << caller_pc << " Instrumented!";
    return;
  }

  const OatQuickMethodHeader* current_code = outer_method->GetOatQuickMethodHeader(caller_pc);
  CHECK(current_code != nullptr);
  CHECK(current_code->IsOptimized());
  uintptr_t native_pc_offset = current_code->NativeQuickPcOffset(caller_pc);
  CodeInfo code_info(current_code);
  StackMap stack_map = code_info.GetStackMapForNativePcOffset(native_pc_offset);
  CHECK(stack_map.IsValid());
  uint32_t dex_pc = stack_map.GetDexPc();

  // Log the outer method and its associated dex file and class table pointer which can be used
  // to find out if the inlined methods were defined by other dex file(s) or class loader(s).
  ClassLinker* class_linker = Runtime::Current()->GetClassLinker();
  LOG(FATAL_WITHOUT_ABORT) << "Outer: " << outer_method->PrettyMethod()
      << " native pc: " << caller_pc
      << " dex pc: " << dex_pc
      << " dex file: " << outer_method->GetDexFile()->GetLocation()
      << " class table: " << class_linker->ClassTableForClassLoader(outer_method->GetClassLoader());
  DumpB74410240ClassData(outer_method->GetDeclaringClass());
  LOG(FATAL_WITHOUT_ABORT) << "  instruction: " << DumpInstruction(outer_method, dex_pc);

  ArtMethod* caller = outer_method;
  BitTableRange<InlineInfo> inline_infos = code_info.GetInlineInfosOf(stack_map);
  for (InlineInfo inline_info : inline_infos) {
    const char* tag = "";
    dex_pc = inline_info.GetDexPc();
    if (inline_info.EncodesArtMethod()) {
      tag = "encoded ";
      caller = inline_info.GetArtMethod();
    } else {
      uint32_t method_index = code_info.GetMethodIndexOf(inline_info);
      if (dex_pc == static_cast<uint32_t>(-1)) {
        tag = "special ";
        CHECK(inline_info.Equals(inline_infos.back()));
        caller = jni::DecodeArtMethod(WellKnownClasses::java_lang_String_charAt);
        CHECK_EQ(caller->GetDexMethodIndex(), method_index);
      } else {
        ObjPtr<mirror::DexCache> dex_cache = caller->GetDexCache();
        ObjPtr<mirror::ClassLoader> class_loader = caller->GetClassLoader();
        caller = class_linker->LookupResolvedMethod(method_index, dex_cache, class_loader);
        CHECK(caller != nullptr);
      }
    }
    LOG(FATAL_WITHOUT_ABORT) << "InlineInfo #" << inline_info.Row()
        << ": " << tag << caller->PrettyMethod()
        << " dex pc: " << dex_pc
        << " dex file: " << caller->GetDexFile()->GetLocation()
        << " class table: "
        << class_linker->ClassTableForClassLoader(caller->GetClassLoader());
    DumpB74410240ClassData(caller->GetDeclaringClass());
    LOG(FATAL_WITHOUT_ABORT) << "  instruction: " << DumpInstruction(caller, dex_pc);
  }
}

// Lazily resolve a method for quick. Called by stub code.
extern "C" const void* artQuickResolutionTrampoline(
    ArtMethod* called, mirror::Object* receiver, Thread* self, ArtMethod** sp)
    REQUIRES_SHARED(Locks::mutator_lock_) {
  // The resolution trampoline stashes the resolved method into the callee-save frame to transport
  // it. Thus, when exiting, the stack cannot be verified (as the resolved method most likely
  // does not have the same stack layout as the callee-save method).
  ScopedQuickEntrypointChecks sqec(self, kIsDebugBuild, false);
  // Start new JNI local reference state
  JNIEnvExt* env = self->GetJniEnv();
  ScopedObjectAccessUnchecked soa(env);
  ScopedJniEnvLocalRefState env_state(env);
  const char* old_cause = self->StartAssertNoThreadSuspension("Quick method resolution set up");

  // Compute details about the called method (avoid GCs)
  ClassLinker* linker = Runtime::Current()->GetClassLinker();
  InvokeType invoke_type;
  MethodReference called_method(nullptr, 0);
  const bool called_method_known_on_entry = !called->IsRuntimeMethod();
  ArtMethod* caller = nullptr;
  if (!called_method_known_on_entry) {
    caller = QuickArgumentVisitor::GetCallingMethod(sp);
    called_method.dex_file = caller->GetDexFile();

    {
      uint32_t dex_pc = QuickArgumentVisitor::GetCallingDexPc(sp);
      CodeItemInstructionAccessor accessor(caller->DexInstructions());
      CHECK_LT(dex_pc, accessor.InsnsSizeInCodeUnits());
      const Instruction& instr = accessor.InstructionAt(dex_pc);
      Instruction::Code instr_code = instr.Opcode();
      bool is_range;
      switch (instr_code) {
        case Instruction::INVOKE_DIRECT:
          invoke_type = kDirect;
          is_range = false;
          break;
        case Instruction::INVOKE_DIRECT_RANGE:
          invoke_type = kDirect;
          is_range = true;
          break;
        case Instruction::INVOKE_STATIC:
          invoke_type = kStatic;
          is_range = false;
          break;
        case Instruction::INVOKE_STATIC_RANGE:
          invoke_type = kStatic;
          is_range = true;
          break;
        case Instruction::INVOKE_SUPER:
          invoke_type = kSuper;
          is_range = false;
          break;
        case Instruction::INVOKE_SUPER_RANGE:
          invoke_type = kSuper;
          is_range = true;
          break;
        case Instruction::INVOKE_VIRTUAL:
          invoke_type = kVirtual;
          is_range = false;
          break;
        case Instruction::INVOKE_VIRTUAL_RANGE:
          invoke_type = kVirtual;
          is_range = true;
          break;
        case Instruction::INVOKE_INTERFACE:
          invoke_type = kInterface;
          is_range = false;
          break;
        case Instruction::INVOKE_INTERFACE_RANGE:
          invoke_type = kInterface;
          is_range = true;
          break;
        default:
          DumpB74410240DebugData(sp);
          LOG(FATAL) << "Unexpected call into trampoline: " << instr.DumpString(nullptr);
          UNREACHABLE();
      }
      called_method.index = (is_range) ? instr.VRegB_3rc() : instr.VRegB_35c();
      VLOG(dex) << "Accessed dex file for invoke " << invoke_type << " "
                << called_method.index;
    }
  } else {
    invoke_type = kStatic;
    called_method.dex_file = called->GetDexFile();
    called_method.index = called->GetDexMethodIndex();
  }
  uint32_t shorty_len;
  const char* shorty =
      called_method.dex_file->GetMethodShorty(called_method.GetMethodId(), &shorty_len);
  RememberForGcArgumentVisitor visitor(sp, invoke_type == kStatic, shorty, shorty_len, &soa);
  visitor.VisitArguments();
  self->EndAssertNoThreadSuspension(old_cause);
  const bool virtual_or_interface = invoke_type == kVirtual || invoke_type == kInterface;
  // Resolve method filling in dex cache.
  if (!called_method_known_on_entry) {
    StackHandleScope<1> hs(self);
    mirror::Object* dummy = nullptr;
    HandleWrapper<mirror::Object> h_receiver(
        hs.NewHandleWrapper(virtual_or_interface ? &receiver : &dummy));
    DCHECK_EQ(caller->GetDexFile(), called_method.dex_file);
    called = linker->ResolveMethod<ClassLinker::ResolveMode::kCheckICCEAndIAE>(
        self, called_method.index, caller, invoke_type);

    // Update .bss entry in oat file if any.
    if (called != nullptr && called_method.dex_file->GetOatDexFile() != nullptr) {
      size_t bss_offset = IndexBssMappingLookup::GetBssOffset(
          called_method.dex_file->GetOatDexFile()->GetMethodBssMapping(),
          called_method.index,
          called_method.dex_file->NumMethodIds(),
          static_cast<size_t>(kRuntimePointerSize));
      if (bss_offset != IndexBssMappingLookup::npos) {
        DCHECK_ALIGNED(bss_offset, static_cast<size_t>(kRuntimePointerSize));
        const OatFile* oat_file = called_method.dex_file->GetOatDexFile()->GetOatFile();
        ArtMethod** method_entry = reinterpret_cast<ArtMethod**>(const_cast<uint8_t*>(
            oat_file->BssBegin() + bss_offset));
        DCHECK_GE(method_entry, oat_file->GetBssMethods().data());
        DCHECK_LT(method_entry,
                  oat_file->GetBssMethods().data() + oat_file->GetBssMethods().size());
        std::atomic<ArtMethod*>* atomic_entry =
            reinterpret_cast<std::atomic<ArtMethod*>*>(method_entry);
        static_assert(sizeof(*method_entry) == sizeof(*atomic_entry), "Size check.");
        atomic_entry->store(called, std::memory_order_release);
      }
    }
  }
  const void* code = nullptr;
  if (LIKELY(!self->IsExceptionPending())) {
    // Incompatible class change should have been handled in resolve method.
    CHECK(!called->CheckIncompatibleClassChange(invoke_type))
        << called->PrettyMethod() << " " << invoke_type;
    if (virtual_or_interface || invoke_type == kSuper) {
      // Refine called method based on receiver for kVirtual/kInterface, and
      // caller for kSuper.
      ArtMethod* orig_called = called;
      if (invoke_type == kVirtual) {
        CHECK(receiver != nullptr) << invoke_type;
        called = receiver->GetClass()->FindVirtualMethodForVirtual(called, kRuntimePointerSize);
      } else if (invoke_type == kInterface) {
        CHECK(receiver != nullptr) << invoke_type;
        called = receiver->GetClass()->FindVirtualMethodForInterface(called, kRuntimePointerSize);
      } else {
        DCHECK_EQ(invoke_type, kSuper);
        CHECK(caller != nullptr) << invoke_type;
        ObjPtr<mirror::Class> ref_class = linker->LookupResolvedType(
            caller->GetDexFile()->GetMethodId(called_method.index).class_idx_, caller);
        if (ref_class->IsInterface()) {
          called = ref_class->FindVirtualMethodForInterfaceSuper(called, kRuntimePointerSize);
        } else {
          called = caller->GetDeclaringClass()->GetSuperClass()->GetVTableEntry(
              called->GetMethodIndex(), kRuntimePointerSize);
        }
      }

      CHECK(called != nullptr) << orig_called->PrettyMethod() << " "
                               << mirror::Object::PrettyTypeOf(receiver) << " "
                               << invoke_type << " " << orig_called->GetVtableIndex();
    }

    // Ensure that the called method's class is initialized.
    StackHandleScope<1> hs(soa.Self());
    Handle<mirror::Class> called_class(hs.NewHandle(called->GetDeclaringClass()));
    linker->EnsureInitialized(soa.Self(), called_class, true, true);
    bool force_interpreter = self->IsForceInterpreter() && !called->IsNative();
    if (LIKELY(called_class->IsInitialized())) {
      if (UNLIKELY(force_interpreter ||
                   Dbg::IsForcedInterpreterNeededForResolution(self, called))) {
        // If we are single-stepping or the called method is deoptimized (by a
        // breakpoint, for example), then we have to execute the called method
        // with the interpreter.
        code = GetQuickToInterpreterBridge();
      } else if (UNLIKELY(Dbg::IsForcedInstrumentationNeededForResolution(self, caller))) {
        // If the caller is deoptimized (by a breakpoint, for example), we have to
        // continue its execution with interpreter when returning from the called
        // method. Because we do not want to execute the called method with the
        // interpreter, we wrap its execution into the instrumentation stubs.
        // When the called method returns, it will execute the instrumentation
        // exit hook that will determine the need of the interpreter with a call
        // to Dbg::IsForcedInterpreterNeededForUpcall and deoptimize the stack if
        // it is needed.
        code = GetQuickInstrumentationEntryPoint();
      } else {
        code = called->GetEntryPointFromQuickCompiledCode();
      }
    } else if (called_class->IsInitializing()) {
      if (UNLIKELY(force_interpreter ||
                   Dbg::IsForcedInterpreterNeededForResolution(self, called))) {
        // If we are single-stepping or the called method is deoptimized (by a
        // breakpoint, for example), then we have to execute the called method
        // with the interpreter.
        code = GetQuickToInterpreterBridge();
      } else if (invoke_type == kStatic) {
        // Class is still initializing, go to JIT or oat and grab code (trampoline must be
        // left in place until class is initialized to stop races between threads).
<<<<<<< HEAD
        if (Runtime::Current()->GetJit() != nullptr) {
          code = Runtime::Current()->GetJit()->GetCodeCache()->GetZygoteSavedEntryPoint(called);
        }
        if (code == nullptr) {
          code = linker->GetQuickOatCodeFor(called);
        }
=======
        code = linker->GetQuickOatCodeFor(called);
>>>>>>> 5a45d7b4
      } else {
        // No trampoline for non-static methods.
        code = called->GetEntryPointFromQuickCompiledCode();
      }
    } else {
      DCHECK(called_class->IsErroneous());
    }
  }
  CHECK_EQ(code == nullptr, self->IsExceptionPending());
  // Fixup any locally saved objects may have moved during a GC.
  visitor.FixupReferences();
  // Place called method in callee-save frame to be placed as first argument to quick method.
  *sp = called;

  return code;
}

/*
 * This class uses a couple of observations to unite the different calling conventions through
 * a few constants.
 *
 * 1) Number of registers used for passing is normally even, so counting down has no penalty for
 *    possible alignment.
 * 2) Known 64b architectures store 8B units on the stack, both for integral and floating point
 *    types, so using uintptr_t is OK. Also means that we can use kRegistersNeededX to denote
 *    when we have to split things
 * 3) The only soft-float, Arm, is 32b, so no widening needs to be taken into account for floats
 *    and we can use Int handling directly.
 * 4) Only 64b architectures widen, and their stack is aligned 8B anyways, so no padding code
 *    necessary when widening. Also, widening of Ints will take place implicitly, and the
 *    extension should be compatible with Aarch64, which mandates copying the available bits
 *    into LSB and leaving the rest unspecified.
 * 5) Aligning longs and doubles is necessary on arm only, and it's the same in registers and on
 *    the stack.
 * 6) There is only little endian.
 *
 *
 * Actual work is supposed to be done in a delegate of the template type. The interface is as
 * follows:
 *
 * void PushGpr(uintptr_t):   Add a value for the next GPR
 *
 * void PushFpr4(float):      Add a value for the next FPR of size 32b. Is only called if we need
 *                            padding, that is, think the architecture is 32b and aligns 64b.
 *
 * void PushFpr8(uint64_t):   Push a double. We _will_ call this on 32b, it's the callee's job to
 *                            split this if necessary. The current state will have aligned, if
 *                            necessary.
 *
 * void PushStack(uintptr_t): Push a value to the stack.
 *
 * uintptr_t PushHandleScope(mirror::Object* ref): Add a reference to the HandleScope. This _will_ have nullptr,
 *                                          as this might be important for null initialization.
 *                                          Must return the jobject, that is, the reference to the
 *                                          entry in the HandleScope (nullptr if necessary).
 *
 */
template<class T> class BuildNativeCallFrameStateMachine {
 public:
#if defined(__arm__)
  // TODO: These are all dummy values!
  static constexpr bool kNativeSoftFloatAbi = true;
  static constexpr size_t kNumNativeGprArgs = 4;  // 4 arguments passed in GPRs, r0-r3
  static constexpr size_t kNumNativeFprArgs = 0;  // 0 arguments passed in FPRs.

  static constexpr size_t kRegistersNeededForLong = 2;
  static constexpr size_t kRegistersNeededForDouble = 2;
  static constexpr bool kMultiRegistersAligned = true;
  static constexpr bool kMultiFPRegistersWidened = false;
  static constexpr bool kMultiGPRegistersWidened = false;
  static constexpr bool kAlignLongOnStack = true;
  static constexpr bool kAlignDoubleOnStack = true;
#elif defined(__aarch64__)
  static constexpr bool kNativeSoftFloatAbi = false;  // This is a hard float ABI.
  static constexpr size_t kNumNativeGprArgs = 8;  // 6 arguments passed in GPRs.
  static constexpr size_t kNumNativeFprArgs = 8;  // 8 arguments passed in FPRs.

  static constexpr size_t kRegistersNeededForLong = 1;
  static constexpr size_t kRegistersNeededForDouble = 1;
  static constexpr bool kMultiRegistersAligned = false;
  static constexpr bool kMultiFPRegistersWidened = false;
  static constexpr bool kMultiGPRegistersWidened = false;
  static constexpr bool kAlignLongOnStack = false;
  static constexpr bool kAlignDoubleOnStack = false;
#elif defined(__mips__) && !defined(__LP64__)
  static constexpr bool kNativeSoftFloatAbi = true;  // This is a hard float ABI.
  static constexpr size_t kNumNativeGprArgs = 4;  // 4 arguments passed in GPRs.
  static constexpr size_t kNumNativeFprArgs = 0;  // 0 arguments passed in FPRs.

  static constexpr size_t kRegistersNeededForLong = 2;
  static constexpr size_t kRegistersNeededForDouble = 2;
  static constexpr bool kMultiRegistersAligned = true;
  static constexpr bool kMultiFPRegistersWidened = true;
  static constexpr bool kMultiGPRegistersWidened = false;
  static constexpr bool kAlignLongOnStack = true;
  static constexpr bool kAlignDoubleOnStack = true;
#elif defined(__mips__) && defined(__LP64__)
  // Let the code prepare GPRs only and we will load the FPRs with same data.
  static constexpr bool kNativeSoftFloatAbi = true;
  static constexpr size_t kNumNativeGprArgs = 8;
  static constexpr size_t kNumNativeFprArgs = 0;

  static constexpr size_t kRegistersNeededForLong = 1;
  static constexpr size_t kRegistersNeededForDouble = 1;
  static constexpr bool kMultiRegistersAligned = false;
  static constexpr bool kMultiFPRegistersWidened = false;
  static constexpr bool kMultiGPRegistersWidened = true;
  static constexpr bool kAlignLongOnStack = false;
  static constexpr bool kAlignDoubleOnStack = false;
#elif defined(__i386__)
  // TODO: Check these!
  static constexpr bool kNativeSoftFloatAbi = false;  // Not using int registers for fp
  static constexpr size_t kNumNativeGprArgs = 0;  // 6 arguments passed in GPRs.
  static constexpr size_t kNumNativeFprArgs = 0;  // 8 arguments passed in FPRs.

  static constexpr size_t kRegistersNeededForLong = 2;
  static constexpr size_t kRegistersNeededForDouble = 2;
  static constexpr bool kMultiRegistersAligned = false;  // x86 not using regs, anyways
  static constexpr bool kMultiFPRegistersWidened = false;
  static constexpr bool kMultiGPRegistersWidened = false;
  static constexpr bool kAlignLongOnStack = false;
  static constexpr bool kAlignDoubleOnStack = false;
#elif defined(__x86_64__)
  static constexpr bool kNativeSoftFloatAbi = false;  // This is a hard float ABI.
  static constexpr size_t kNumNativeGprArgs = 6;  // 6 arguments passed in GPRs.
  static constexpr size_t kNumNativeFprArgs = 8;  // 8 arguments passed in FPRs.

  static constexpr size_t kRegistersNeededForLong = 1;
  static constexpr size_t kRegistersNeededForDouble = 1;
  static constexpr bool kMultiRegistersAligned = false;
  static constexpr bool kMultiFPRegistersWidened = false;
  static constexpr bool kMultiGPRegistersWidened = false;
  static constexpr bool kAlignLongOnStack = false;
  static constexpr bool kAlignDoubleOnStack = false;
#else
#error "Unsupported architecture"
#endif

 public:
  explicit BuildNativeCallFrameStateMachine(T* delegate)
      : gpr_index_(kNumNativeGprArgs),
        fpr_index_(kNumNativeFprArgs),
        stack_entries_(0),
        delegate_(delegate) {
    // For register alignment, we want to assume that counters (gpr_index_, fpr_index_) are even iff
    // the next register is even; counting down is just to make the compiler happy...
    static_assert(kNumNativeGprArgs % 2 == 0U, "Number of native GPR arguments not even");
    static_assert(kNumNativeFprArgs % 2 == 0U, "Number of native FPR arguments not even");
  }

  virtual ~BuildNativeCallFrameStateMachine() {}

  bool HavePointerGpr() const {
    return gpr_index_ > 0;
  }

  void AdvancePointer(const void* val) {
    if (HavePointerGpr()) {
      gpr_index_--;
      PushGpr(reinterpret_cast<uintptr_t>(val));
    } else {
      stack_entries_++;  // TODO: have a field for pointer length as multiple of 32b
      PushStack(reinterpret_cast<uintptr_t>(val));
      gpr_index_ = 0;
    }
  }

  bool HaveHandleScopeGpr() const {
    return gpr_index_ > 0;
  }

  void AdvanceHandleScope(mirror::Object* ptr) REQUIRES_SHARED(Locks::mutator_lock_) {
    uintptr_t handle = PushHandle(ptr);
    if (HaveHandleScopeGpr()) {
      gpr_index_--;
      PushGpr(handle);
    } else {
      stack_entries_++;
      PushStack(handle);
      gpr_index_ = 0;
    }
  }

  bool HaveIntGpr() const {
    return gpr_index_ > 0;
  }

  void AdvanceInt(uint32_t val) {
    if (HaveIntGpr()) {
      gpr_index_--;
      if (kMultiGPRegistersWidened) {
        DCHECK_EQ(sizeof(uintptr_t), sizeof(int64_t));
        PushGpr(static_cast<int64_t>(bit_cast<int32_t, uint32_t>(val)));
      } else {
        PushGpr(val);
      }
    } else {
      stack_entries_++;
      if (kMultiGPRegistersWidened) {
        DCHECK_EQ(sizeof(uintptr_t), sizeof(int64_t));
        PushStack(static_cast<int64_t>(bit_cast<int32_t, uint32_t>(val)));
      } else {
        PushStack(val);
      }
      gpr_index_ = 0;
    }
  }

  bool HaveLongGpr() const {
    return gpr_index_ >= kRegistersNeededForLong + (LongGprNeedsPadding() ? 1 : 0);
  }

  bool LongGprNeedsPadding() const {
    return kRegistersNeededForLong > 1 &&     // only pad when using multiple registers
        kAlignLongOnStack &&                  // and when it needs alignment
        (gpr_index_ & 1) == 1;                // counter is odd, see constructor
  }

  bool LongStackNeedsPadding() const {
    return kRegistersNeededForLong > 1 &&     // only pad when using multiple registers
        kAlignLongOnStack &&                  // and when it needs 8B alignment
        (stack_entries_ & 1) == 1;            // counter is odd
  }

  void AdvanceLong(uint64_t val) {
    if (HaveLongGpr()) {
      if (LongGprNeedsPadding()) {
        PushGpr(0);
        gpr_index_--;
      }
      if (kRegistersNeededForLong == 1) {
        PushGpr(static_cast<uintptr_t>(val));
      } else {
        PushGpr(static_cast<uintptr_t>(val & 0xFFFFFFFF));
        PushGpr(static_cast<uintptr_t>((val >> 32) & 0xFFFFFFFF));
      }
      gpr_index_ -= kRegistersNeededForLong;
    } else {
      if (LongStackNeedsPadding()) {
        PushStack(0);
        stack_entries_++;
      }
      if (kRegistersNeededForLong == 1) {
        PushStack(static_cast<uintptr_t>(val));
        stack_entries_++;
      } else {
        PushStack(static_cast<uintptr_t>(val & 0xFFFFFFFF));
        PushStack(static_cast<uintptr_t>((val >> 32) & 0xFFFFFFFF));
        stack_entries_ += 2;
      }
      gpr_index_ = 0;
    }
  }

  bool HaveFloatFpr() const {
    return fpr_index_ > 0;
  }

  void AdvanceFloat(float val) {
    if (kNativeSoftFloatAbi) {
      AdvanceInt(bit_cast<uint32_t, float>(val));
    } else {
      if (HaveFloatFpr()) {
        fpr_index_--;
        if (kRegistersNeededForDouble == 1) {
          if (kMultiFPRegistersWidened) {
            PushFpr8(bit_cast<uint64_t, double>(val));
          } else {
            // No widening, just use the bits.
            PushFpr8(static_cast<uint64_t>(bit_cast<uint32_t, float>(val)));
          }
        } else {
          PushFpr4(val);
        }
      } else {
        stack_entries_++;
        if (kRegistersNeededForDouble == 1 && kMultiFPRegistersWidened) {
          // Need to widen before storing: Note the "double" in the template instantiation.
          // Note: We need to jump through those hoops to make the compiler happy.
          DCHECK_EQ(sizeof(uintptr_t), sizeof(uint64_t));
          PushStack(static_cast<uintptr_t>(bit_cast<uint64_t, double>(val)));
        } else {
          PushStack(static_cast<uintptr_t>(bit_cast<uint32_t, float>(val)));
        }
        fpr_index_ = 0;
      }
    }
  }

  bool HaveDoubleFpr() const {
    return fpr_index_ >= kRegistersNeededForDouble + (DoubleFprNeedsPadding() ? 1 : 0);
  }

  bool DoubleFprNeedsPadding() const {
    return kRegistersNeededForDouble > 1 &&     // only pad when using multiple registers
        kAlignDoubleOnStack &&                  // and when it needs alignment
        (fpr_index_ & 1) == 1;                  // counter is odd, see constructor
  }

  bool DoubleStackNeedsPadding() const {
    return kRegistersNeededForDouble > 1 &&     // only pad when using multiple registers
        kAlignDoubleOnStack &&                  // and when it needs 8B alignment
        (stack_entries_ & 1) == 1;              // counter is odd
  }

  void AdvanceDouble(uint64_t val) {
    if (kNativeSoftFloatAbi) {
      AdvanceLong(val);
    } else {
      if (HaveDoubleFpr()) {
        if (DoubleFprNeedsPadding()) {
          PushFpr4(0);
          fpr_index_--;
        }
        PushFpr8(val);
        fpr_index_ -= kRegistersNeededForDouble;
      } else {
        if (DoubleStackNeedsPadding()) {
          PushStack(0);
          stack_entries_++;
        }
        if (kRegistersNeededForDouble == 1) {
          PushStack(static_cast<uintptr_t>(val));
          stack_entries_++;
        } else {
          PushStack(static_cast<uintptr_t>(val & 0xFFFFFFFF));
          PushStack(static_cast<uintptr_t>((val >> 32) & 0xFFFFFFFF));
          stack_entries_ += 2;
        }
        fpr_index_ = 0;
      }
    }
  }

  uint32_t GetStackEntries() const {
    return stack_entries_;
  }

  uint32_t GetNumberOfUsedGprs() const {
    return kNumNativeGprArgs - gpr_index_;
  }

  uint32_t GetNumberOfUsedFprs() const {
    return kNumNativeFprArgs - fpr_index_;
  }

 private:
  void PushGpr(uintptr_t val) {
    delegate_->PushGpr(val);
  }
  void PushFpr4(float val) {
    delegate_->PushFpr4(val);
  }
  void PushFpr8(uint64_t val) {
    delegate_->PushFpr8(val);
  }
  void PushStack(uintptr_t val) {
    delegate_->PushStack(val);
  }
  uintptr_t PushHandle(mirror::Object* ref) REQUIRES_SHARED(Locks::mutator_lock_) {
    return delegate_->PushHandle(ref);
  }

  uint32_t gpr_index_;      // Number of free GPRs
  uint32_t fpr_index_;      // Number of free FPRs
  uint32_t stack_entries_;  // Stack entries are in multiples of 32b, as floats are usually not
                            // extended
  T* const delegate_;             // What Push implementation gets called
};

// Computes the sizes of register stacks and call stack area. Handling of references can be extended
// in subclasses.
//
// To handle native pointers, use "L" in the shorty for an object reference, which simulates
// them with handles.
class ComputeNativeCallFrameSize {
 public:
  ComputeNativeCallFrameSize() : num_stack_entries_(0) {}

  virtual ~ComputeNativeCallFrameSize() {}

  uint32_t GetStackSize() const {
    return num_stack_entries_ * sizeof(uintptr_t);
  }

  uint8_t* LayoutCallStack(uint8_t* sp8) const {
    sp8 -= GetStackSize();
    // Align by kStackAlignment.
    sp8 = reinterpret_cast<uint8_t*>(RoundDown(reinterpret_cast<uintptr_t>(sp8), kStackAlignment));
    return sp8;
  }

  uint8_t* LayoutCallRegisterStacks(uint8_t* sp8, uintptr_t** start_gpr, uint32_t** start_fpr)
      const {
    // Assumption is OK right now, as we have soft-float arm
    size_t fregs = BuildNativeCallFrameStateMachine<ComputeNativeCallFrameSize>::kNumNativeFprArgs;
    sp8 -= fregs * sizeof(uintptr_t);
    *start_fpr = reinterpret_cast<uint32_t*>(sp8);
    size_t iregs = BuildNativeCallFrameStateMachine<ComputeNativeCallFrameSize>::kNumNativeGprArgs;
    sp8 -= iregs * sizeof(uintptr_t);
    *start_gpr = reinterpret_cast<uintptr_t*>(sp8);
    return sp8;
  }

  uint8_t* LayoutNativeCall(uint8_t* sp8, uintptr_t** start_stack, uintptr_t** start_gpr,
                            uint32_t** start_fpr) const {
    // Native call stack.
    sp8 = LayoutCallStack(sp8);
    *start_stack = reinterpret_cast<uintptr_t*>(sp8);

    // Put fprs and gprs below.
    sp8 = LayoutCallRegisterStacks(sp8, start_gpr, start_fpr);

    // Return the new bottom.
    return sp8;
  }

  virtual void WalkHeader(
      BuildNativeCallFrameStateMachine<ComputeNativeCallFrameSize>* sm ATTRIBUTE_UNUSED)
      REQUIRES_SHARED(Locks::mutator_lock_) {
  }

  void Walk(const char* shorty, uint32_t shorty_len) REQUIRES_SHARED(Locks::mutator_lock_) {
    BuildNativeCallFrameStateMachine<ComputeNativeCallFrameSize> sm(this);

    WalkHeader(&sm);

    for (uint32_t i = 1; i < shorty_len; ++i) {
      Primitive::Type cur_type_ = Primitive::GetType(shorty[i]);
      switch (cur_type_) {
        case Primitive::kPrimNot:
          // TODO: fix abuse of mirror types.
          sm.AdvanceHandleScope(
              reinterpret_cast<mirror::Object*>(0x12345678));
          break;

        case Primitive::kPrimBoolean:
        case Primitive::kPrimByte:
        case Primitive::kPrimChar:
        case Primitive::kPrimShort:
        case Primitive::kPrimInt:
          sm.AdvanceInt(0);
          break;
        case Primitive::kPrimFloat:
          sm.AdvanceFloat(0);
          break;
        case Primitive::kPrimDouble:
          sm.AdvanceDouble(0);
          break;
        case Primitive::kPrimLong:
          sm.AdvanceLong(0);
          break;
        default:
          LOG(FATAL) << "Unexpected type: " << cur_type_ << " in " << shorty;
          UNREACHABLE();
      }
    }

    num_stack_entries_ = sm.GetStackEntries();
  }

  void PushGpr(uintptr_t /* val */) {
    // not optimizing registers, yet
  }

  void PushFpr4(float /* val */) {
    // not optimizing registers, yet
  }

  void PushFpr8(uint64_t /* val */) {
    // not optimizing registers, yet
  }

  void PushStack(uintptr_t /* val */) {
    // counting is already done in the superclass
  }

  virtual uintptr_t PushHandle(mirror::Object* /* ptr */) {
    return reinterpret_cast<uintptr_t>(nullptr);
  }

 protected:
  uint32_t num_stack_entries_;
};

class ComputeGenericJniFrameSize final : public ComputeNativeCallFrameSize {
 public:
  explicit ComputeGenericJniFrameSize(bool critical_native)
    : num_handle_scope_references_(0), critical_native_(critical_native) {}

  // Lays out the callee-save frame. Assumes that the incorrect frame corresponding to RefsAndArgs
  // is at *m = sp. Will update to point to the bottom of the save frame.
  //
  // Note: assumes ComputeAll() has been run before.
  void LayoutCalleeSaveFrame(Thread* self, ArtMethod*** m, void* sp, HandleScope** handle_scope)
      REQUIRES_SHARED(Locks::mutator_lock_) {
    ArtMethod* method = **m;

    DCHECK_EQ(Runtime::Current()->GetClassLinker()->GetImagePointerSize(), kRuntimePointerSize);

    uint8_t* sp8 = reinterpret_cast<uint8_t*>(sp);

    // First, fix up the layout of the callee-save frame.
    // We have to squeeze in the HandleScope, and relocate the method pointer.

    // "Free" the slot for the method.
    sp8 += sizeof(void*);  // In the callee-save frame we use a full pointer.

    // Under the callee saves put handle scope and new method stack reference.
    size_t handle_scope_size = HandleScope::SizeOf(num_handle_scope_references_);
    size_t scope_and_method = handle_scope_size + sizeof(ArtMethod*);

    sp8 -= scope_and_method;
    // Align by kStackAlignment.
    sp8 = reinterpret_cast<uint8_t*>(RoundDown(reinterpret_cast<uintptr_t>(sp8), kStackAlignment));

    uint8_t* sp8_table = sp8 + sizeof(ArtMethod*);
    *handle_scope = HandleScope::Create(sp8_table, self->GetTopHandleScope(),
                                        num_handle_scope_references_);

    // Add a slot for the method pointer, and fill it. Fix the pointer-pointer given to us.
    uint8_t* method_pointer = sp8;
    auto** new_method_ref = reinterpret_cast<ArtMethod**>(method_pointer);
    *new_method_ref = method;
    *m = new_method_ref;
  }

  // Adds space for the cookie. Note: may leave stack unaligned.
  void LayoutCookie(uint8_t** sp) const {
    // Reference cookie and padding
    *sp -= 8;
  }

  // Re-layout the callee-save frame (insert a handle-scope). Then add space for the cookie.
  // Returns the new bottom. Note: this may be unaligned.
  uint8_t* LayoutJNISaveFrame(Thread* self, ArtMethod*** m, void* sp, HandleScope** handle_scope)
      REQUIRES_SHARED(Locks::mutator_lock_) {
    // First, fix up the layout of the callee-save frame.
    // We have to squeeze in the HandleScope, and relocate the method pointer.
    LayoutCalleeSaveFrame(self, m, sp, handle_scope);

    // The bottom of the callee-save frame is now where the method is, *m.
    uint8_t* sp8 = reinterpret_cast<uint8_t*>(*m);

    // Add space for cookie.
    LayoutCookie(&sp8);

    return sp8;
  }

  // WARNING: After this, *sp won't be pointing to the method anymore!
  uint8_t* ComputeLayout(Thread* self, ArtMethod*** m, const char* shorty, uint32_t shorty_len,
                         HandleScope** handle_scope, uintptr_t** start_stack, uintptr_t** start_gpr,
                         uint32_t** start_fpr)
      REQUIRES_SHARED(Locks::mutator_lock_) {
    Walk(shorty, shorty_len);

    // JNI part.
    uint8_t* sp8 = LayoutJNISaveFrame(self, m, reinterpret_cast<void*>(*m), handle_scope);

    sp8 = LayoutNativeCall(sp8, start_stack, start_gpr, start_fpr);

    // Return the new bottom.
    return sp8;
  }

  uintptr_t PushHandle(mirror::Object* /* ptr */) override;

  // Add JNIEnv* and jobj/jclass before the shorty-derived elements.
  void WalkHeader(BuildNativeCallFrameStateMachine<ComputeNativeCallFrameSize>* sm) override
      REQUIRES_SHARED(Locks::mutator_lock_);

 private:
  uint32_t num_handle_scope_references_;
  const bool critical_native_;
};

uintptr_t ComputeGenericJniFrameSize::PushHandle(mirror::Object* /* ptr */) {
  num_handle_scope_references_++;
  return reinterpret_cast<uintptr_t>(nullptr);
}

void ComputeGenericJniFrameSize::WalkHeader(
    BuildNativeCallFrameStateMachine<ComputeNativeCallFrameSize>* sm) {
  // First 2 parameters are always excluded for @CriticalNative.
  if (UNLIKELY(critical_native_)) {
    return;
  }

  // JNIEnv
  sm->AdvancePointer(nullptr);

  // Class object or this as first argument
  sm->AdvanceHandleScope(reinterpret_cast<mirror::Object*>(0x12345678));
}

// Class to push values to three separate regions. Used to fill the native call part. Adheres to
// the template requirements of BuildGenericJniFrameStateMachine.
class FillNativeCall {
 public:
  FillNativeCall(uintptr_t* gpr_regs, uint32_t* fpr_regs, uintptr_t* stack_args) :
      cur_gpr_reg_(gpr_regs), cur_fpr_reg_(fpr_regs), cur_stack_arg_(stack_args) {}

  virtual ~FillNativeCall() {}

  void Reset(uintptr_t* gpr_regs, uint32_t* fpr_regs, uintptr_t* stack_args) {
    cur_gpr_reg_ = gpr_regs;
    cur_fpr_reg_ = fpr_regs;
    cur_stack_arg_ = stack_args;
  }

  void PushGpr(uintptr_t val) {
    *cur_gpr_reg_ = val;
    cur_gpr_reg_++;
  }

  void PushFpr4(float val) {
    *cur_fpr_reg_ = val;
    cur_fpr_reg_++;
  }

  void PushFpr8(uint64_t val) {
    uint64_t* tmp = reinterpret_cast<uint64_t*>(cur_fpr_reg_);
    *tmp = val;
    cur_fpr_reg_ += 2;
  }

  void PushStack(uintptr_t val) {
    *cur_stack_arg_ = val;
    cur_stack_arg_++;
  }

  virtual uintptr_t PushHandle(mirror::Object*) REQUIRES_SHARED(Locks::mutator_lock_) {
    LOG(FATAL) << "(Non-JNI) Native call does not use handles.";
    UNREACHABLE();
  }

 private:
  uintptr_t* cur_gpr_reg_;
  uint32_t* cur_fpr_reg_;
  uintptr_t* cur_stack_arg_;
};

// Visits arguments on the stack placing them into a region lower down the stack for the benefit
// of transitioning into native code.
class BuildGenericJniFrameVisitor final : public QuickArgumentVisitor {
 public:
  BuildGenericJniFrameVisitor(Thread* self,
                              bool is_static,
                              bool critical_native,
                              const char* shorty,
                              uint32_t shorty_len,
                              ArtMethod*** sp)
     : QuickArgumentVisitor(*sp, is_static, shorty, shorty_len),
       jni_call_(nullptr, nullptr, nullptr, nullptr, critical_native),
       sm_(&jni_call_) {
    ComputeGenericJniFrameSize fsc(critical_native);
    uintptr_t* start_gpr_reg;
    uint32_t* start_fpr_reg;
    uintptr_t* start_stack_arg;
    bottom_of_used_area_ = fsc.ComputeLayout(self, sp, shorty, shorty_len,
                                             &handle_scope_,
                                             &start_stack_arg,
                                             &start_gpr_reg, &start_fpr_reg);

    jni_call_.Reset(start_gpr_reg, start_fpr_reg, start_stack_arg, handle_scope_);

    // First 2 parameters are always excluded for CriticalNative methods.
    if (LIKELY(!critical_native)) {
      // jni environment is always first argument
      sm_.AdvancePointer(self->GetJniEnv());

      if (is_static) {
        sm_.AdvanceHandleScope((**sp)->GetDeclaringClass().Ptr());
      }  // else "this" reference is already handled by QuickArgumentVisitor.
    }
  }

  void Visit() REQUIRES_SHARED(Locks::mutator_lock_) override;

  void FinalizeHandleScope(Thread* self) REQUIRES_SHARED(Locks::mutator_lock_);

  StackReference<mirror::Object>* GetFirstHandleScopeEntry() {
    return handle_scope_->GetHandle(0).GetReference();
  }

  jobject GetFirstHandleScopeJObject() const REQUIRES_SHARED(Locks::mutator_lock_) {
    return handle_scope_->GetHandle(0).ToJObject();
  }

  void* GetBottomOfUsedArea() const {
    return bottom_of_used_area_;
  }

 private:
  // A class to fill a JNI call. Adds reference/handle-scope management to FillNativeCall.
  class FillJniCall final : public FillNativeCall {
   public:
    FillJniCall(uintptr_t* gpr_regs, uint32_t* fpr_regs, uintptr_t* stack_args,
                HandleScope* handle_scope, bool critical_native)
      : FillNativeCall(gpr_regs, fpr_regs, stack_args),
                       handle_scope_(handle_scope),
        cur_entry_(0),
        critical_native_(critical_native) {}

    uintptr_t PushHandle(mirror::Object* ref) override REQUIRES_SHARED(Locks::mutator_lock_);

    void Reset(uintptr_t* gpr_regs, uint32_t* fpr_regs, uintptr_t* stack_args, HandleScope* scope) {
      FillNativeCall::Reset(gpr_regs, fpr_regs, stack_args);
      handle_scope_ = scope;
      cur_entry_ = 0U;
    }

    void ResetRemainingScopeSlots() REQUIRES_SHARED(Locks::mutator_lock_) {
      // Initialize padding entries.
      size_t expected_slots = handle_scope_->NumberOfReferences();
      while (cur_entry_ < expected_slots) {
        handle_scope_->GetMutableHandle(cur_entry_++).Assign(nullptr);
      }

      if (!critical_native_) {
        // Non-critical natives have at least the self class (jclass) or this (jobject).
        DCHECK_NE(cur_entry_, 0U);
      }
    }

    bool CriticalNative() const {
      return critical_native_;
    }

   private:
    HandleScope* handle_scope_;
    size_t cur_entry_;
    const bool critical_native_;
  };

  HandleScope* handle_scope_;
  FillJniCall jni_call_;
  void* bottom_of_used_area_;

  BuildNativeCallFrameStateMachine<FillJniCall> sm_;

  DISALLOW_COPY_AND_ASSIGN(BuildGenericJniFrameVisitor);
};

uintptr_t BuildGenericJniFrameVisitor::FillJniCall::PushHandle(mirror::Object* ref) {
  uintptr_t tmp;
  MutableHandle<mirror::Object> h = handle_scope_->GetMutableHandle(cur_entry_);
  h.Assign(ref);
  tmp = reinterpret_cast<uintptr_t>(h.ToJObject());
  cur_entry_++;
  return tmp;
}

void BuildGenericJniFrameVisitor::Visit() {
  Primitive::Type type = GetParamPrimitiveType();
  switch (type) {
    case Primitive::kPrimLong: {
      jlong long_arg;
      if (IsSplitLongOrDouble()) {
        long_arg = ReadSplitLongParam();
      } else {
        long_arg = *reinterpret_cast<jlong*>(GetParamAddress());
      }
      sm_.AdvanceLong(long_arg);
      break;
    }
    case Primitive::kPrimDouble: {
      uint64_t double_arg;
      if (IsSplitLongOrDouble()) {
        // Read into union so that we don't case to a double.
        double_arg = ReadSplitLongParam();
      } else {
        double_arg = *reinterpret_cast<uint64_t*>(GetParamAddress());
      }
      sm_.AdvanceDouble(double_arg);
      break;
    }
    case Primitive::kPrimNot: {
      StackReference<mirror::Object>* stack_ref =
          reinterpret_cast<StackReference<mirror::Object>*>(GetParamAddress());
      sm_.AdvanceHandleScope(stack_ref->AsMirrorPtr());
      break;
    }
    case Primitive::kPrimFloat:
      sm_.AdvanceFloat(*reinterpret_cast<float*>(GetParamAddress()));
      break;
    case Primitive::kPrimBoolean:  // Fall-through.
    case Primitive::kPrimByte:     // Fall-through.
    case Primitive::kPrimChar:     // Fall-through.
    case Primitive::kPrimShort:    // Fall-through.
    case Primitive::kPrimInt:      // Fall-through.
      sm_.AdvanceInt(*reinterpret_cast<jint*>(GetParamAddress()));
      break;
    case Primitive::kPrimVoid:
      LOG(FATAL) << "UNREACHABLE";
      UNREACHABLE();
  }
}

void BuildGenericJniFrameVisitor::FinalizeHandleScope(Thread* self) {
  // Clear out rest of the scope.
  jni_call_.ResetRemainingScopeSlots();
  if (!jni_call_.CriticalNative()) {
    // Install HandleScope.
    self->PushHandleScope(handle_scope_);
  }
}

extern "C" const void* artFindNativeMethod(Thread* self);

static uint64_t artQuickGenericJniEndJNIRef(Thread* self,
                                            uint32_t cookie,
                                            bool fast_native ATTRIBUTE_UNUSED,
                                            jobject l,
                                            jobject lock) {
  // TODO: add entrypoints for @FastNative returning objects.
  if (lock != nullptr) {
    return reinterpret_cast<uint64_t>(JniMethodEndWithReferenceSynchronized(l, cookie, lock, self));
  } else {
    return reinterpret_cast<uint64_t>(JniMethodEndWithReference(l, cookie, self));
  }
}

static void artQuickGenericJniEndJNINonRef(Thread* self,
                                           uint32_t cookie,
                                           bool fast_native,
                                           jobject lock) {
  if (lock != nullptr) {
    JniMethodEndSynchronized(cookie, lock, self);
    // Ignore "fast_native" here because synchronized functions aren't very fast.
  } else {
    if (UNLIKELY(fast_native)) {
      JniMethodFastEnd(cookie, self);
    } else {
      JniMethodEnd(cookie, self);
    }
  }
}

/*
 * Initializes an alloca region assumed to be directly below sp for a native call:
 * Create a HandleScope and call stack and fill a mini stack with values to be pushed to registers.
 * The final element on the stack is a pointer to the native code.
 *
 * On entry, the stack has a standard callee-save frame above sp, and an alloca below it.
 * We need to fix this, as the handle scope needs to go into the callee-save frame.
 *
 * The return of this function denotes:
 * 1) How many bytes of the alloca can be released, if the value is non-negative.
 * 2) An error, if the value is negative.
 */
extern "C" TwoWordReturn artQuickGenericJniTrampoline(Thread* self, ArtMethod** sp)
    REQUIRES_SHARED(Locks::mutator_lock_) {
  // Note: We cannot walk the stack properly until fixed up below.
  ArtMethod* called = *sp;
  DCHECK(called->IsNative()) << called->PrettyMethod(true);
  Runtime* runtime = Runtime::Current();
  uint32_t shorty_len = 0;
  const char* shorty = called->GetShorty(&shorty_len);
  bool critical_native = called->IsCriticalNative();
  bool fast_native = called->IsFastNative();
  bool normal_native = !critical_native && !fast_native;

  // Run the visitor and update sp.
  BuildGenericJniFrameVisitor visitor(self,
                                      called->IsStatic(),
                                      critical_native,
                                      shorty,
                                      shorty_len,
                                      &sp);
  {
    ScopedAssertNoThreadSuspension sants(__FUNCTION__);
    visitor.VisitArguments();
    // FinalizeHandleScope pushes the handle scope on the thread.
    visitor.FinalizeHandleScope(self);
  }

  // Fix up managed-stack things in Thread. After this we can walk the stack.
  self->SetTopOfStackTagged(sp);

  self->VerifyStack();

  // We can now walk the stack if needed by JIT GC from MethodEntered() for JIT-on-first-use.
  jit::Jit* jit = runtime->GetJit();
  if (jit != nullptr) {
    jit->MethodEntered(self, called);
  }

  uint32_t cookie;
  uint32_t* sp32;
  // Skip calling JniMethodStart for @CriticalNative.
  if (LIKELY(!critical_native)) {
    // Start JNI, save the cookie.
    if (called->IsSynchronized()) {
      DCHECK(normal_native) << " @FastNative and synchronize is not supported";
      cookie = JniMethodStartSynchronized(visitor.GetFirstHandleScopeJObject(), self);
      if (self->IsExceptionPending()) {
        self->PopHandleScope();
        // A negative value denotes an error.
        return GetTwoWordFailureValue();
      }
    } else {
      if (fast_native) {
        cookie = JniMethodFastStart(self);
      } else {
        DCHECK(normal_native);
        cookie = JniMethodStart(self);
      }
    }
    sp32 = reinterpret_cast<uint32_t*>(sp);
    *(sp32 - 1) = cookie;
  }

  // Retrieve the stored native code.
  void const* nativeCode = called->GetEntryPointFromJni();

  // There are two cases for the content of nativeCode:
  // 1) Pointer to the native function.
  // 2) Pointer to the trampoline for native code binding.
  // In the second case, we need to execute the binding and continue with the actual native function
  // pointer.
  DCHECK(nativeCode != nullptr);
  if (nativeCode == GetJniDlsymLookupStub()) {
    nativeCode = artFindNativeMethod(self);

    if (nativeCode == nullptr) {
      DCHECK(self->IsExceptionPending());    // There should be an exception pending now.

      // @CriticalNative calls do not need to call back into JniMethodEnd.
      if (LIKELY(!critical_native)) {
        // End JNI, as the assembly will move to deliver the exception.
        jobject lock = called->IsSynchronized() ? visitor.GetFirstHandleScopeJObject() : nullptr;
        if (shorty[0] == 'L') {
          artQuickGenericJniEndJNIRef(self, cookie, fast_native, nullptr, lock);
        } else {
          artQuickGenericJniEndJNINonRef(self, cookie, fast_native, lock);
        }
      }

      return GetTwoWordFailureValue();
    }
    // Note that the native code pointer will be automatically set by artFindNativeMethod().
  }

#if defined(__mips__) && !defined(__LP64__)
  // On MIPS32 if the first two arguments are floating-point, we need to know their types
  // so that art_quick_generic_jni_trampoline can correctly extract them from the stack
  // and load into floating-point registers.
  // Possible arrangements of first two floating-point arguments on the stack (32-bit FPU
  // view):
  // (1)
  //  |     DOUBLE    |     DOUBLE    | other args, if any
  //  |  F12  |  F13  |  F14  |  F15  |
  //  |  SP+0 |  SP+4 |  SP+8 | SP+12 | SP+16
  // (2)
  //  |     DOUBLE    | FLOAT | (PAD) | other args, if any
  //  |  F12  |  F13  |  F14  |       |
  //  |  SP+0 |  SP+4 |  SP+8 | SP+12 | SP+16
  // (3)
  //  | FLOAT | (PAD) |     DOUBLE    | other args, if any
  //  |  F12  |       |  F14  |  F15  |
  //  |  SP+0 |  SP+4 |  SP+8 | SP+12 | SP+16
  // (4)
  //  | FLOAT | FLOAT | other args, if any
  //  |  F12  |  F14  |
  //  |  SP+0 |  SP+4 | SP+8
  // As you can see, only the last case (4) is special. In all others we can just
  // load F12/F13 and F14/F15 in the same manner.
  // Set bit 0 of the native code address to 1 in this case (valid code addresses
  // are always a multiple of 4 on MIPS32, so we have 2 spare bits available).
  if (nativeCode != nullptr &&
      shorty != nullptr &&
      shorty_len >= 3 &&
      shorty[1] == 'F' &&
      shorty[2] == 'F') {
    nativeCode = reinterpret_cast<void*>(reinterpret_cast<uintptr_t>(nativeCode) | 1);
  }
#endif

  VLOG(third_party_jni) << "GenericJNI: "
                        << called->PrettyMethod()
                        << " -> "
                        << std::hex << reinterpret_cast<uintptr_t>(nativeCode);

  // Return native code addr(lo) and bottom of alloca address(hi).
  return GetTwoWordSuccessValue(reinterpret_cast<uintptr_t>(visitor.GetBottomOfUsedArea()),
                                reinterpret_cast<uintptr_t>(nativeCode));
}

// Defined in quick_jni_entrypoints.cc.
extern uint64_t GenericJniMethodEnd(Thread* self, uint32_t saved_local_ref_cookie,
                                    jvalue result, uint64_t result_f, ArtMethod* called,
                                    HandleScope* handle_scope);
/*
 * Is called after the native JNI code. Responsible for cleanup (handle scope, saved state) and
 * unlocking.
 */
extern "C" uint64_t artQuickGenericJniEndTrampoline(Thread* self,
                                                    jvalue result,
                                                    uint64_t result_f) {
  // We're here just back from a native call. We don't have the shared mutator lock at this point
  // yet until we call GoToRunnable() later in GenericJniMethodEnd(). Accessing objects or doing
  // anything that requires a mutator lock before that would cause problems as GC may have the
  // exclusive mutator lock and may be moving objects, etc.
  ArtMethod** sp = self->GetManagedStack()->GetTopQuickFrame();
  DCHECK(self->GetManagedStack()->GetTopQuickFrameTag());
  uint32_t* sp32 = reinterpret_cast<uint32_t*>(sp);
  ArtMethod* called = *sp;
  uint32_t cookie = *(sp32 - 1);
  HandleScope* table = reinterpret_cast<HandleScope*>(reinterpret_cast<uint8_t*>(sp) + sizeof(*sp));
  return GenericJniMethodEnd(self, cookie, result, result_f, called, table);
}

// We use TwoWordReturn to optimize scalar returns. We use the hi value for code, and the lo value
// for the method pointer.
//
// It is valid to use this, as at the usage points here (returns from C functions) we are assuming
// to hold the mutator lock (see REQUIRES_SHARED(Locks::mutator_lock_) annotations).

template <InvokeType type, bool access_check>
static TwoWordReturn artInvokeCommon(uint32_t method_idx,
                                     ObjPtr<mirror::Object> this_object,
                                     Thread* self,
                                     ArtMethod** sp) {
  ScopedQuickEntrypointChecks sqec(self);
  DCHECK_EQ(*sp, Runtime::Current()->GetCalleeSaveMethod(CalleeSaveType::kSaveRefsAndArgs));
  ArtMethod* caller_method = QuickArgumentVisitor::GetCallingMethod(sp);
  ArtMethod* method = FindMethodFast<type, access_check>(method_idx, this_object, caller_method);
  if (UNLIKELY(method == nullptr)) {
    const DexFile* dex_file = caller_method->GetDexFile();
    uint32_t shorty_len;
    const char* shorty = dex_file->GetMethodShorty(dex_file->GetMethodId(method_idx), &shorty_len);
    {
      // Remember the args in case a GC happens in FindMethodFromCode.
      ScopedObjectAccessUnchecked soa(self->GetJniEnv());
      RememberForGcArgumentVisitor visitor(sp, type == kStatic, shorty, shorty_len, &soa);
      visitor.VisitArguments();
      method = FindMethodFromCode<type, access_check>(method_idx,
                                                      &this_object,
                                                      caller_method,
                                                      self);
      visitor.FixupReferences();
    }

    if (UNLIKELY(method == nullptr)) {
      CHECK(self->IsExceptionPending());
      return GetTwoWordFailureValue();  // Failure.
    }
  }
  DCHECK(!self->IsExceptionPending());
  const void* code = method->GetEntryPointFromQuickCompiledCode();

  // When we return, the caller will branch to this address, so it had better not be 0!
  DCHECK(code != nullptr) << "Code was null in method: " << method->PrettyMethod()
                          << " location: "
                          << method->GetDexFile()->GetLocation();

  return GetTwoWordSuccessValue(reinterpret_cast<uintptr_t>(code),
                                reinterpret_cast<uintptr_t>(method));
}

// Explicit artInvokeCommon template function declarations to please analysis tool.
#define EXPLICIT_INVOKE_COMMON_TEMPLATE_DECL(type, access_check)                                \
  template REQUIRES_SHARED(Locks::mutator_lock_)                                          \
  TwoWordReturn artInvokeCommon<type, access_check>(                                            \
      uint32_t method_idx, ObjPtr<mirror::Object> his_object, Thread* self, ArtMethod** sp)

EXPLICIT_INVOKE_COMMON_TEMPLATE_DECL(kVirtual, false);
EXPLICIT_INVOKE_COMMON_TEMPLATE_DECL(kVirtual, true);
EXPLICIT_INVOKE_COMMON_TEMPLATE_DECL(kInterface, false);
EXPLICIT_INVOKE_COMMON_TEMPLATE_DECL(kInterface, true);
EXPLICIT_INVOKE_COMMON_TEMPLATE_DECL(kDirect, false);
EXPLICIT_INVOKE_COMMON_TEMPLATE_DECL(kDirect, true);
EXPLICIT_INVOKE_COMMON_TEMPLATE_DECL(kStatic, false);
EXPLICIT_INVOKE_COMMON_TEMPLATE_DECL(kStatic, true);
EXPLICIT_INVOKE_COMMON_TEMPLATE_DECL(kSuper, false);
EXPLICIT_INVOKE_COMMON_TEMPLATE_DECL(kSuper, true);
#undef EXPLICIT_INVOKE_COMMON_TEMPLATE_DECL

// See comments in runtime_support_asm.S
extern "C" TwoWordReturn artInvokeInterfaceTrampolineWithAccessCheck(
    uint32_t method_idx, mirror::Object* this_object, Thread* self, ArtMethod** sp)
    REQUIRES_SHARED(Locks::mutator_lock_) {
  return artInvokeCommon<kInterface, true>(method_idx, this_object, self, sp);
}

extern "C" TwoWordReturn artInvokeDirectTrampolineWithAccessCheck(
    uint32_t method_idx, mirror::Object* this_object, Thread* self, ArtMethod** sp)
    REQUIRES_SHARED(Locks::mutator_lock_) {
  return artInvokeCommon<kDirect, true>(method_idx, this_object, self, sp);
}

extern "C" TwoWordReturn artInvokeStaticTrampolineWithAccessCheck(
    uint32_t method_idx,
    mirror::Object* this_object ATTRIBUTE_UNUSED,
    Thread* self,
    ArtMethod** sp) REQUIRES_SHARED(Locks::mutator_lock_) {
  // For static, this_object is not required and may be random garbage. Don't pass it down so that
  // it doesn't cause ObjPtr alignment failure check.
  return artInvokeCommon<kStatic, true>(method_idx, nullptr, self, sp);
}

extern "C" TwoWordReturn artInvokeSuperTrampolineWithAccessCheck(
    uint32_t method_idx, mirror::Object* this_object, Thread* self, ArtMethod** sp)
    REQUIRES_SHARED(Locks::mutator_lock_) {
  return artInvokeCommon<kSuper, true>(method_idx, this_object, self, sp);
}

extern "C" TwoWordReturn artInvokeVirtualTrampolineWithAccessCheck(
    uint32_t method_idx, mirror::Object* this_object, Thread* self, ArtMethod** sp)
    REQUIRES_SHARED(Locks::mutator_lock_) {
  return artInvokeCommon<kVirtual, true>(method_idx, this_object, self, sp);
}

// Helper function for art_quick_imt_conflict_trampoline to look up the interface method.
extern "C" ArtMethod* artLookupResolvedMethod(uint32_t method_index, ArtMethod* referrer)
    REQUIRES_SHARED(Locks::mutator_lock_) {
  ScopedAssertNoThreadSuspension ants(__FUNCTION__);
  DCHECK(!referrer->IsProxyMethod());
  ArtMethod* result = Runtime::Current()->GetClassLinker()->LookupResolvedMethod(
      method_index, referrer->GetDexCache(), referrer->GetClassLoader());
  DCHECK(result == nullptr ||
         result->GetDeclaringClass()->IsInterface() ||
         result->GetDeclaringClass() ==
             WellKnownClasses::ToClass(WellKnownClasses::java_lang_Object))
      << result->PrettyMethod();
  return result;
}

// Determine target of interface dispatch. The interface method and this object are known non-null.
// The interface method is the method returned by the dex cache in the conflict trampoline.
extern "C" TwoWordReturn artInvokeInterfaceTrampoline(ArtMethod* interface_method,
                                                      mirror::Object* raw_this_object,
                                                      Thread* self,
                                                      ArtMethod** sp)
    REQUIRES_SHARED(Locks::mutator_lock_) {
  ScopedQuickEntrypointChecks sqec(self);
  StackHandleScope<2> hs(self);
  Handle<mirror::Object> this_object = hs.NewHandle(raw_this_object);
  Handle<mirror::Class> cls = hs.NewHandle(this_object->GetClass());

  ArtMethod* caller_method = QuickArgumentVisitor::GetCallingMethod(sp);
  ArtMethod* method = nullptr;
  ImTable* imt = cls->GetImt(kRuntimePointerSize);

  if (UNLIKELY(interface_method == nullptr)) {
    // The interface method is unresolved, so resolve it in the dex file of the caller.
    // Fetch the dex_method_idx of the target interface method from the caller.
    uint32_t dex_method_idx;
    uint32_t dex_pc = QuickArgumentVisitor::GetCallingDexPc(sp);
    const Instruction& instr = caller_method->DexInstructions().InstructionAt(dex_pc);
    Instruction::Code instr_code = instr.Opcode();
    DCHECK(instr_code == Instruction::INVOKE_INTERFACE ||
           instr_code == Instruction::INVOKE_INTERFACE_RANGE)
        << "Unexpected call into interface trampoline: " << instr.DumpString(nullptr);
    if (instr_code == Instruction::INVOKE_INTERFACE) {
      dex_method_idx = instr.VRegB_35c();
    } else {
      DCHECK_EQ(instr_code, Instruction::INVOKE_INTERFACE_RANGE);
      dex_method_idx = instr.VRegB_3rc();
    }

    const DexFile& dex_file = *caller_method->GetDexFile();
    uint32_t shorty_len;
    const char* shorty = dex_file.GetMethodShorty(dex_file.GetMethodId(dex_method_idx),
                                                  &shorty_len);
    {
      // Remember the args in case a GC happens in ClassLinker::ResolveMethod().
      ScopedObjectAccessUnchecked soa(self->GetJniEnv());
      RememberForGcArgumentVisitor visitor(sp, false, shorty, shorty_len, &soa);
      visitor.VisitArguments();
      ClassLinker* class_linker = Runtime::Current()->GetClassLinker();
      interface_method = class_linker->ResolveMethod<ClassLinker::ResolveMode::kNoChecks>(
          self, dex_method_idx, caller_method, kInterface);
      visitor.FixupReferences();
    }

    if (UNLIKELY(interface_method == nullptr)) {
      CHECK(self->IsExceptionPending());
      return GetTwoWordFailureValue();  // Failure.
    }
  }

  DCHECK(!interface_method->IsRuntimeMethod());
  // Look whether we have a match in the ImtConflictTable.
  uint32_t imt_index = interface_method->GetImtIndex();
  ArtMethod* conflict_method = imt->Get(imt_index, kRuntimePointerSize);
  if (LIKELY(conflict_method->IsRuntimeMethod())) {
    ImtConflictTable* current_table = conflict_method->GetImtConflictTable(kRuntimePointerSize);
    DCHECK(current_table != nullptr);
    method = current_table->Lookup(interface_method, kRuntimePointerSize);
  } else {
    // It seems we aren't really a conflict method!
    if (kIsDebugBuild) {
      ArtMethod* m = cls->FindVirtualMethodForInterface(interface_method, kRuntimePointerSize);
      CHECK_EQ(conflict_method, m)
          << interface_method->PrettyMethod() << " / " << conflict_method->PrettyMethod() << " / "
          << " / " << ArtMethod::PrettyMethod(m) << " / " << cls->PrettyClass();
    }
    method = conflict_method;
  }
  if (method != nullptr) {
    return GetTwoWordSuccessValue(
        reinterpret_cast<uintptr_t>(method->GetEntryPointFromQuickCompiledCode()),
        reinterpret_cast<uintptr_t>(method));
  }

  // No match, use the IfTable.
  method = cls->FindVirtualMethodForInterface(interface_method, kRuntimePointerSize);
  if (UNLIKELY(method == nullptr)) {
    ThrowIncompatibleClassChangeErrorClassForInterfaceDispatch(
        interface_method, this_object.Get(), caller_method);
    return GetTwoWordFailureValue();  // Failure.
  }

  // We arrive here if we have found an implementation, and it is not in the ImtConflictTable.
  // We create a new table with the new pair { interface_method, method }.
  DCHECK(conflict_method->IsRuntimeMethod());
  ArtMethod* new_conflict_method = Runtime::Current()->GetClassLinker()->AddMethodToConflictTable(
      cls.Get(),
      conflict_method,
      interface_method,
      method,
      /*force_new_conflict_method=*/false);
  if (new_conflict_method != conflict_method) {
    // Update the IMT if we create a new conflict method. No fence needed here, as the
    // data is consistent.
    imt->Set(imt_index,
             new_conflict_method,
             kRuntimePointerSize);
  }

  const void* code = method->GetEntryPointFromQuickCompiledCode();

  // When we return, the caller will branch to this address, so it had better not be 0!
  DCHECK(code != nullptr) << "Code was null in method: " << method->PrettyMethod()
                          << " location: " << method->GetDexFile()->GetLocation();

  return GetTwoWordSuccessValue(reinterpret_cast<uintptr_t>(code),
                                reinterpret_cast<uintptr_t>(method));
}

// Returns uint64_t representing raw bits from JValue.
extern "C" uint64_t artInvokePolymorphic(mirror::Object* raw_receiver, Thread* self, ArtMethod** sp)
    REQUIRES_SHARED(Locks::mutator_lock_) {
  ScopedQuickEntrypointChecks sqec(self);
  DCHECK(raw_receiver != nullptr);
  DCHECK_EQ(*sp, Runtime::Current()->GetCalleeSaveMethod(CalleeSaveType::kSaveRefsAndArgs));

  // Start new JNI local reference state
  JNIEnvExt* env = self->GetJniEnv();
  ScopedObjectAccessUnchecked soa(env);
  ScopedJniEnvLocalRefState env_state(env);
  const char* old_cause = self->StartAssertNoThreadSuspension("Making stack arguments safe.");

  // From the instruction, get the |callsite_shorty| and expose arguments on the stack to the GC.
  ArtMethod* caller_method = QuickArgumentVisitor::GetCallingMethod(sp);
  uint32_t dex_pc = QuickArgumentVisitor::GetCallingDexPc(sp);
  const Instruction& inst = caller_method->DexInstructions().InstructionAt(dex_pc);
  DCHECK(inst.Opcode() == Instruction::INVOKE_POLYMORPHIC ||
         inst.Opcode() == Instruction::INVOKE_POLYMORPHIC_RANGE);
  const dex::ProtoIndex proto_idx(inst.VRegH());
  const char* shorty = caller_method->GetDexFile()->GetShorty(proto_idx);
  const size_t shorty_length = strlen(shorty);
  static const bool kMethodIsStatic = false;  // invoke() and invokeExact() are not static.
  RememberForGcArgumentVisitor gc_visitor(sp, kMethodIsStatic, shorty, shorty_length, &soa);
  gc_visitor.VisitArguments();

  // Wrap raw_receiver in a Handle for safety.
  StackHandleScope<3> hs(self);
  Handle<mirror::Object> receiver_handle(hs.NewHandle(raw_receiver));
  raw_receiver = nullptr;
  self->EndAssertNoThreadSuspension(old_cause);

  // Resolve method.
  ClassLinker* linker = Runtime::Current()->GetClassLinker();
  ArtMethod* resolved_method = linker->ResolveMethod<ClassLinker::ResolveMode::kCheckICCEAndIAE>(
      self, inst.VRegB(), caller_method, kVirtual);

  Handle<mirror::MethodType> method_type(
      hs.NewHandle(linker->ResolveMethodType(self, proto_idx, caller_method)));
  if (UNLIKELY(method_type.IsNull())) {
    // This implies we couldn't resolve one or more types in this method handle.
    CHECK(self->IsExceptionPending());
    return 0UL;
  }

  DCHECK_EQ(ArtMethod::NumArgRegisters(shorty) + 1u, (uint32_t)inst.VRegA());
  DCHECK_EQ(resolved_method->IsStatic(), kMethodIsStatic);

  // Fix references before constructing the shadow frame.
  gc_visitor.FixupReferences();

  // Construct shadow frame placing arguments consecutively from |first_arg|.
  const bool is_range = (inst.Opcode() == Instruction::INVOKE_POLYMORPHIC_RANGE);
  const size_t num_vregs = is_range ? inst.VRegA_4rcc() : inst.VRegA_45cc();
  const size_t first_arg = 0;
  ShadowFrameAllocaUniquePtr shadow_frame_unique_ptr =
      CREATE_SHADOW_FRAME(num_vregs, /* link= */ nullptr, resolved_method, dex_pc);
  ShadowFrame* shadow_frame = shadow_frame_unique_ptr.get();
  ScopedStackedShadowFramePusher
      frame_pusher(self, shadow_frame, StackedShadowFrameType::kShadowFrameUnderConstruction);
  BuildQuickShadowFrameVisitor shadow_frame_builder(sp,
                                                    kMethodIsStatic,
                                                    shorty,
                                                    strlen(shorty),
                                                    shadow_frame,
                                                    first_arg);
  shadow_frame_builder.VisitArguments();

  // Push a transition back into managed code onto the linked list in thread.
  ManagedStack fragment;
  self->PushManagedStackFragment(&fragment);

  // Call DoInvokePolymorphic with |is_range| = true, as shadow frame has argument registers in
  // consecutive order.
  RangeInstructionOperands operands(first_arg + 1, num_vregs - 1);
  Intrinsics intrinsic = static_cast<Intrinsics>(resolved_method->GetIntrinsic());
  JValue result;
  bool success = false;
  if (resolved_method->GetDeclaringClass() == GetClassRoot<mirror::MethodHandle>(linker)) {
    Handle<mirror::MethodHandle> method_handle(hs.NewHandle(
        ObjPtr<mirror::MethodHandle>::DownCast(receiver_handle.Get())));
    if (intrinsic == Intrinsics::kMethodHandleInvokeExact) {
      success = MethodHandleInvokeExact(self,
                                        *shadow_frame,
                                        method_handle,
                                        method_type,
                                        &operands,
                                        &result);
    } else {
      DCHECK_EQ(static_cast<uint32_t>(intrinsic),
                static_cast<uint32_t>(Intrinsics::kMethodHandleInvoke));
      success = MethodHandleInvoke(self,
                                   *shadow_frame,
                                   method_handle,
                                   method_type,
                                   &operands,
                                   &result);
    }
  } else {
    DCHECK_EQ(GetClassRoot<mirror::VarHandle>(linker), resolved_method->GetDeclaringClass());
    Handle<mirror::VarHandle> var_handle(hs.NewHandle(
        ObjPtr<mirror::VarHandle>::DownCast(receiver_handle.Get())));
    mirror::VarHandle::AccessMode access_mode =
        mirror::VarHandle::GetAccessModeByIntrinsic(intrinsic);
    success = VarHandleInvokeAccessor(self,
                                      *shadow_frame,
                                      var_handle,
                                      method_type,
                                      access_mode,
                                      &operands,
                                      &result);
  }

  DCHECK(success || self->IsExceptionPending());

  // Pop transition record.
  self->PopManagedStackFragment(fragment);

  return result.GetJ();
}

// Returns uint64_t representing raw bits from JValue.
extern "C" uint64_t artInvokeCustom(uint32_t call_site_idx, Thread* self, ArtMethod** sp)
    REQUIRES_SHARED(Locks::mutator_lock_) {
  ScopedQuickEntrypointChecks sqec(self);
  DCHECK_EQ(*sp, Runtime::Current()->GetCalleeSaveMethod(CalleeSaveType::kSaveRefsAndArgs));

  // invoke-custom is effectively a static call (no receiver).
  static constexpr bool kMethodIsStatic = true;

  // Start new JNI local reference state
  JNIEnvExt* env = self->GetJniEnv();
  ScopedObjectAccessUnchecked soa(env);
  ScopedJniEnvLocalRefState env_state(env);

  const char* old_cause = self->StartAssertNoThreadSuspension("Making stack arguments safe.");

  // From the instruction, get the |callsite_shorty| and expose arguments on the stack to the GC.
  ArtMethod* caller_method = QuickArgumentVisitor::GetCallingMethod(sp);
  uint32_t dex_pc = QuickArgumentVisitor::GetCallingDexPc(sp);
  const DexFile* dex_file = caller_method->GetDexFile();
  const dex::ProtoIndex proto_idx(dex_file->GetProtoIndexForCallSite(call_site_idx));
  const char* shorty = caller_method->GetDexFile()->GetShorty(proto_idx);
  const uint32_t shorty_len = strlen(shorty);

  // Construct the shadow frame placing arguments consecutively from |first_arg|.
  const size_t first_arg = 0;
  const size_t num_vregs = ArtMethod::NumArgRegisters(shorty);
  ShadowFrameAllocaUniquePtr shadow_frame_unique_ptr =
      CREATE_SHADOW_FRAME(num_vregs, /* link= */ nullptr, caller_method, dex_pc);
  ShadowFrame* shadow_frame = shadow_frame_unique_ptr.get();
  ScopedStackedShadowFramePusher
      frame_pusher(self, shadow_frame, StackedShadowFrameType::kShadowFrameUnderConstruction);
  BuildQuickShadowFrameVisitor shadow_frame_builder(sp,
                                                    kMethodIsStatic,
                                                    shorty,
                                                    shorty_len,
                                                    shadow_frame,
                                                    first_arg);
  shadow_frame_builder.VisitArguments();

  // Push a transition back into managed code onto the linked list in thread.
  ManagedStack fragment;
  self->PushManagedStackFragment(&fragment);
  self->EndAssertNoThreadSuspension(old_cause);

  // Perform the invoke-custom operation.
  RangeInstructionOperands operands(first_arg, num_vregs);
  JValue result;
  bool success =
      interpreter::DoInvokeCustom(self, *shadow_frame, call_site_idx, &operands, &result);
  DCHECK(success || self->IsExceptionPending());

  // Pop transition record.
  self->PopManagedStackFragment(fragment);

  return result.GetJ();
}

}  // namespace art<|MERGE_RESOLUTION|>--- conflicted
+++ resolved
@@ -343,11 +343,7 @@
     uintptr_t outer_pc_offset = current_code->NativeQuickPcOffset(outer_pc);
 
     if (current_code->IsOptimized()) {
-<<<<<<< HEAD
-      CodeInfo code_info(current_code, CodeInfo::DecodeFlags::InlineInfoOnly);
-=======
       CodeInfo code_info = CodeInfo::DecodeInlineInfoOnly(current_code);
->>>>>>> 5a45d7b4
       StackMap stack_map = code_info.GetStackMapForNativePcOffset(outer_pc_offset);
       DCHECK(stack_map.IsValid());
       BitTableRange<InlineInfo> inline_infos = code_info.GetInlineInfosOf(stack_map);
@@ -969,10 +965,7 @@
                            soa.Decode<mirror::Object>(rcvr_jobj),
                            proxy_method,
                            0,
-<<<<<<< HEAD
-=======
                            {},
->>>>>>> 5a45d7b4
                            result);
   }
   return result.GetJ();
@@ -1498,16 +1491,7 @@
       } else if (invoke_type == kStatic) {
         // Class is still initializing, go to JIT or oat and grab code (trampoline must be
         // left in place until class is initialized to stop races between threads).
-<<<<<<< HEAD
-        if (Runtime::Current()->GetJit() != nullptr) {
-          code = Runtime::Current()->GetJit()->GetCodeCache()->GetZygoteSavedEntryPoint(called);
-        }
-        if (code == nullptr) {
-          code = linker->GetQuickOatCodeFor(called);
-        }
-=======
         code = linker->GetQuickOatCodeFor(called);
->>>>>>> 5a45d7b4
       } else {
         // No trampoline for non-static methods.
         code = called->GetEntryPointFromQuickCompiledCode();
