--- conflicted
+++ resolved
@@ -205,11 +205,7 @@
       DCHECK(current_code->IsOptimized());
       if (CodeInfo::HasInlineInfo(current_code->GetOptimizedCodeInfoPtr())) {
         uintptr_t native_pc_offset = current_code->NativeQuickPcOffset(caller_pc);
-<<<<<<< HEAD
-        CodeInfo code_info(current_code, CodeInfo::DecodeFlags::InlineInfoOnly);
-=======
         CodeInfo code_info = CodeInfo::DecodeInlineInfoOnly(current_code);
->>>>>>> 5a45d7b4
         StackMap stack_map = code_info.GetStackMapForNativePcOffset(native_pc_offset);
         DCHECK(stack_map.IsValid());
         BitTableRange<InlineInfo> inline_infos = code_info.GetInlineInfosOf(stack_map);
