--- conflicted
+++ resolved
@@ -577,10 +577,6 @@
 
   OatFileAssistant oat_file_assistant(filename.c_str(),
                                       target_instruction_set,
-<<<<<<< HEAD
-                                      false /* profile_changed */,
-=======
->>>>>>> 4da470da
                                       false /* load_executable */);
 
   std::unique_ptr<OatFile> best_oat_file = oat_file_assistant.GetBestOatFile();
