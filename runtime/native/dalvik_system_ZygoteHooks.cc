/*
 * Copyright (C) 2008 The Android Open Source Project
 *
 * Licensed under the Apache License, Version 2.0 (the "License");
 * you may not use this file except in compliance with the License.
 * You may obtain a copy of the License at
 *
 *      http://www.apache.org/licenses/LICENSE-2.0
 *
 * Unless required by applicable law or agreed to in writing, software
 * distributed under the License is distributed on an "AS IS" BASIS,
 * WITHOUT WARRANTIES OR CONDITIONS OF ANY KIND, either express or implied.
 * See the License for the specific language governing permissions and
 * limitations under the License.
 */

#include "dalvik_system_ZygoteHooks.h"

#include <stdlib.h>

#include <android-base/logging.h>
#include <android-base/stringprintf.h>

#include "arch/instruction_set.h"
#include "art_method-inl.h"
#include "base/macros.h"
#include "base/mutex.h"
#include "base/runtime_debug.h"
#include "debugger.h"
#include "hidden_api.h"
#include "jit/jit.h"
#include "jni/java_vm_ext.h"
#include "jni/jni_internal.h"
#include "native_util.h"
#include "nativehelper/jni_macros.h"
#include "nativehelper/scoped_utf_chars.h"
#include "non_debuggable_classes.h"
#include "oat_file.h"
#include "oat_file_manager.h"
#include "scoped_thread_state_change-inl.h"
#include "stack.h"
#include "thread-current-inl.h"
#include "thread_list.h"
#include "trace.h"

#if defined(__linux__)
#include <sys/prctl.h>
#endif
#ifdef __ANDROID__
#include <cutils/properties.h>
#endif
#include <sys/resource.h>

namespace art {

// Set to true to always determine the non-debuggable classes even if we would not allow a debugger
// to actually attach.
static bool kAlwaysCollectNonDebuggableClasses =
    RegisterRuntimeDebugFlag(&kAlwaysCollectNonDebuggableClasses);

using android::base::StringPrintf;

static void EnableDebugger() {
#if defined(__linux__)
  // To let a non-privileged gdbserver attach to this
  // process, we must set our dumpable flag.
  if (prctl(PR_SET_DUMPABLE, 1, 0, 0, 0) == -1) {
    PLOG(ERROR) << "prctl(PR_SET_DUMPABLE) failed for pid " << getpid();
  }

  // Even if Yama is on a non-privileged native debugger should
  // be able to attach to the debuggable app.
  if (prctl(PR_SET_PTRACER, PR_SET_PTRACER_ANY, 0, 0, 0) == -1) {
    // if Yama is off prctl(PR_SET_PTRACER) returns EINVAL - don't log in this
    // case since it's expected behaviour.
    if (errno != EINVAL) {
      PLOG(ERROR) << "prctl(PR_SET_PTRACER, PR_SET_PTRACER_ANY) failed for pid " << getpid();
    }
  }
#endif
  // We don't want core dumps, though, so set the soft limit on core dump size
  // to 0 without changing the hard limit.
  rlimit rl;
<<<<<<< HEAD
#ifdef __ANDROID__
  char prop_value[PROPERTY_VALUE_MAX];
  property_get("persist.debug.trace", prop_value, "0");
  if (prop_value[0] == '1') {
      LOG(INFO) << "setting RLIM to infinity for process " << getpid();
      rl.rlim_cur = RLIM_INFINITY;
  } else {
      rl.rlim_cur = 0;
  }
#else
  rl.rlim_cur = 0;
#endif
  rl.rlim_max = RLIM_INFINITY;
  if (setrlimit(RLIMIT_CORE, &rl) == -1) {
    PLOG(ERROR) << "setrlimit(RLIMIT_CORE) failed for pid " << getpid();
=======
  if (getrlimit(RLIMIT_CORE, &rl) == -1) {
    PLOG(ERROR) << "getrlimit(RLIMIT_CORE) failed for pid " << getpid();
  } else {
    rl.rlim_cur = 0;
    if (setrlimit(RLIMIT_CORE, &rl) == -1) {
      PLOG(ERROR) << "setrlimit(RLIMIT_CORE) failed for pid " << getpid();
    }
>>>>>>> d3e66de2
  }
}

class ClassSet {
 public:
  // The number of classes we reasonably expect to have to look at. Realistically the number is more
  // ~10 but there is little harm in having some extra.
  static constexpr int kClassSetCapacity = 100;

  explicit ClassSet(Thread* const self) : self_(self) {
    self_->GetJniEnv()->PushFrame(kClassSetCapacity);
  }

  ~ClassSet() {
    self_->GetJniEnv()->PopFrame();
  }

  void AddClass(ObjPtr<mirror::Class> klass) REQUIRES(Locks::mutator_lock_) {
    class_set_.insert(self_->GetJniEnv()->AddLocalReference<jclass>(klass));
  }

  const std::unordered_set<jclass>& GetClasses() const {
    return class_set_;
  }

 private:
  Thread* const self_;
  std::unordered_set<jclass> class_set_;
};

static void DoCollectNonDebuggableCallback(Thread* thread, void* data)
    REQUIRES(Locks::mutator_lock_) {
  class NonDebuggableStacksVisitor : public StackVisitor {
   public:
    NonDebuggableStacksVisitor(Thread* t, ClassSet* class_set)
        : StackVisitor(t, nullptr, StackVisitor::StackWalkKind::kIncludeInlinedFrames),
          class_set_(class_set) {}

    ~NonDebuggableStacksVisitor() override {}

    bool VisitFrame() override REQUIRES(Locks::mutator_lock_) {
      if (GetMethod()->IsRuntimeMethod()) {
        return true;
      }
      class_set_->AddClass(GetMethod()->GetDeclaringClass());
      if (kIsDebugBuild) {
        LOG(INFO) << GetMethod()->GetDeclaringClass()->PrettyClass()
                  << " might not be fully debuggable/deoptimizable due to "
                  << GetMethod()->PrettyMethod() << " appearing on the stack during zygote fork.";
      }
      return true;
    }

   private:
    ClassSet* class_set_;
  };
  NonDebuggableStacksVisitor visitor(thread, reinterpret_cast<ClassSet*>(data));
  visitor.WalkStack();
}

static void CollectNonDebuggableClasses() REQUIRES(!Locks::mutator_lock_) {
  Runtime* const runtime = Runtime::Current();
  Thread* const self = Thread::Current();
  // Get the mutator lock.
  ScopedObjectAccess soa(self);
  ClassSet classes(self);
  {
    // Drop the shared mutator lock.
    ScopedThreadSuspension sts(self, art::ThreadState::kNative);
    // Get exclusive mutator lock with suspend all.
    ScopedSuspendAll suspend("Checking stacks for non-obsoletable methods!",
                             /*long_suspend=*/false);
    MutexLock mu(Thread::Current(), *Locks::thread_list_lock_);
    runtime->GetThreadList()->ForEach(DoCollectNonDebuggableCallback, &classes);
  }
  for (jclass klass : classes.GetClasses()) {
    NonDebuggableClasses::AddNonDebuggableClass(klass);
  }
}

// Must match values in com.android.internal.os.Zygote.
enum {
  DEBUG_ENABLE_JDWP                  = 1,
  DEBUG_ENABLE_CHECKJNI              = 1 << 1,
  DEBUG_ENABLE_ASSERT                = 1 << 2,
  DEBUG_ENABLE_SAFEMODE              = 1 << 3,
  DEBUG_ENABLE_JNI_LOGGING           = 1 << 4,
  DEBUG_GENERATE_DEBUG_INFO          = 1 << 5,
  DEBUG_ALWAYS_JIT                   = 1 << 6,
  DEBUG_NATIVE_DEBUGGABLE            = 1 << 7,
  DEBUG_JAVA_DEBUGGABLE              = 1 << 8,
  DISABLE_VERIFIER                   = 1 << 9,
  ONLY_USE_SYSTEM_OAT_FILES          = 1 << 10,
  DEBUG_GENERATE_MINI_DEBUG_INFO     = 1 << 11,
  HIDDEN_API_ENFORCEMENT_POLICY_MASK = (1 << 12)
                                     | (1 << 13),
  PROFILE_SYSTEM_SERVER              = 1 << 14,

  // bits to shift (flags & HIDDEN_API_ENFORCEMENT_POLICY_MASK) by to get a value
  // corresponding to hiddenapi::EnforcementPolicy
  API_ENFORCEMENT_POLICY_SHIFT = CTZ(HIDDEN_API_ENFORCEMENT_POLICY_MASK),
};

static uint32_t EnableDebugFeatures(uint32_t runtime_flags) {
  Runtime* const runtime = Runtime::Current();
  if ((runtime_flags & DEBUG_ENABLE_CHECKJNI) != 0) {
    JavaVMExt* vm = runtime->GetJavaVM();
    if (!vm->IsCheckJniEnabled()) {
      LOG(INFO) << "Late-enabling -Xcheck:jni";
      vm->SetCheckJniEnabled(true);
      // There's only one thread running at this point, so only one JNIEnv to fix up.
      Thread::Current()->GetJniEnv()->SetCheckJniEnabled(true);
    } else {
      LOG(INFO) << "Not late-enabling -Xcheck:jni (already on)";
    }
    runtime_flags &= ~DEBUG_ENABLE_CHECKJNI;
  }

  if ((runtime_flags & DEBUG_ENABLE_JNI_LOGGING) != 0) {
    gLogVerbosity.third_party_jni = true;
    runtime_flags &= ~DEBUG_ENABLE_JNI_LOGGING;
  }

  Dbg::SetJdwpAllowed((runtime_flags & DEBUG_ENABLE_JDWP) != 0);
  if ((runtime_flags & DEBUG_ENABLE_JDWP) != 0) {
    EnableDebugger();
  }
  runtime_flags &= ~DEBUG_ENABLE_JDWP;

  const bool safe_mode = (runtime_flags & DEBUG_ENABLE_SAFEMODE) != 0;
  if (safe_mode) {
    // Only quicken oat files.
    runtime->AddCompilerOption("--compiler-filter=quicken");
    runtime->SetSafeMode(true);
    runtime_flags &= ~DEBUG_ENABLE_SAFEMODE;
  }

  // This is for backwards compatibility with Dalvik.
  runtime_flags &= ~DEBUG_ENABLE_ASSERT;

  if ((runtime_flags & DEBUG_ALWAYS_JIT) != 0) {
    jit::JitOptions* jit_options = runtime->GetJITOptions();
    CHECK(jit_options != nullptr);
    Runtime::Current()->DoAndMaybeSwitchInterpreter([=]() {
        jit_options->SetJitAtFirstUse();
    });
    runtime_flags &= ~DEBUG_ALWAYS_JIT;
  }

  bool needs_non_debuggable_classes = false;
  if ((runtime_flags & DEBUG_JAVA_DEBUGGABLE) != 0) {
    runtime->AddCompilerOption("--debuggable");
    runtime_flags |= DEBUG_GENERATE_MINI_DEBUG_INFO;
    runtime->SetJavaDebuggable(true);
    // Deoptimize the boot image as it may be non-debuggable.
    runtime->DeoptimizeBootImage();
    runtime_flags &= ~DEBUG_JAVA_DEBUGGABLE;
    needs_non_debuggable_classes = true;
  }
  if (needs_non_debuggable_classes || kAlwaysCollectNonDebuggableClasses) {
    CollectNonDebuggableClasses();
  }

  if ((runtime_flags & DEBUG_NATIVE_DEBUGGABLE) != 0) {
    runtime->AddCompilerOption("--debuggable");
    runtime_flags |= DEBUG_GENERATE_DEBUG_INFO;
    runtime->SetNativeDebuggable(true);
    runtime_flags &= ~DEBUG_NATIVE_DEBUGGABLE;
  }

  if ((runtime_flags & DEBUG_GENERATE_MINI_DEBUG_INFO) != 0) {
    // Generate native minimal debug information to allow backtracing.
    runtime->AddCompilerOption("--generate-mini-debug-info");
    runtime_flags &= ~DEBUG_GENERATE_MINI_DEBUG_INFO;
  }

  if ((runtime_flags & DEBUG_GENERATE_DEBUG_INFO) != 0) {
    // Generate all native debug information we can (e.g. line-numbers).
    runtime->AddCompilerOption("--generate-debug-info");
    runtime_flags &= ~DEBUG_GENERATE_DEBUG_INFO;
  }

  return runtime_flags;
}

static jlong ZygoteHooks_nativePreFork(JNIEnv* env, jclass) {
  Runtime* runtime = Runtime::Current();
  CHECK(runtime->IsZygote()) << "runtime instance not started with -Xzygote";

  runtime->PreZygoteFork();

  if (Trace::GetMethodTracingMode() != TracingMode::kTracingInactive) {
    // Tracing active, pause it.
    Trace::Pause();
  }

  // Grab thread before fork potentially makes Thread::pthread_key_self_ unusable.
  return reinterpret_cast<jlong>(ThreadForEnv(env));
}

static void ZygoteHooks_nativePostForkSystemServer(JNIEnv* env ATTRIBUTE_UNUSED,
                                                   jclass klass ATTRIBUTE_UNUSED) {
  // This JIT code cache for system server is created whilst the runtime is still single threaded.
  // System server has a window where it can create executable pages for this purpose, but this is
  // turned off after this hook. Consequently, the only JIT mode supported is the dual-view JIT
  // where one mapping is R->RW and the other is RX. Single view requires RX->RWX->RX.
  Runtime::Current()->CreateJitCodeCache(/*rwx_memory_allowed=*/false);
}

static void ZygoteHooks_nativePostForkChild(JNIEnv* env,
                                            jclass,
                                            jlong token,
                                            jint runtime_flags,
                                            jboolean is_system_server,
                                            jboolean is_zygote,
                                            jstring instruction_set) {
  DCHECK(!(is_system_server && is_zygote));

  Thread* thread = reinterpret_cast<Thread*>(token);
  // Our system thread ID, etc, has changed so reset Thread state.
  thread->InitAfterFork();
  runtime_flags = EnableDebugFeatures(runtime_flags);
  hiddenapi::EnforcementPolicy api_enforcement_policy = hiddenapi::EnforcementPolicy::kDisabled;

  if ((runtime_flags & DISABLE_VERIFIER) != 0) {
    Runtime::Current()->DisableVerifier();
    runtime_flags &= ~DISABLE_VERIFIER;
  }

  if ((runtime_flags & ONLY_USE_SYSTEM_OAT_FILES) != 0) {
    Runtime::Current()->GetOatFileManager().SetOnlyUseSystemOatFiles();
    runtime_flags &= ~ONLY_USE_SYSTEM_OAT_FILES;
  }

  api_enforcement_policy = hiddenapi::EnforcementPolicyFromInt(
      (runtime_flags & HIDDEN_API_ENFORCEMENT_POLICY_MASK) >> API_ENFORCEMENT_POLICY_SHIFT);
  runtime_flags &= ~HIDDEN_API_ENFORCEMENT_POLICY_MASK;

  bool profile_system_server = (runtime_flags & PROFILE_SYSTEM_SERVER) == PROFILE_SYSTEM_SERVER;
  runtime_flags &= ~PROFILE_SYSTEM_SERVER;

  if (runtime_flags != 0) {
    LOG(ERROR) << StringPrintf("Unknown bits set in runtime_flags: %#x", runtime_flags);
  }

  Runtime::Current()->GetHeap()->PostForkChildAction(thread);

  // Update tracing.
  if (Trace::GetMethodTracingMode() != TracingMode::kTracingInactive) {
    Trace::TraceOutputMode output_mode = Trace::GetOutputMode();
    Trace::TraceMode trace_mode = Trace::GetMode();
    size_t buffer_size = Trace::GetBufferSize();

    // Just drop it.
    Trace::Abort();

    // Only restart if it was streaming mode.
    // TODO: Expose buffer size, so we can also do file mode.
    if (output_mode == Trace::TraceOutputMode::kStreaming) {
      static constexpr size_t kMaxProcessNameLength = 100;
      char name_buf[kMaxProcessNameLength] = {};
      int rc = pthread_getname_np(pthread_self(), name_buf, kMaxProcessNameLength);
      std::string proc_name;

      if (rc == 0) {
          // On success use the pthread name.
          proc_name = name_buf;
      }

      if (proc_name.empty() || proc_name == "zygote" || proc_name == "zygote64") {
        // Either no process name, or the name hasn't been changed, yet. Just use pid.
        pid_t pid = getpid();
        proc_name = StringPrintf("%u", static_cast<uint32_t>(pid));
      }

      std::string trace_file = StringPrintf("/data/misc/trace/%s.trace.bin", proc_name.c_str());
      Trace::Start(trace_file.c_str(),
                   buffer_size,
                   0,   // TODO: Expose flags.
                   output_mode,
                   trace_mode,
                   0);  // TODO: Expose interval.
      if (thread->IsExceptionPending()) {
        ScopedObjectAccess soa(env);
        thread->ClearException();
      }
    }
  }

  bool do_hidden_api_checks = api_enforcement_policy != hiddenapi::EnforcementPolicy::kDisabled;
  DCHECK(!(is_system_server && do_hidden_api_checks))
      << "SystemServer should be forked with EnforcementPolicy::kDisable";
  DCHECK(!(is_zygote && do_hidden_api_checks))
      << "Child zygote processes should be forked with EnforcementPolicy::kDisable";
  Runtime::Current()->SetHiddenApiEnforcementPolicy(api_enforcement_policy);
  Runtime::Current()->SetDedupeHiddenApiWarnings(true);
  if (api_enforcement_policy != hiddenapi::EnforcementPolicy::kDisabled &&
      Runtime::Current()->GetHiddenApiEventLogSampleRate() != 0) {
    // Hidden API checks are enabled, and we are sampling access for the event log. Initialize the
    // random seed, to ensure the sampling is actually random. We do this post-fork, as doing it
    // pre-fork would result in the same sequence for every forked process.
    std::srand(static_cast<uint32_t>(NanoTime()));
  }

  if (is_zygote) {
    // If creating a child-zygote, do not call into the runtime's post-fork logic.
    // Doing so would spin up threads for Binder and JDWP. Instead, the Java side
    // of the child process will call a static main in a class specified by the parent.
    return;
  }

  if (instruction_set != nullptr && !is_system_server) {
    ScopedUtfChars isa_string(env, instruction_set);
    InstructionSet isa = GetInstructionSetFromString(isa_string.c_str());
    Runtime::NativeBridgeAction action = Runtime::NativeBridgeAction::kUnload;
    if (isa != InstructionSet::kNone && isa != kRuntimeISA) {
      action = Runtime::NativeBridgeAction::kInitialize;
    }
    Runtime::Current()->InitNonZygoteOrPostFork(
        env, is_system_server, action, isa_string.c_str());
  } else {
    Runtime::Current()->InitNonZygoteOrPostFork(
        env,
        is_system_server,
        Runtime::NativeBridgeAction::kUnload,
        /*isa=*/ nullptr,
        profile_system_server);
  }
}

static void ZygoteHooks_startZygoteNoThreadCreation(JNIEnv* env ATTRIBUTE_UNUSED,
                                                    jclass klass ATTRIBUTE_UNUSED) {
  Runtime::Current()->SetZygoteNoThreadSection(true);
}

static void ZygoteHooks_stopZygoteNoThreadCreation(JNIEnv* env ATTRIBUTE_UNUSED,
                                                   jclass klass ATTRIBUTE_UNUSED) {
  Runtime::Current()->SetZygoteNoThreadSection(false);
}

static JNINativeMethod gMethods[] = {
  NATIVE_METHOD(ZygoteHooks, nativePreFork, "()J"),
  NATIVE_METHOD(ZygoteHooks, nativePostForkSystemServer, "()V"),
  NATIVE_METHOD(ZygoteHooks, nativePostForkChild, "(JIZZLjava/lang/String;)V"),
  NATIVE_METHOD(ZygoteHooks, startZygoteNoThreadCreation, "()V"),
  NATIVE_METHOD(ZygoteHooks, stopZygoteNoThreadCreation, "()V"),
};

void register_dalvik_system_ZygoteHooks(JNIEnv* env) {
  REGISTER_NATIVE_METHODS("dalvik/system/ZygoteHooks");
}

}  // namespace art<|MERGE_RESOLUTION|>--- conflicted
+++ resolved
@@ -81,31 +81,24 @@
   // We don't want core dumps, though, so set the soft limit on core dump size
   // to 0 without changing the hard limit.
   rlimit rl;
-<<<<<<< HEAD
-#ifdef __ANDROID__
-  char prop_value[PROPERTY_VALUE_MAX];
-  property_get("persist.debug.trace", prop_value, "0");
-  if (prop_value[0] == '1') {
-      LOG(INFO) << "setting RLIM to infinity for process " << getpid();
-      rl.rlim_cur = RLIM_INFINITY;
-  } else {
-      rl.rlim_cur = 0;
-  }
-#else
-  rl.rlim_cur = 0;
-#endif
-  rl.rlim_max = RLIM_INFINITY;
-  if (setrlimit(RLIMIT_CORE, &rl) == -1) {
-    PLOG(ERROR) << "setrlimit(RLIMIT_CORE) failed for pid " << getpid();
-=======
   if (getrlimit(RLIMIT_CORE, &rl) == -1) {
     PLOG(ERROR) << "getrlimit(RLIMIT_CORE) failed for pid " << getpid();
   } else {
+#ifdef __ANDROID__
+    char prop_value[PROPERTY_VALUE_MAX];
+    property_get("persist.debug.trace", prop_value, "0");
+    if (prop_value[0] == '1') {
+      LOG(INFO) << "setting RLIM to infinity for process " << getpid();
+      rl.rlim_cur = RLIM_INFINITY;
+    } else {
+      rl.rlim_cur = 0;
+    }
+#else
     rl.rlim_cur = 0;
+#endif
     if (setrlimit(RLIMIT_CORE, &rl) == -1) {
       PLOG(ERROR) << "setrlimit(RLIMIT_CORE) failed for pid " << getpid();
     }
->>>>>>> d3e66de2
   }
 }
 
