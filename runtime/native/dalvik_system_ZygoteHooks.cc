--- conflicted
+++ resolved
@@ -150,10 +150,7 @@
                                      | (1 << 13),
   PROFILE_SYSTEM_SERVER              = 1 << 14,
   USE_APP_IMAGE_STARTUP_CACHE        = 1 << 16,
-<<<<<<< HEAD
-=======
   DEBUG_IGNORE_APP_SIGNAL_HANDLER    = 1 << 17,
->>>>>>> 5a45d7b4
 
   // bits to shift (flags & HIDDEN_API_ENFORCEMENT_POLICY_MASK) by to get a value
   // corresponding to hiddenapi::EnforcementPolicy
@@ -258,26 +255,15 @@
 }
 
 static void ZygoteHooks_nativePostZygoteFork(JNIEnv*, jclass) {
-<<<<<<< HEAD
-  Runtime* runtime = Runtime::Current();
-  if (runtime->IsZygote()) {
-    runtime->PostZygoteFork();
-  }
-=======
   Runtime::Current()->PostZygoteFork();
->>>>>>> 5a45d7b4
 }
 
 static void ZygoteHooks_nativePostForkSystemServer(JNIEnv* env ATTRIBUTE_UNUSED,
                                                    jclass klass ATTRIBUTE_UNUSED) {
-<<<<<<< HEAD
-  Runtime::Current()->SetSystemServer(true);
-=======
   // Set the runtime state as the first thing, in case JIT and other services
   // start querying it.
   Runtime::Current()->SetAsSystemServer();
 
->>>>>>> 5a45d7b4
   // This JIT code cache for system server is created whilst the runtime is still single threaded.
   // System server has a window where it can create executable pages for this purpose, but this is
   // turned off after this hook. Consequently, the only JIT mode supported is the dual-view JIT
