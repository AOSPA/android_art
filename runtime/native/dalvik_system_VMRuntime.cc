/*
 * Copyright (C) 2008 The Android Open Source Project
 *
 * Licensed under the Apache License, Version 2.0 (the "License");
 * you may not use this file except in compliance with the License.
 * You may obtain a copy of the License at
 *
 *      http://www.apache.org/licenses/LICENSE-2.0
 *
 * Unless required by applicable law or agreed to in writing, software
 * distributed under the License is distributed on an "AS IS" BASIS,
 * WITHOUT WARRANTIES OR CONDITIONS OF ANY KIND, either express or implied.
 * See the License for the specific language governing permissions and
 * limitations under the License.
 */

#include "dalvik_system_VMRuntime.h"

#ifdef ART_TARGET_ANDROID
#include <sys/resource.h>
#include <sys/time.h>
extern "C" void android_set_application_target_sdk_version(uint32_t version);
#endif
#include <inttypes.h>
#include <limits>
#include <limits.h>
#include "nativehelper/scoped_utf_chars.h"

#include <android-base/stringprintf.h>
#include <android-base/strings.h>

#include "arch/instruction_set.h"
#include "art_method-inl.h"
#include "base/enums.h"
#include "base/sdk_version.h"
#include "class_linker-inl.h"
#include "common_throws.h"
#include "debugger.h"
#include "dex/class_accessor-inl.h"
#include "dex/dex_file-inl.h"
#include "dex/dex_file_types.h"
#include "gc/accounting/card_table-inl.h"
#include "gc/allocator/dlmalloc.h"
#include "gc/heap.h"
#include "gc/space/dlmalloc_space.h"
#include "gc/space/image_space.h"
#include "gc/task_processor.h"
#include "intern_table.h"
<<<<<<< HEAD
=======
#include "jit/jit.h"
>>>>>>> 5a45d7b4
#include "jni/java_vm_ext.h"
#include "jni/jni_internal.h"
#include "mirror/array-alloc-inl.h"
#include "mirror/class-inl.h"
#include "mirror/dex_cache-inl.h"
#include "mirror/object-inl.h"
#include "native_util.h"
#include "nativehelper/jni_macros.h"
#include "nativehelper/scoped_local_ref.h"
#include "runtime.h"
#include "scoped_fast_native_object_access-inl.h"
#include "scoped_thread_state_change-inl.h"
#include "thread.h"
#include "thread_list.h"
#include "well_known_classes.h"

namespace art {

using android::base::StringPrintf;

static jfloat VMRuntime_getTargetHeapUtilization(JNIEnv*, jobject) {
  return Runtime::Current()->GetHeap()->GetTargetHeapUtilization();
}

static void VMRuntime_nativeSetTargetHeapUtilization(JNIEnv*, jobject, jfloat target) {
  Runtime::Current()->GetHeap()->SetTargetHeapUtilization(target);
}

static void VMRuntime_startJitCompilation(JNIEnv*, jobject) {
}

static void VMRuntime_disableJitCompilation(JNIEnv*, jobject) {
}

static void VMRuntime_setHiddenApiExemptions(JNIEnv* env,
                                            jclass,
                                            jobjectArray exemptions) {
  std::vector<std::string> exemptions_vec;
  int exemptions_length = env->GetArrayLength(exemptions);
  for (int i = 0; i < exemptions_length; i++) {
    jstring exemption = reinterpret_cast<jstring>(env->GetObjectArrayElement(exemptions, i));
    const char* raw_exemption = env->GetStringUTFChars(exemption, nullptr);
    exemptions_vec.push_back(raw_exemption);
    env->ReleaseStringUTFChars(exemption, raw_exemption);
  }

  Runtime::Current()->SetHiddenApiExemptions(exemptions_vec);
}

static void VMRuntime_setHiddenApiAccessLogSamplingRate(JNIEnv*, jclass, jint rate) {
  Runtime::Current()->SetHiddenApiEventLogSampleRate(rate);
}

static jobject VMRuntime_newNonMovableArray(JNIEnv* env, jobject, jclass javaElementClass,
                                            jint length) {
  ScopedFastNativeObjectAccess soa(env);
  if (UNLIKELY(length < 0)) {
    ThrowNegativeArraySizeException(length);
    return nullptr;
  }
  ObjPtr<mirror::Class> element_class = soa.Decode<mirror::Class>(javaElementClass);
  if (UNLIKELY(element_class == nullptr)) {
    ThrowNullPointerException("element class == null");
    return nullptr;
  }
  Runtime* runtime = Runtime::Current();
  ObjPtr<mirror::Class> array_class =
      runtime->GetClassLinker()->FindArrayClass(soa.Self(), element_class);
  if (UNLIKELY(array_class == nullptr)) {
    return nullptr;
  }
  gc::AllocatorType allocator = runtime->GetHeap()->GetCurrentNonMovingAllocator();
  ObjPtr<mirror::Array> result = mirror::Array::Alloc(soa.Self(),
                                                      array_class,
                                                      length,
                                                      array_class->GetComponentSizeShift(),
                                                      allocator);
  return soa.AddLocalReference<jobject>(result);
}

static jobject VMRuntime_newUnpaddedArray(JNIEnv* env, jobject, jclass javaElementClass,
                                          jint length) {
  ScopedFastNativeObjectAccess soa(env);
  if (UNLIKELY(length < 0)) {
    ThrowNegativeArraySizeException(length);
    return nullptr;
  }
  ObjPtr<mirror::Class> element_class = soa.Decode<mirror::Class>(javaElementClass);
  if (UNLIKELY(element_class == nullptr)) {
    ThrowNullPointerException("element class == null");
    return nullptr;
  }
  Runtime* runtime = Runtime::Current();
  ObjPtr<mirror::Class> array_class = runtime->GetClassLinker()->FindArrayClass(soa.Self(),
                                                                                element_class);
  if (UNLIKELY(array_class == nullptr)) {
    return nullptr;
  }
  gc::AllocatorType allocator = runtime->GetHeap()->GetCurrentAllocator();
  ObjPtr<mirror::Array> result =
      mirror::Array::Alloc</*kIsInstrumented=*/ true, /*kFillUsable=*/ true>(
          soa.Self(),
          array_class,
          length,
          array_class->GetComponentSizeShift(),
          allocator);
  return soa.AddLocalReference<jobject>(result);
}

static jlong VMRuntime_addressOf(JNIEnv* env, jobject, jobject javaArray) {
  if (javaArray == nullptr) {  // Most likely allocation failed
    return 0;
  }
  ScopedFastNativeObjectAccess soa(env);
  ObjPtr<mirror::Array> array = soa.Decode<mirror::Array>(javaArray);
  if (!array->IsArrayInstance()) {
    ThrowIllegalArgumentException("not an array");
    return 0;
  }
  if (Runtime::Current()->GetHeap()->IsMovableObject(array)) {
    ThrowRuntimeException("Trying to get address of movable array object");
    return 0;
  }
  return reinterpret_cast<uintptr_t>(array->GetRawData(array->GetClass()->GetComponentSize(), 0));
}

static void VMRuntime_clearGrowthLimit(JNIEnv*, jobject) {
  Runtime::Current()->GetHeap()->ClearGrowthLimit();
}

static void VMRuntime_clampGrowthLimit(JNIEnv*, jobject) {
  Runtime::Current()->GetHeap()->ClampGrowthLimit();
}

static jboolean VMRuntime_isDebuggerActive(JNIEnv*, jobject) {
  return Dbg::IsDebuggerActive();
}

static jboolean VMRuntime_isNativeDebuggable(JNIEnv*, jobject) {
  return Runtime::Current()->IsNativeDebuggable();
}

static jboolean VMRuntime_isJavaDebuggable(JNIEnv*, jobject) {
  return Runtime::Current()->IsJavaDebuggable();
}

static jobjectArray VMRuntime_properties(JNIEnv* env, jobject) {
  DCHECK(WellKnownClasses::java_lang_String != nullptr);

  const std::vector<std::string>& properties = Runtime::Current()->GetProperties();
  ScopedLocalRef<jobjectArray> ret(env,
                                   env->NewObjectArray(static_cast<jsize>(properties.size()),
                                                       WellKnownClasses::java_lang_String,
                                                       nullptr /* initial element */));
  if (ret == nullptr) {
    DCHECK(env->ExceptionCheck());
    return nullptr;
  }
  for (size_t i = 0; i != properties.size(); ++i) {
    ScopedLocalRef<jstring> str(env, env->NewStringUTF(properties[i].c_str()));
    if (str == nullptr) {
      DCHECK(env->ExceptionCheck());
      return nullptr;
    }
    env->SetObjectArrayElement(ret.get(), static_cast<jsize>(i), str.get());
    DCHECK(!env->ExceptionCheck());
  }
  return ret.release();
}

// This is for backward compatibility with dalvik which returned the
// meaningless "." when no boot classpath or classpath was
// specified. Unfortunately, some tests were using java.class.path to
// lookup relative file locations, so they are counting on this to be
// ".", presumably some applications or libraries could have as well.
static const char* DefaultToDot(const std::string& class_path) {
  return class_path.empty() ? "." : class_path.c_str();
}

static jstring VMRuntime_bootClassPath(JNIEnv* env, jobject) {
  std::string boot_class_path = android::base::Join(Runtime::Current()->GetBootClassPath(), ':');
  return env->NewStringUTF(DefaultToDot(boot_class_path));
}

static jstring VMRuntime_classPath(JNIEnv* env, jobject) {
  return env->NewStringUTF(DefaultToDot(Runtime::Current()->GetClassPathString()));
}

static jstring VMRuntime_vmVersion(JNIEnv* env, jobject) {
  return env->NewStringUTF(Runtime::GetVersion());
}

static jstring VMRuntime_vmLibrary(JNIEnv* env, jobject) {
  return env->NewStringUTF(kIsDebugBuild ? "libartd.so" : "libart.so");
}

static jstring VMRuntime_vmInstructionSet(JNIEnv* env, jobject) {
  InstructionSet isa = Runtime::Current()->GetInstructionSet();
  const char* isa_string = GetInstructionSetString(isa);
  return env->NewStringUTF(isa_string);
}

static jboolean VMRuntime_is64Bit(JNIEnv*, jobject) {
  bool is64BitMode = (sizeof(void*) == sizeof(uint64_t));
  return is64BitMode ? JNI_TRUE : JNI_FALSE;
}

static jboolean VMRuntime_isCheckJniEnabled(JNIEnv* env, jobject) {
  return down_cast<JNIEnvExt*>(env)->GetVm()->IsCheckJniEnabled() ? JNI_TRUE : JNI_FALSE;
}

static void VMRuntime_setTargetSdkVersionNative(JNIEnv*, jobject, jint target_sdk_version) {
  // This is the target SDK version of the app we're about to run. It is intended that this a place
  // where workarounds can be enabled.
  // Note that targetSdkVersion may be CUR_DEVELOPMENT (10000).
  // Note that targetSdkVersion may be 0, meaning "current".
  uint32_t uint_target_sdk_version =
      target_sdk_version <= 0 ? static_cast<uint32_t>(SdkVersion::kUnset)
                              : static_cast<uint32_t>(target_sdk_version);
  Runtime::Current()->SetTargetSdkVersion(uint_target_sdk_version);

#ifdef ART_TARGET_ANDROID
  // This part is letting libc/dynamic linker know about current app's
  // target sdk version to enable compatibility workarounds.
  android_set_application_target_sdk_version(uint_target_sdk_version);
#endif
}

static inline size_t clamp_to_size_t(jlong n) {
  if (sizeof(jlong) > sizeof(size_t)
      && UNLIKELY(n > static_cast<jlong>(std::numeric_limits<size_t>::max()))) {
    return std::numeric_limits<size_t>::max();
  } else {
    return n;
  }
}

static void VMRuntime_registerNativeAllocation(JNIEnv* env, jobject, jlong bytes) {
  if (UNLIKELY(bytes < 0)) {
    ScopedObjectAccess soa(env);
    ThrowRuntimeException("allocation size negative %" PRId64, bytes);
    return;
  }
  Runtime::Current()->GetHeap()->RegisterNativeAllocation(env, clamp_to_size_t(bytes));
}

static void VMRuntime_registerNativeFree(JNIEnv* env, jobject, jlong bytes) {
  if (UNLIKELY(bytes < 0)) {
    ScopedObjectAccess soa(env);
    ThrowRuntimeException("allocation size negative %" PRId64, bytes);
    return;
  }
  Runtime::Current()->GetHeap()->RegisterNativeFree(env, clamp_to_size_t(bytes));
}

static jint VMRuntime_getNotifyNativeInterval(JNIEnv*, jclass) {
  return Runtime::Current()->GetHeap()->GetNotifyNativeInterval();
}

static void VMRuntime_notifyNativeAllocationsInternal(JNIEnv* env, jobject) {
  Runtime::Current()->GetHeap()->NotifyNativeAllocations(env);
}

static jlong VMRuntime_getFinalizerTimeoutMs(JNIEnv*, jobject) {
  return Runtime::Current()->GetFinalizerTimeoutMs();
}

static void VMRuntime_registerSensitiveThread(JNIEnv*, jobject) {
  Runtime::Current()->RegisterSensitiveThread();
}

static void VMRuntime_updateProcessState(JNIEnv*, jobject, jint process_state) {
  Runtime* runtime = Runtime::Current();
  runtime->UpdateProcessState(static_cast<ProcessState>(process_state));
}

static void VMRuntime_notifyStartupCompleted(JNIEnv*, jobject) {
  Runtime::Current()->NotifyStartupCompleted();
}

static void VMRuntime_trimHeap(JNIEnv* env, jobject) {
  Runtime::Current()->GetHeap()->Trim(ThreadForEnv(env));
}

static void VMRuntime_concurrentGC(JNIEnv* env, jobject) {
  Runtime::Current()->GetHeap()->ConcurrentGC(ThreadForEnv(env), gc::kGcCauseBackground, true);
}

static void VMRuntime_requestHeapTrim(JNIEnv* env, jobject) {
  Runtime::Current()->GetHeap()->RequestTrim(ThreadForEnv(env));
}

static void VMRuntime_requestConcurrentGC(JNIEnv* env, jobject) {
  Runtime::Current()->GetHeap()->RequestConcurrentGC(ThreadForEnv(env),
                                                     gc::kGcCauseBackground,
                                                     true);
}

static void VMRuntime_startHeapTaskProcessor(JNIEnv* env, jobject) {
  Runtime::Current()->GetHeap()->GetTaskProcessor()->Start(ThreadForEnv(env));
}

static void VMRuntime_stopHeapTaskProcessor(JNIEnv* env, jobject) {
  Runtime::Current()->GetHeap()->GetTaskProcessor()->Stop(ThreadForEnv(env));
}

static void VMRuntime_runHeapTasks(JNIEnv* env, jobject) {
  Runtime::Current()->GetHeap()->GetTaskProcessor()->RunAllTasks(ThreadForEnv(env));
}

using StringTable = std::map<std::string, ObjPtr<mirror::String>>;

class PreloadDexCachesStringsVisitor : public SingleRootVisitor {
 public:
  explicit PreloadDexCachesStringsVisitor(StringTable* table) : table_(table) { }

  void VisitRoot(mirror::Object* root, const RootInfo& info ATTRIBUTE_UNUSED)
      override REQUIRES_SHARED(Locks::mutator_lock_) {
    ObjPtr<mirror::String> string = root->AsString();
    table_->operator[](string->ToModifiedUtf8()) = string;
  }

 private:
  StringTable* const table_;
};

// Based on ClassLinker::ResolveString.
static void PreloadDexCachesResolveString(
    ObjPtr<mirror::DexCache> dex_cache, dex::StringIndex string_idx, StringTable& strings)
    REQUIRES_SHARED(Locks::mutator_lock_) {
  uint32_t slot_idx = dex_cache->StringSlotIndex(string_idx);
  auto pair = dex_cache->GetStrings()[slot_idx].load(std::memory_order_relaxed);
  if (!pair.object.IsNull()) {
    return;  // The entry already contains some String.
  }
  const DexFile* dex_file = dex_cache->GetDexFile();
  const char* utf8 = dex_file->StringDataByIdx(string_idx);
  ObjPtr<mirror::String> string = strings[utf8];
  if (string == nullptr) {
    return;
  }
  // LOG(INFO) << "VMRuntime.preloadDexCaches resolved string=" << utf8;
  dex_cache->SetResolvedString(string_idx, string);
}

// Based on ClassLinker::ResolveType.
static void PreloadDexCachesResolveType(Thread* self,
                                        ObjPtr<mirror::DexCache> dex_cache,
                                        dex::TypeIndex type_idx)
    REQUIRES_SHARED(Locks::mutator_lock_) {
  uint32_t slot_idx = dex_cache->TypeSlotIndex(type_idx);
  auto pair = dex_cache->GetResolvedTypes()[slot_idx].load(std::memory_order_relaxed);
  if (!pair.object.IsNull()) {
    return;  // The entry already contains some Class.
  }
  const DexFile* dex_file = dex_cache->GetDexFile();
  const char* class_name = dex_file->StringByTypeIdx(type_idx);
  ClassLinker* linker = Runtime::Current()->GetClassLinker();
  ObjPtr<mirror::Class> klass = (class_name[1] == '\0')
      ? linker->LookupPrimitiveClass(class_name[0])
      : linker->LookupClass(self, class_name, nullptr);
  if (klass == nullptr) {
    return;
  }
  // LOG(INFO) << "VMRuntime.preloadDexCaches resolved klass=" << class_name;
  dex_cache->SetResolvedType(type_idx, klass);
  // Skip uninitialized classes because filled static storage entry implies it is initialized.
  if (!klass->IsInitialized()) {
    // LOG(INFO) << "VMRuntime.preloadDexCaches uninitialized klass=" << class_name;
    return;
  }
  // LOG(INFO) << "VMRuntime.preloadDexCaches static storage klass=" << class_name;
}

// Based on ClassLinker::ResolveField.
static void PreloadDexCachesResolveField(ObjPtr<mirror::DexCache> dex_cache,
                                         uint32_t field_idx,
                                         bool is_static)
    REQUIRES_SHARED(Locks::mutator_lock_) {
  uint32_t slot_idx = dex_cache->FieldSlotIndex(field_idx);
  auto pair = mirror::DexCache::GetNativePairPtrSize(dex_cache->GetResolvedFields(),
                                                     slot_idx,
                                                     kRuntimePointerSize);
  if (pair.object != nullptr) {
    return;  // The entry already contains some ArtField.
  }
  const DexFile* dex_file = dex_cache->GetDexFile();
  const dex::FieldId& field_id = dex_file->GetFieldId(field_idx);
  ObjPtr<mirror::Class> klass = Runtime::Current()->GetClassLinker()->LookupResolvedType(
      field_id.class_idx_, dex_cache, /* class_loader= */ nullptr);
  if (klass == nullptr) {
    return;
  }
  ArtField* field = is_static
      ? mirror::Class::FindStaticField(Thread::Current(), klass, dex_cache, field_idx)
      : klass->FindInstanceField(dex_cache, field_idx);
  if (field == nullptr) {
    return;
  }
  dex_cache->SetResolvedField(field_idx, field, kRuntimePointerSize);
}

// Based on ClassLinker::ResolveMethod.
static void PreloadDexCachesResolveMethod(ObjPtr<mirror::DexCache> dex_cache, uint32_t method_idx)
    REQUIRES_SHARED(Locks::mutator_lock_) {
  uint32_t slot_idx = dex_cache->MethodSlotIndex(method_idx);
  auto pair = mirror::DexCache::GetNativePairPtrSize(dex_cache->GetResolvedMethods(),
                                                     slot_idx,
                                                     kRuntimePointerSize);
  if (pair.object != nullptr) {
    return;  // The entry already contains some ArtMethod.
  }
  const DexFile* dex_file = dex_cache->GetDexFile();
  const dex::MethodId& method_id = dex_file->GetMethodId(method_idx);
  ClassLinker* class_linker = Runtime::Current()->GetClassLinker();

  ObjPtr<mirror::Class> klass = class_linker->LookupResolvedType(
      method_id.class_idx_, dex_cache, /* class_loader= */ nullptr);
  if (klass == nullptr) {
    return;
  }
  // Call FindResolvedMethod to populate the dex cache.
  class_linker->FindResolvedMethod(klass, dex_cache, /* class_loader= */ nullptr, method_idx);
}

struct DexCacheStats {
    uint32_t num_strings;
    uint32_t num_types;
    uint32_t num_fields;
    uint32_t num_methods;
    DexCacheStats() : num_strings(0),
                      num_types(0),
                      num_fields(0),
                      num_methods(0) {}
};

static const bool kPreloadDexCachesEnabled = true;

// Disabled because it takes a long time (extra half second) but
// gives almost no benefit in terms of saving private dirty pages.
static const bool kPreloadDexCachesStrings = false;

static const bool kPreloadDexCachesTypes = true;
static const bool kPreloadDexCachesFieldsAndMethods = true;

static const bool kPreloadDexCachesCollectStats = true;

static void PreloadDexCachesStatsTotal(DexCacheStats* total) {
  if (!kPreloadDexCachesCollectStats) {
    return;
  }

  ClassLinker* linker = Runtime::Current()->GetClassLinker();
  const std::vector<const DexFile*>& boot_class_path = linker->GetBootClassPath();
  for (size_t i = 0; i< boot_class_path.size(); i++) {
    const DexFile* dex_file = boot_class_path[i];
    CHECK(dex_file != nullptr);
    total->num_strings += dex_file->NumStringIds();
    total->num_fields += dex_file->NumFieldIds();
    total->num_methods += dex_file->NumMethodIds();
    total->num_types += dex_file->NumTypeIds();
  }
}

static void PreloadDexCachesStatsFilled(DexCacheStats* filled)
    REQUIRES_SHARED(Locks::mutator_lock_) {
  if (!kPreloadDexCachesCollectStats) {
    return;
  }
  // TODO: Update for hash-based DexCache arrays.
  ClassLinker* const class_linker = Runtime::Current()->GetClassLinker();
  Thread* const self = Thread::Current();
  for (const DexFile* dex_file : class_linker->GetBootClassPath()) {
    CHECK(dex_file != nullptr);
    // In fallback mode, not all boot classpath components might be registered, yet.
    if (!class_linker->IsDexFileRegistered(self, *dex_file)) {
      continue;
    }
    const ObjPtr<mirror::DexCache> dex_cache = class_linker->FindDexCache(self, *dex_file);
    DCHECK(dex_cache != nullptr);  // Boot class path dex caches are never unloaded.
    for (size_t j = 0, num_strings = dex_cache->NumStrings(); j < num_strings; ++j) {
      auto pair = dex_cache->GetStrings()[j].load(std::memory_order_relaxed);
      if (!pair.object.IsNull()) {
        filled->num_strings++;
      }
    }
    for (size_t j = 0, num_types = dex_cache->NumResolvedTypes(); j < num_types; ++j) {
      auto pair = dex_cache->GetResolvedTypes()[j].load(std::memory_order_relaxed);
      if (!pair.object.IsNull()) {
        filled->num_types++;
      }
    }
    for (size_t j = 0, num_fields = dex_cache->NumResolvedFields(); j < num_fields; ++j) {
      auto pair = mirror::DexCache::GetNativePairPtrSize(dex_cache->GetResolvedFields(),
                                                         j,
                                                         kRuntimePointerSize);
      if (pair.object != nullptr) {
        filled->num_fields++;
      }
    }
    for (size_t j = 0, num_methods = dex_cache->NumResolvedMethods(); j < num_methods; ++j) {
      auto pair = mirror::DexCache::GetNativePairPtrSize(dex_cache->GetResolvedMethods(),
                                                         j,
                                                         kRuntimePointerSize);
      if (pair.object != nullptr) {
        filled->num_methods++;
      }
    }
  }
}

// TODO: http://b/11309598 This code was ported over based on the
// Dalvik version. However, ART has similar code in other places such
// as the CompilerDriver. This code could probably be refactored to
// serve both uses.
static void VMRuntime_preloadDexCaches(JNIEnv* env, jobject) {
  if (!kPreloadDexCachesEnabled) {
    return;
  }

  ScopedObjectAccess soa(env);

  DexCacheStats total;
  DexCacheStats before;
  if (kPreloadDexCachesCollectStats) {
    LOG(INFO) << "VMRuntime.preloadDexCaches starting";
    PreloadDexCachesStatsTotal(&total);
    PreloadDexCachesStatsFilled(&before);
  }

  Runtime* runtime = Runtime::Current();
  ClassLinker* linker = runtime->GetClassLinker();

  // We use a std::map to avoid heap allocating StringObjects to lookup in gDvm.literalStrings
  StringTable strings;
  if (kPreloadDexCachesStrings) {
    PreloadDexCachesStringsVisitor visitor(&strings);
    runtime->GetInternTable()->VisitRoots(&visitor, kVisitRootFlagAllRoots);
  }

  const std::vector<const DexFile*>& boot_class_path = linker->GetBootClassPath();
  for (size_t i = 0; i < boot_class_path.size(); i++) {
    const DexFile* dex_file = boot_class_path[i];
    CHECK(dex_file != nullptr);
    ObjPtr<mirror::DexCache> dex_cache = linker->RegisterDexFile(*dex_file, nullptr);
    CHECK(dex_cache != nullptr);  // Boot class path dex caches are never unloaded.
    if (kPreloadDexCachesStrings) {
      for (size_t j = 0; j < dex_cache->NumStrings(); j++) {
        PreloadDexCachesResolveString(dex_cache, dex::StringIndex(j), strings);
      }
    }

    if (kPreloadDexCachesTypes) {
      for (size_t j = 0; j < dex_cache->NumResolvedTypes(); j++) {
        PreloadDexCachesResolveType(soa.Self(), dex_cache, dex::TypeIndex(j));
      }
    }

    if (kPreloadDexCachesFieldsAndMethods) {
      for (ClassAccessor accessor : dex_file->GetClasses()) {
        for (const ClassAccessor::Field& field : accessor.GetFields()) {
          PreloadDexCachesResolveField(dex_cache, field.GetIndex(), field.IsStatic());
        }
        for (const ClassAccessor::Method& method : accessor.GetMethods()) {
          PreloadDexCachesResolveMethod(dex_cache, method.GetIndex());
        }
      }
    }
  }

  if (kPreloadDexCachesCollectStats) {
    DexCacheStats after;
    PreloadDexCachesStatsFilled(&after);
    LOG(INFO) << StringPrintf("VMRuntime.preloadDexCaches strings total=%d before=%d after=%d",
                              total.num_strings, before.num_strings, after.num_strings);
    LOG(INFO) << StringPrintf("VMRuntime.preloadDexCaches types total=%d before=%d after=%d",
                              total.num_types, before.num_types, after.num_types);
    LOG(INFO) << StringPrintf("VMRuntime.preloadDexCaches fields total=%d before=%d after=%d",
                              total.num_fields, before.num_fields, after.num_fields);
    LOG(INFO) << StringPrintf("VMRuntime.preloadDexCaches methods total=%d before=%d after=%d",
                              total.num_methods, before.num_methods, after.num_methods);
    LOG(INFO) << StringPrintf("VMRuntime.preloadDexCaches finished");
  }
}


/*
 * This is called by the framework when it knows the application directory and
 * process name.
 */
static void VMRuntime_registerAppInfo(JNIEnv* env,
                                      jclass clazz ATTRIBUTE_UNUSED,
                                      jstring profile_file,
                                      jobjectArray code_paths) {
  std::vector<std::string> code_paths_vec;
  int code_paths_length = env->GetArrayLength(code_paths);
  for (int i = 0; i < code_paths_length; i++) {
    jstring code_path = reinterpret_cast<jstring>(env->GetObjectArrayElement(code_paths, i));
    const char* raw_code_path = env->GetStringUTFChars(code_path, nullptr);
    code_paths_vec.push_back(raw_code_path);
    env->ReleaseStringUTFChars(code_path, raw_code_path);
  }

  const char* raw_profile_file = env->GetStringUTFChars(profile_file, nullptr);
  std::string profile_file_str(raw_profile_file);
  env->ReleaseStringUTFChars(profile_file, raw_profile_file);

  Runtime::Current()->RegisterAppInfo(code_paths_vec, profile_file_str);
}

static jboolean VMRuntime_isBootClassPathOnDisk(JNIEnv* env, jclass, jstring java_instruction_set) {
  ScopedUtfChars instruction_set(env, java_instruction_set);
  if (instruction_set.c_str() == nullptr) {
    return JNI_FALSE;
  }
  InstructionSet isa = GetInstructionSetFromString(instruction_set.c_str());
  if (isa == InstructionSet::kNone) {
    ScopedLocalRef<jclass> iae(env, env->FindClass("java/lang/IllegalArgumentException"));
    std::string message(StringPrintf("Instruction set %s is invalid.", instruction_set.c_str()));
    env->ThrowNew(iae.get(), message.c_str());
    return JNI_FALSE;
  }
  std::string error_msg;
  Runtime* runtime = Runtime::Current();
  std::unique_ptr<ImageHeader> image_header(gc::space::ImageSpace::ReadImageHeader(
      runtime->GetImageLocation().c_str(), isa, runtime->GetImageSpaceLoadingOrder(), &error_msg));
  return image_header.get() != nullptr;
}

static jstring VMRuntime_getCurrentInstructionSet(JNIEnv* env, jclass) {
  return env->NewStringUTF(GetInstructionSetString(kRuntimeISA));
}

static jboolean VMRuntime_didPruneDalvikCache(JNIEnv* env ATTRIBUTE_UNUSED,
                                              jclass klass ATTRIBUTE_UNUSED) {
  return Runtime::Current()->GetPrunedDalvikCache() ? JNI_TRUE : JNI_FALSE;
}

static void VMRuntime_setSystemDaemonThreadPriority(JNIEnv* env ATTRIBUTE_UNUSED,
                                                    jclass klass ATTRIBUTE_UNUSED) {
#ifdef ART_TARGET_ANDROID
  Thread* self = Thread::Current();
  DCHECK(self != nullptr);
  pid_t tid = self->GetTid();
  // We use a priority lower than the default for the system daemon threads (eg HeapTaskDaemon) to
  // avoid jank due to CPU contentions between GC and other UI-related threads. b/36631902.
  // We may use a native priority that doesn't have a corresponding java.lang.Thread-level priority.
  static constexpr int kSystemDaemonNiceValue = 4;  // priority 124
  if (setpriority(PRIO_PROCESS, tid, kSystemDaemonNiceValue) != 0) {
    PLOG(INFO) << *self << " setpriority(PRIO_PROCESS, " << tid << ", "
               << kSystemDaemonNiceValue << ") failed";
  }
#endif
}

static void VMRuntime_setDedupeHiddenApiWarnings(JNIEnv* env ATTRIBUTE_UNUSED,
                                                 jclass klass ATTRIBUTE_UNUSED,
                                                 jboolean dedupe) {
  Runtime::Current()->SetDedupeHiddenApiWarnings(dedupe);
}

static void VMRuntime_setProcessPackageName(JNIEnv* env,
                                            jclass klass ATTRIBUTE_UNUSED,
                                            jstring java_package_name) {
  ScopedUtfChars package_name(env, java_package_name);
  Runtime::Current()->SetProcessPackageName(package_name.c_str());
}

static void VMRuntime_setProcessDataDirectory(JNIEnv* env, jclass, jstring java_data_dir) {
  ScopedUtfChars data_dir(env, java_data_dir);
  Runtime::Current()->SetProcessDataDirectory(data_dir.c_str());
}

static jboolean VMRuntime_hasBootImageSpaces(JNIEnv* env ATTRIBUTE_UNUSED,
                                             jclass klass ATTRIBUTE_UNUSED) {
  return Runtime::Current()->GetHeap()->HasBootImageSpace() ? JNI_TRUE : JNI_FALSE;
}

<<<<<<< HEAD
=======
static void VMRuntime_bootCompleted(JNIEnv* env ATTRIBUTE_UNUSED,
                                    jclass klass ATTRIBUTE_UNUSED) {
  jit::Jit* jit = Runtime::Current()->GetJit();
  if (jit != nullptr) {
    jit->BootCompleted();
  }
}

>>>>>>> 5a45d7b4
static JNINativeMethod gMethods[] = {
  FAST_NATIVE_METHOD(VMRuntime, addressOf, "(Ljava/lang/Object;)J"),
  NATIVE_METHOD(VMRuntime, bootClassPath, "()Ljava/lang/String;"),
  NATIVE_METHOD(VMRuntime, clampGrowthLimit, "()V"),
  NATIVE_METHOD(VMRuntime, classPath, "()Ljava/lang/String;"),
  NATIVE_METHOD(VMRuntime, clearGrowthLimit, "()V"),
  NATIVE_METHOD(VMRuntime, concurrentGC, "()V"),
  NATIVE_METHOD(VMRuntime, disableJitCompilation, "()V"),
  FAST_NATIVE_METHOD(VMRuntime, hasBootImageSpaces, "()Z"),  // Could be CRITICAL.
  NATIVE_METHOD(VMRuntime, setHiddenApiExemptions, "([Ljava/lang/String;)V"),
  NATIVE_METHOD(VMRuntime, setHiddenApiAccessLogSamplingRate, "(I)V"),
  NATIVE_METHOD(VMRuntime, getTargetHeapUtilization, "()F"),
  FAST_NATIVE_METHOD(VMRuntime, isDebuggerActive, "()Z"),
  FAST_NATIVE_METHOD(VMRuntime, isNativeDebuggable, "()Z"),
  NATIVE_METHOD(VMRuntime, isJavaDebuggable, "()Z"),
  NATIVE_METHOD(VMRuntime, nativeSetTargetHeapUtilization, "(F)V"),
  FAST_NATIVE_METHOD(VMRuntime, newNonMovableArray, "(Ljava/lang/Class;I)Ljava/lang/Object;"),
  FAST_NATIVE_METHOD(VMRuntime, newUnpaddedArray, "(Ljava/lang/Class;I)Ljava/lang/Object;"),
  NATIVE_METHOD(VMRuntime, properties, "()[Ljava/lang/String;"),
  NATIVE_METHOD(VMRuntime, setTargetSdkVersionNative, "(I)V"),
  NATIVE_METHOD(VMRuntime, registerNativeAllocation, "(J)V"),
  NATIVE_METHOD(VMRuntime, registerNativeFree, "(J)V"),
  NATIVE_METHOD(VMRuntime, getNotifyNativeInterval, "()I"),
  NATIVE_METHOD(VMRuntime, getFinalizerTimeoutMs, "()J"),
  NATIVE_METHOD(VMRuntime, notifyNativeAllocationsInternal, "()V"),
  NATIVE_METHOD(VMRuntime, notifyStartupCompleted, "()V"),
  NATIVE_METHOD(VMRuntime, registerSensitiveThread, "()V"),
  NATIVE_METHOD(VMRuntime, requestConcurrentGC, "()V"),
  NATIVE_METHOD(VMRuntime, requestHeapTrim, "()V"),
  NATIVE_METHOD(VMRuntime, runHeapTasks, "()V"),
  NATIVE_METHOD(VMRuntime, updateProcessState, "(I)V"),
  NATIVE_METHOD(VMRuntime, startHeapTaskProcessor, "()V"),
  NATIVE_METHOD(VMRuntime, startJitCompilation, "()V"),
  NATIVE_METHOD(VMRuntime, stopHeapTaskProcessor, "()V"),
  NATIVE_METHOD(VMRuntime, trimHeap, "()V"),
  NATIVE_METHOD(VMRuntime, vmVersion, "()Ljava/lang/String;"),
  NATIVE_METHOD(VMRuntime, vmLibrary, "()Ljava/lang/String;"),
  NATIVE_METHOD(VMRuntime, vmInstructionSet, "()Ljava/lang/String;"),
  FAST_NATIVE_METHOD(VMRuntime, is64Bit, "()Z"),
  FAST_NATIVE_METHOD(VMRuntime, isCheckJniEnabled, "()Z"),
  NATIVE_METHOD(VMRuntime, preloadDexCaches, "()V"),
  NATIVE_METHOD(VMRuntime, registerAppInfo, "(Ljava/lang/String;[Ljava/lang/String;)V"),
  NATIVE_METHOD(VMRuntime, isBootClassPathOnDisk, "(Ljava/lang/String;)Z"),
  NATIVE_METHOD(VMRuntime, getCurrentInstructionSet, "()Ljava/lang/String;"),
  NATIVE_METHOD(VMRuntime, didPruneDalvikCache, "()Z"),
  NATIVE_METHOD(VMRuntime, setSystemDaemonThreadPriority, "()V"),
  NATIVE_METHOD(VMRuntime, setDedupeHiddenApiWarnings, "(Z)V"),
  NATIVE_METHOD(VMRuntime, setProcessPackageName, "(Ljava/lang/String;)V"),
  NATIVE_METHOD(VMRuntime, setProcessDataDirectory, "(Ljava/lang/String;)V"),
<<<<<<< HEAD
=======
  NATIVE_METHOD(VMRuntime, bootCompleted, "()V"),
>>>>>>> 5a45d7b4
};

void register_dalvik_system_VMRuntime(JNIEnv* env) {
  REGISTER_NATIVE_METHODS("dalvik/system/VMRuntime");
}

}  // namespace art<|MERGE_RESOLUTION|>--- conflicted
+++ resolved
@@ -46,10 +46,7 @@
 #include "gc/space/image_space.h"
 #include "gc/task_processor.h"
 #include "intern_table.h"
-<<<<<<< HEAD
-=======
 #include "jit/jit.h"
->>>>>>> 5a45d7b4
 #include "jni/java_vm_ext.h"
 #include "jni/jni_internal.h"
 #include "mirror/array-alloc-inl.h"
@@ -728,8 +725,6 @@
   return Runtime::Current()->GetHeap()->HasBootImageSpace() ? JNI_TRUE : JNI_FALSE;
 }
 
-<<<<<<< HEAD
-=======
 static void VMRuntime_bootCompleted(JNIEnv* env ATTRIBUTE_UNUSED,
                                     jclass klass ATTRIBUTE_UNUSED) {
   jit::Jit* jit = Runtime::Current()->GetJit();
@@ -738,7 +733,6 @@
   }
 }
 
->>>>>>> 5a45d7b4
 static JNINativeMethod gMethods[] = {
   FAST_NATIVE_METHOD(VMRuntime, addressOf, "(Ljava/lang/Object;)J"),
   NATIVE_METHOD(VMRuntime, bootClassPath, "()Ljava/lang/String;"),
@@ -788,10 +782,7 @@
   NATIVE_METHOD(VMRuntime, setDedupeHiddenApiWarnings, "(Z)V"),
   NATIVE_METHOD(VMRuntime, setProcessPackageName, "(Ljava/lang/String;)V"),
   NATIVE_METHOD(VMRuntime, setProcessDataDirectory, "(Ljava/lang/String;)V"),
-<<<<<<< HEAD
-=======
   NATIVE_METHOD(VMRuntime, bootCompleted, "()V"),
->>>>>>> 5a45d7b4
 };
 
 void register_dalvik_system_VMRuntime(JNIEnv* env) {
