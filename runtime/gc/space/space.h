--- conflicted
+++ resolved
@@ -436,14 +436,6 @@
   // Clear the space back to an empty space.
   virtual void Clear() = 0;
 
-<<<<<<< HEAD
-  accounting::ContinuousSpaceBitmap* GetLiveBitmap() const override {
-    return live_bitmap_.get();
-  }
-
-  accounting::ContinuousSpaceBitmap* GetMarkBitmap() const override {
-    return mark_bitmap_.get();
-=======
   accounting::ContinuousSpaceBitmap* GetLiveBitmap() override {
     return &live_bitmap_;
   }
@@ -454,26 +446,15 @@
 
   accounting::ContinuousSpaceBitmap* GetTempBitmap() {
     return &temp_bitmap_;
->>>>>>> 5a45d7b4
-  }
-
-  accounting::ContinuousSpaceBitmap* GetTempBitmap() const {
-    return temp_bitmap_.get();
   }
 
   collector::ObjectBytePair Sweep(bool swap_bitmaps);
   virtual accounting::ContinuousSpaceBitmap::SweepCallback* GetSweepCallback() = 0;
 
  protected:
-<<<<<<< HEAD
-  std::unique_ptr<accounting::ContinuousSpaceBitmap> live_bitmap_;
-  std::unique_ptr<accounting::ContinuousSpaceBitmap> mark_bitmap_;
-  std::unique_ptr<accounting::ContinuousSpaceBitmap> temp_bitmap_;
-=======
   accounting::ContinuousSpaceBitmap live_bitmap_;
   accounting::ContinuousSpaceBitmap mark_bitmap_;
   accounting::ContinuousSpaceBitmap temp_bitmap_;
->>>>>>> 5a45d7b4
 
   ContinuousMemMapAllocSpace(const std::string& name,
                              MemMap&& mem_map,
