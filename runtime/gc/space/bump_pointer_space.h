--- conflicted
+++ resolved
@@ -96,19 +96,11 @@
     return GetMemMap()->Size();
   }
 
-<<<<<<< HEAD
-  accounting::ContinuousSpaceBitmap* GetLiveBitmap() const override {
-    return nullptr;
-  }
-
-  accounting::ContinuousSpaceBitmap* GetMarkBitmap() const override {
-=======
   accounting::ContinuousSpaceBitmap* GetLiveBitmap() override {
     return nullptr;
   }
 
   accounting::ContinuousSpaceBitmap* GetMarkBitmap() override {
->>>>>>> 5a45d7b4
     return nullptr;
   }
 
