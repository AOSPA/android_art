--- conflicted
+++ resolved
@@ -44,22 +44,6 @@
 
 ZygoteSpace* ZygoteSpace::Create(const std::string& name,
                                  MemMap&& mem_map,
-<<<<<<< HEAD
-                                 accounting::ContinuousSpaceBitmap* live_bitmap,
-                                 accounting::ContinuousSpaceBitmap* mark_bitmap) {
-  DCHECK(live_bitmap != nullptr);
-  DCHECK(mark_bitmap != nullptr);
-  size_t objects_allocated = 0;
-  CountObjectsAllocated visitor(&objects_allocated);
-  ReaderMutexLock mu(Thread::Current(), *Locks::heap_bitmap_lock_);
-  live_bitmap->VisitMarkedRange(reinterpret_cast<uintptr_t>(mem_map.Begin()),
-                                reinterpret_cast<uintptr_t>(mem_map.End()), visitor);
-  ZygoteSpace* zygote_space = new ZygoteSpace(name, std::move(mem_map), objects_allocated);
-  CHECK(zygote_space->live_bitmap_.get() == nullptr);
-  CHECK(zygote_space->mark_bitmap_.get() == nullptr);
-  zygote_space->live_bitmap_.reset(live_bitmap);
-  zygote_space->mark_bitmap_.reset(mark_bitmap);
-=======
                                  accounting::ContinuousSpaceBitmap&& live_bitmap,
                                  accounting::ContinuousSpaceBitmap&& mark_bitmap) {
   DCHECK(live_bitmap.IsValid());
@@ -72,7 +56,6 @@
   ZygoteSpace* zygote_space = new ZygoteSpace(name, std::move(mem_map), objects_allocated);
   zygote_space->live_bitmap_ = std::move(live_bitmap);
   zygote_space->mark_bitmap_ = std::move(mark_bitmap);
->>>>>>> 5a45d7b4
   return zygote_space;
 }
 
