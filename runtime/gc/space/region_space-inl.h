/*
 * Copyright (C) 2014 The Android Open Source Project
 *
 * Licensed under the Apache License, Version 2.0 (the "License");
 * you may not use this file except in compliance with the License.
 * You may obtain a copy of the License at
 *
 *      http://www.apache.org/licenses/LICENSE-2.0
 *
 * Unless required by applicable law or agreed to in writing, software
 * distributed under the License is distributed on an "AS IS" BASIS,
 * WITHOUT WARRANTIES OR CONDITIONS OF ANY KIND, either express or implied.
 * See the License for the specific language governing permissions and
 * limitations under the License.
 */

#ifndef ART_RUNTIME_GC_SPACE_REGION_SPACE_INL_H_
#define ART_RUNTIME_GC_SPACE_REGION_SPACE_INL_H_

#include "region_space.h"

#include "base/mutex-inl.h"
#include "mirror/object-inl.h"
#include "region_space.h"
#include "thread-current-inl.h"

namespace art {
namespace gc {
namespace space {

inline mirror::Object* RegionSpace::Alloc(Thread* self ATTRIBUTE_UNUSED,
                                          size_t num_bytes,
                                          /* out */ size_t* bytes_allocated,
                                          /* out */ size_t* usable_size,
                                          /* out */ size_t* bytes_tl_bulk_allocated) {
  num_bytes = RoundUp(num_bytes, kAlignment);
  return AllocNonvirtual<false>(num_bytes, bytes_allocated, usable_size,
                                bytes_tl_bulk_allocated);
}

inline mirror::Object* RegionSpace::AllocThreadUnsafe(Thread* self,
                                                      size_t num_bytes,
                                                      /* out */ size_t* bytes_allocated,
                                                      /* out */ size_t* usable_size,
                                                      /* out */ size_t* bytes_tl_bulk_allocated) {
  Locks::mutator_lock_->AssertExclusiveHeld(self);
  return Alloc(self, num_bytes, bytes_allocated, usable_size, bytes_tl_bulk_allocated);
}

template<bool kForEvac>
inline mirror::Object* RegionSpace::AllocNonvirtual(size_t num_bytes,
                                                    /* out */ size_t* bytes_allocated,
                                                    /* out */ size_t* usable_size,
                                                    /* out */ size_t* bytes_tl_bulk_allocated) {
  DCHECK_ALIGNED(num_bytes, kAlignment);
  mirror::Object* obj;
  if (LIKELY(num_bytes <= kRegionSize)) {
    // Non-large object.
    obj = (kForEvac ? evac_region_ : current_region_)->Alloc(num_bytes,
                                                             bytes_allocated,
                                                             usable_size,
                                                             bytes_tl_bulk_allocated);
    if (LIKELY(obj != nullptr)) {
      return obj;
    }
    MutexLock mu(Thread::Current(), region_lock_);
    // Retry with current region since another thread may have updated
    // current_region_ or evac_region_.  TODO: fix race.
    obj = (kForEvac ? evac_region_ : current_region_)->Alloc(num_bytes,
                                                             bytes_allocated,
                                                             usable_size,
                                                             bytes_tl_bulk_allocated);
    if (LIKELY(obj != nullptr)) {
      return obj;
    }
    Region* r = AllocateRegion(kForEvac);
    if (LIKELY(r != nullptr)) {
      obj = r->Alloc(num_bytes, bytes_allocated, usable_size, bytes_tl_bulk_allocated);
      CHECK(obj != nullptr);
      // Do our allocation before setting the region, this makes sure no threads race ahead
      // and fill in the region before we allocate the object. b/63153464
      if (kForEvac) {
        evac_region_ = r;
      } else {
        current_region_ = r;
      }
      return obj;
    }
  } else {
    // Large object.
    obj = AllocLarge<kForEvac>(num_bytes, bytes_allocated, usable_size, bytes_tl_bulk_allocated);
    if (LIKELY(obj != nullptr)) {
      return obj;
    }
  }
  return nullptr;
}

inline mirror::Object* RegionSpace::Region::Alloc(size_t num_bytes,
                                                  /* out */ size_t* bytes_allocated,
                                                  /* out */ size_t* usable_size,
                                                  /* out */ size_t* bytes_tl_bulk_allocated) {
  DCHECK(IsAllocated() && IsInToSpace());
  DCHECK_ALIGNED(num_bytes, kAlignment);
  uint8_t* old_top;
  uint8_t* new_top;
  do {
    old_top = top_.load(std::memory_order_relaxed);
    new_top = old_top + num_bytes;
    if (UNLIKELY(new_top > end_)) {
      return nullptr;
    }
  } while (!top_.CompareAndSetWeakRelaxed(old_top, new_top));
  objects_allocated_.fetch_add(1, std::memory_order_relaxed);
  DCHECK_LE(Top(), end_);
  DCHECK_LT(old_top, end_);
  DCHECK_LE(new_top, end_);
  *bytes_allocated = num_bytes;
  if (usable_size != nullptr) {
    *usable_size = num_bytes;
  }
  *bytes_tl_bulk_allocated = num_bytes;
  return reinterpret_cast<mirror::Object*>(old_top);
}

template<RegionSpace::RegionType kRegionType>
inline uint64_t RegionSpace::GetBytesAllocatedInternal() {
  uint64_t bytes = 0;
  MutexLock mu(Thread::Current(), region_lock_);
  for (size_t i = 0; i < num_regions_; ++i) {
    Region* r = &regions_[i];
    if (r->IsFree()) {
      continue;
    }
    switch (kRegionType) {
      case RegionType::kRegionTypeAll:
        bytes += r->BytesAllocated();
        break;
      case RegionType::kRegionTypeFromSpace:
        if (r->IsInFromSpace()) {
          bytes += r->BytesAllocated();
        }
        break;
      case RegionType::kRegionTypeUnevacFromSpace:
        if (r->IsInUnevacFromSpace()) {
          bytes += r->BytesAllocated();
        }
        break;
      case RegionType::kRegionTypeToSpace:
        if (r->IsInToSpace()) {
          bytes += r->BytesAllocated();
        }
        break;
      default:
        LOG(FATAL) << "Unexpected space type : " << kRegionType;
    }
  }
  return bytes;
}

template<RegionSpace::RegionType kRegionType>
inline uint64_t RegionSpace::GetObjectsAllocatedInternal() {
  uint64_t bytes = 0;
  MutexLock mu(Thread::Current(), region_lock_);
  for (size_t i = 0; i < num_regions_; ++i) {
    Region* r = &regions_[i];
    if (r->IsFree()) {
      continue;
    }
    switch (kRegionType) {
      case RegionType::kRegionTypeAll:
        bytes += r->ObjectsAllocated();
        break;
      case RegionType::kRegionTypeFromSpace:
        if (r->IsInFromSpace()) {
          bytes += r->ObjectsAllocated();
        }
        break;
      case RegionType::kRegionTypeUnevacFromSpace:
        if (r->IsInUnevacFromSpace()) {
          bytes += r->ObjectsAllocated();
        }
        break;
      case RegionType::kRegionTypeToSpace:
        if (r->IsInToSpace()) {
          bytes += r->ObjectsAllocated();
        }
        break;
      default:
        LOG(FATAL) << "Unexpected space type : " << kRegionType;
    }
  }
  return bytes;
}

template <typename Visitor>
inline void RegionSpace::ScanUnevacFromSpace(accounting::ContinuousSpaceBitmap* bitmap,
                                             Visitor&& visitor) {
  const size_t iter_limit = kUseTableLookupReadBarrier
      ? num_regions_ : std::min(num_regions_, non_free_region_index_limit_);
  // Instead of region-wise scan, find contiguous blocks of un-evac regions and then
  // visit them. Everything before visit_block_begin has been processed, while
  // [visit_block_begin, visit_block_end) still needs to be visited.
  uint8_t* visit_block_begin = nullptr;
  uint8_t* visit_block_end = nullptr;
  for (size_t i = 0; i < iter_limit; ++i) {
    Region* r = &regions_[i];
    if (r->IsInUnevacFromSpace()) {
      // visit_block_begin set to nullptr means a new visit block needs to be stated.
      if (visit_block_begin == nullptr) {
        visit_block_begin = r->Begin();
      }
      visit_block_end = r->End();
    } else if (visit_block_begin != nullptr) {
      // Visit the block range as r is not adjacent to current visit block.
      bitmap->VisitMarkedRange(reinterpret_cast<uintptr_t>(visit_block_begin),
                               reinterpret_cast<uintptr_t>(visit_block_end),
                               visitor);
      visit_block_begin = nullptr;
    }
  }
  // Visit last block, if not processed yet.
  if (visit_block_begin != nullptr) {
    bitmap->VisitMarkedRange(reinterpret_cast<uintptr_t>(visit_block_begin),
                             reinterpret_cast<uintptr_t>(visit_block_end),
                             visitor);
  }
}

template<bool kToSpaceOnly, typename Visitor>
inline void RegionSpace::WalkInternal(Visitor&& visitor) {
  // TODO: MutexLock on region_lock_ won't work due to lock order
  // issues (the classloader classes lock and the monitor lock). We
  // call this with threads suspended.
  Locks::mutator_lock_->AssertExclusiveHeld(Thread::Current());
  for (size_t i = 0; i < num_regions_; ++i) {
    Region* r = &regions_[i];
    if (r->IsFree() || (kToSpaceOnly && !r->IsInToSpace())) {
      continue;
    }
    if (r->IsLarge()) {
      // We may visit a large object with live_bytes = 0 here. However, it is
      // safe as it cannot contain dangling pointers because corresponding regions
      // (and regions corresponding to dead referents) cannot be allocated for new
      // allocations without first clearing regions' live_bytes and state.
      mirror::Object* obj = reinterpret_cast<mirror::Object*>(r->Begin());
      DCHECK(obj->GetClass() != nullptr);
      visitor(obj);
    } else if (r->IsLargeTail()) {
      // Do nothing.
    } else {
      WalkNonLargeRegion(visitor, r);
    }
  }
}

template<typename Visitor>
inline void RegionSpace::WalkNonLargeRegion(Visitor&& visitor, const Region* r) {
  DCHECK(!r->IsLarge() && !r->IsLargeTail());
  // For newly allocated and evacuated regions, live bytes will be -1.
  uint8_t* pos = r->Begin();
  uint8_t* top = r->Top();
  // We need the region space bitmap to iterate over a region's objects
  // if
  // - its live bytes count is invalid (i.e. -1); or
  // - its live bytes count is lower than the allocated bytes count.
  //
  // In both of the previous cases, we do not have the guarantee that
  // all allocated objects are "alive" (i.e. valid), so we depend on
  // the region space bitmap to identify which ones to visit.
  //
  // On the other hand, when all allocated bytes are known to be alive,
  // we know that they form a range of consecutive objects (modulo
  // object alignment constraints) that can be visited iteratively: we
  // can compute the next object's location by using the current
  // object's address and size (and object alignment constraints).
  const bool need_bitmap =
      r->LiveBytes() != static_cast<size_t>(-1) &&
      r->LiveBytes() != static_cast<size_t>(top - pos);
  if (need_bitmap) {
    GetLiveBitmap()->VisitMarkedRange(
        reinterpret_cast<uintptr_t>(pos),
        reinterpret_cast<uintptr_t>(top),
        visitor);
  } else {
    while (pos < top) {
      mirror::Object* obj = reinterpret_cast<mirror::Object*>(pos);
      if (obj->GetClass<kDefaultVerifyFlags, kWithoutReadBarrier>() != nullptr) {
        visitor(obj);
        pos = reinterpret_cast<uint8_t*>(GetNextObject(obj));
      } else {
        break;
      }
    }
  }
}

template <typename Visitor>
inline void RegionSpace::Walk(Visitor&& visitor) {
  WalkInternal</* kToSpaceOnly= */ false>(visitor);
}
template <typename Visitor>
inline void RegionSpace::WalkToSpace(Visitor&& visitor) {
  WalkInternal</* kToSpaceOnly= */ true>(visitor);
}

inline mirror::Object* RegionSpace::GetNextObject(mirror::Object* obj) {
  const uintptr_t position = reinterpret_cast<uintptr_t>(obj) + obj->SizeOf();
  return reinterpret_cast<mirror::Object*>(RoundUp(position, kAlignment));
}

template<bool kForEvac>
inline mirror::Object* RegionSpace::AllocLarge(size_t num_bytes,
                                               /* out */ size_t* bytes_allocated,
                                               /* out */ size_t* usable_size,
                                               /* out */ size_t* bytes_tl_bulk_allocated) {
  DCHECK_ALIGNED(num_bytes, kAlignment);
  DCHECK_GT(num_bytes, kRegionSize);
  size_t num_regs_in_large_region = RoundUp(num_bytes, kRegionSize) / kRegionSize;
  DCHECK_GT(num_regs_in_large_region, 0U);
  DCHECK_LT((num_regs_in_large_region - 1) * kRegionSize, num_bytes);
  DCHECK_LE(num_bytes, num_regs_in_large_region * kRegionSize);
  MutexLock mu(Thread::Current(), region_lock_);
  if (!kForEvac) {
    // Retain sufficient free regions for full evacuation.
    if ((num_non_free_regions_ + num_regs_in_large_region) * 2 > num_regions_) {
      return nullptr;
    }
  }

<<<<<<< HEAD
  // Find a large enough set of contiguous free regions.
  if (kCyclicRegionAllocation) {
    // Try to find a range of free regions within [cyclic_alloc_region_index_, num_regions_).
    size_t next_region1 = -1;
    mirror::Object* region1 = AllocLargeInRange<kForEvac>(cyclic_alloc_region_index_,
                                                          num_regions_,
                                                          num_regs_in_large_region,
                                                          bytes_allocated,
                                                          usable_size,
                                                          bytes_tl_bulk_allocated,
                                                          &next_region1);
    if (region1 != nullptr) {
      DCHECK_LT(0u, next_region1);
      DCHECK_LE(next_region1, num_regions_);
      // Move the cyclic allocation region marker to the region
      // following the large region that was just allocated.
      cyclic_alloc_region_index_ = next_region1 % num_regions_;
      return region1;
    }

    // If the previous attempt failed, try to find a range of free regions within
    // [0, min(cyclic_alloc_region_index_ + num_regs_in_large_region - 1, num_regions_)).
    size_t next_region2 = -1;
    mirror::Object* region2 = AllocLargeInRange<kForEvac>(
            0,
            std::min(cyclic_alloc_region_index_ + num_regs_in_large_region - 1, num_regions_),
            num_regs_in_large_region,
            bytes_allocated,
            usable_size,
            bytes_tl_bulk_allocated,
            &next_region2);
    if (region2 != nullptr) {
      DCHECK_LT(0u, next_region2);
      DCHECK_LE(next_region2, num_regions_);
      // Move the cyclic allocation region marker to the region
      // following the large region that was just allocated.
      cyclic_alloc_region_index_ = next_region2 % num_regions_;
      return region2;
    }
  } else {
    // Try to find a range of free regions within [0, num_regions_).
    mirror::Object* region = AllocLargeInRange<kForEvac>(0,
                                                         num_regions_,
                                                         num_regs_in_large_region,
                                                         bytes_allocated,
                                                         usable_size,
                                                         bytes_tl_bulk_allocated);
    if (region != nullptr) {
      return region;
    }
  }
  return nullptr;
=======
  mirror::Object* region = nullptr;
  // Find a large enough set of contiguous free regions.
  if (kCyclicRegionAllocation) {
    size_t next_region = -1;
    // Try to find a range of free regions within [cyclic_alloc_region_index_, num_regions_).
    region = AllocLargeInRange<kForEvac>(cyclic_alloc_region_index_,
                                         num_regions_,
                                         num_regs_in_large_region,
                                         bytes_allocated,
                                         usable_size,
                                         bytes_tl_bulk_allocated,
                                         &next_region);

    if (region == nullptr) {
      DCHECK_EQ(next_region, static_cast<size_t>(-1));
      // If the previous attempt failed, try to find a range of free regions within
      // [0, min(cyclic_alloc_region_index_ + num_regs_in_large_region - 1, num_regions_)).
      region = AllocLargeInRange<kForEvac>(
          0,
          std::min(cyclic_alloc_region_index_ + num_regs_in_large_region - 1, num_regions_),
          num_regs_in_large_region,
          bytes_allocated,
          usable_size,
          bytes_tl_bulk_allocated,
          &next_region);
    }

    if (region != nullptr) {
      DCHECK_LT(0u, next_region);
      DCHECK_LE(next_region, num_regions_);
      // Move the cyclic allocation region marker to the region
      // following the large region that was just allocated.
      cyclic_alloc_region_index_ = next_region % num_regions_;
    }
  } else {
    // Try to find a range of free regions within [0, num_regions_).
    region = AllocLargeInRange<kForEvac>(0,
                                         num_regions_,
                                         num_regs_in_large_region,
                                         bytes_allocated,
                                         usable_size,
                                         bytes_tl_bulk_allocated);
  }
  if (kForEvac && region != nullptr) {
    TraceHeapSize();
  }
  return region;
>>>>>>> 5a45d7b4
}

template<bool kForEvac>
inline mirror::Object* RegionSpace::AllocLargeInRange(size_t begin,
                                                      size_t end,
                                                      size_t num_regs_in_large_region,
                                                      /* out */ size_t* bytes_allocated,
                                                      /* out */ size_t* usable_size,
                                                      /* out */ size_t* bytes_tl_bulk_allocated,
                                                      /* out */ size_t* next_region) {
  DCHECK_LE(0u, begin);
  DCHECK_LT(begin, end);
  DCHECK_LE(end, num_regions_);
  size_t left = begin;
  while (left + num_regs_in_large_region - 1 < end) {
    bool found = true;
    size_t right = left;
    DCHECK_LT(right, left + num_regs_in_large_region)
        << "The inner loop should iterate at least once";
    while (right < left + num_regs_in_large_region) {
      if (regions_[right].IsFree()) {
        ++right;
        // Ensure `right` is not going beyond the past-the-end index of the region space.
        DCHECK_LE(right, num_regions_);
      } else {
        found = false;
        break;
      }
    }
    if (found) {
      // `right` points to the one region past the last free region.
      DCHECK_EQ(left + num_regs_in_large_region, right);
      Region* first_reg = &regions_[left];
      DCHECK(first_reg->IsFree());
      first_reg->UnfreeLarge(this, time_);
      if (kForEvac) {
        ++num_evac_regions_;
      } else {
        ++num_non_free_regions_;
      }
      size_t allocated = num_regs_in_large_region * kRegionSize;
      // We make 'top' all usable bytes, as the caller of this
      // allocation may use all of 'usable_size' (see mirror::Array::Alloc).
      first_reg->SetTop(first_reg->Begin() + allocated);
      if (!kForEvac) {
        // Evac doesn't count as newly allocated.
        first_reg->SetNewlyAllocated();
      }
      for (size_t p = left + 1; p < right; ++p) {
        DCHECK_LT(p, num_regions_);
        DCHECK(regions_[p].IsFree());
        regions_[p].UnfreeLargeTail(this, time_);
        if (kForEvac) {
          ++num_evac_regions_;
        } else {
          ++num_non_free_regions_;
        }
        if (!kForEvac) {
          // Evac doesn't count as newly allocated.
          regions_[p].SetNewlyAllocated();
        }
      }
      *bytes_allocated = allocated;
      if (usable_size != nullptr) {
        *usable_size = allocated;
      }
      *bytes_tl_bulk_allocated = allocated;
      mirror::Object* large_region = reinterpret_cast<mirror::Object*>(first_reg->Begin());
      DCHECK(large_region != nullptr);
      if (next_region != nullptr) {
        // Return the index to the region next to the allocated large region via `next_region`.
        *next_region = right;
      }
      return large_region;
    } else {
      // `right` points to the non-free region. Start with the one after it.
      left = right + 1;
    }
  }
  return nullptr;
}

template<bool kForEvac>
inline void RegionSpace::FreeLarge(mirror::Object* large_obj, size_t bytes_allocated) {
  DCHECK(Contains(large_obj));
  DCHECK_ALIGNED(large_obj, kRegionSize);
  MutexLock mu(Thread::Current(), region_lock_);
  uint8_t* begin_addr = reinterpret_cast<uint8_t*>(large_obj);
  uint8_t* end_addr = AlignUp(reinterpret_cast<uint8_t*>(large_obj) + bytes_allocated, kRegionSize);
  CHECK_LT(begin_addr, end_addr);
  for (uint8_t* addr = begin_addr; addr < end_addr; addr += kRegionSize) {
    Region* reg = RefToRegionLocked(reinterpret_cast<mirror::Object*>(addr));
    if (addr == begin_addr) {
      DCHECK(reg->IsLarge());
    } else {
      DCHECK(reg->IsLargeTail());
    }
    reg->Clear(/*zero_and_release_pages=*/true);
    if (kForEvac) {
      --num_evac_regions_;
    } else {
      --num_non_free_regions_;
    }
  }
  if (kIsDebugBuild && end_addr < Limit()) {
    // If we aren't at the end of the space, check that the next region is not a large tail.
    Region* following_reg = RefToRegionLocked(reinterpret_cast<mirror::Object*>(end_addr));
    DCHECK(!following_reg->IsLargeTail());
  }
}

inline size_t RegionSpace::Region::BytesAllocated() const {
  if (IsLarge()) {
    DCHECK_LT(begin_ + kRegionSize, Top());
    return static_cast<size_t>(Top() - begin_);
  } else if (IsLargeTail()) {
    DCHECK_EQ(begin_, Top());
    return 0;
  } else {
    DCHECK(IsAllocated()) << "state=" << state_;
    DCHECK_LE(begin_, Top());
    size_t bytes;
    if (is_a_tlab_) {
      bytes = thread_->GetThreadLocalBytesAllocated();
    } else {
      bytes = static_cast<size_t>(Top() - begin_);
    }
    DCHECK_LE(bytes, kRegionSize);
    return bytes;
  }
}

inline size_t RegionSpace::Region::ObjectsAllocated() const {
  if (IsLarge()) {
    DCHECK_LT(begin_ + kRegionSize, Top());
    DCHECK_EQ(objects_allocated_.load(std::memory_order_relaxed), 0U);
    return 1;
  } else if (IsLargeTail()) {
    DCHECK_EQ(begin_, Top());
    DCHECK_EQ(objects_allocated_.load(std::memory_order_relaxed), 0U);
    return 0;
  } else {
    DCHECK(IsAllocated()) << "state=" << state_;
    return objects_allocated_;
  }
}

}  // namespace space
}  // namespace gc
}  // namespace art

#endif  // ART_RUNTIME_GC_SPACE_REGION_SPACE_INL_H_<|MERGE_RESOLUTION|>--- conflicted
+++ resolved
@@ -328,60 +328,6 @@
     }
   }
 
-<<<<<<< HEAD
-  // Find a large enough set of contiguous free regions.
-  if (kCyclicRegionAllocation) {
-    // Try to find a range of free regions within [cyclic_alloc_region_index_, num_regions_).
-    size_t next_region1 = -1;
-    mirror::Object* region1 = AllocLargeInRange<kForEvac>(cyclic_alloc_region_index_,
-                                                          num_regions_,
-                                                          num_regs_in_large_region,
-                                                          bytes_allocated,
-                                                          usable_size,
-                                                          bytes_tl_bulk_allocated,
-                                                          &next_region1);
-    if (region1 != nullptr) {
-      DCHECK_LT(0u, next_region1);
-      DCHECK_LE(next_region1, num_regions_);
-      // Move the cyclic allocation region marker to the region
-      // following the large region that was just allocated.
-      cyclic_alloc_region_index_ = next_region1 % num_regions_;
-      return region1;
-    }
-
-    // If the previous attempt failed, try to find a range of free regions within
-    // [0, min(cyclic_alloc_region_index_ + num_regs_in_large_region - 1, num_regions_)).
-    size_t next_region2 = -1;
-    mirror::Object* region2 = AllocLargeInRange<kForEvac>(
-            0,
-            std::min(cyclic_alloc_region_index_ + num_regs_in_large_region - 1, num_regions_),
-            num_regs_in_large_region,
-            bytes_allocated,
-            usable_size,
-            bytes_tl_bulk_allocated,
-            &next_region2);
-    if (region2 != nullptr) {
-      DCHECK_LT(0u, next_region2);
-      DCHECK_LE(next_region2, num_regions_);
-      // Move the cyclic allocation region marker to the region
-      // following the large region that was just allocated.
-      cyclic_alloc_region_index_ = next_region2 % num_regions_;
-      return region2;
-    }
-  } else {
-    // Try to find a range of free regions within [0, num_regions_).
-    mirror::Object* region = AllocLargeInRange<kForEvac>(0,
-                                                         num_regions_,
-                                                         num_regs_in_large_region,
-                                                         bytes_allocated,
-                                                         usable_size,
-                                                         bytes_tl_bulk_allocated);
-    if (region != nullptr) {
-      return region;
-    }
-  }
-  return nullptr;
-=======
   mirror::Object* region = nullptr;
   // Find a large enough set of contiguous free regions.
   if (kCyclicRegionAllocation) {
@@ -429,7 +375,6 @@
     TraceHeapSize();
   }
   return region;
->>>>>>> 5a45d7b4
 }
 
 template<bool kForEvac>
