/*
 * Copyright (C) 2012 The Android Open Source Project
 *
 * Licensed under the Apache License, Version 2.0 (the "License");
 * you may not use this file except in compliance with the License.
 * You may obtain a copy of the License at
 *
 *      http://www.apache.org/licenses/LICENSE-2.0
 *
 * Unless required by applicable law or agreed to in writing, software
 * distributed under the License is distributed on an "AS IS" BASIS,
 * WITHOUT WARRANTIES OR CONDITIONS OF ANY KIND, either express or implied.
 * See the License for the specific language governing permissions and
 * limitations under the License.
 */

#ifndef ART_RUNTIME_WELL_KNOWN_CLASSES_H_
#define ART_RUNTIME_WELL_KNOWN_CLASSES_H_

#include "base/locks.h"
#include "jni.h"
#include "obj_ptr.h"

namespace art {

class ArtMethod;

namespace mirror {
class Class;
}  // namespace mirror

// Various classes used in JNI. We cache them so we don't have to keep looking
// them up. Similar to libcore's JniConstants (except there's no overlap, so
// we keep them separate).

struct WellKnownClasses {
 public:
  // Run before native methods are registered.
  static void Init(JNIEnv* env);
  // Run after native methods are registered.
  static void LateInit(JNIEnv* env);

  static void Clear();

<<<<<<< HEAD
=======
  static void HandleJniIdTypeChange(JNIEnv* env);

>>>>>>> 5a45d7b4
  static void InitStringInit(ObjPtr<mirror::Class> string_class,
                             ObjPtr<mirror::Class> string_builder_class)
      REQUIRES_SHARED(Locks::mutator_lock_);
  static ArtMethod* StringInitToStringFactory(ArtMethod* method);
  static uint32_t StringInitToEntryPoint(ArtMethod* method);

  static ObjPtr<mirror::Class> ToClass(jclass global_jclass) REQUIRES_SHARED(Locks::mutator_lock_);

 private:
  static void InitFieldsAndMethodsOnly(JNIEnv* env);

 public:
  static jclass dalvik_annotation_optimization_CriticalNative;
  static jclass dalvik_annotation_optimization_FastNative;
  static jclass dalvik_system_BaseDexClassLoader;
  static jclass dalvik_system_DelegateLastClassLoader;
  static jclass dalvik_system_DexClassLoader;
  static jclass dalvik_system_DexFile;
  static jclass dalvik_system_DexPathList;
  static jclass dalvik_system_DexPathList__Element;
  static jclass dalvik_system_EmulatedStackFrame;
  static jclass dalvik_system_InMemoryDexClassLoader;
  static jclass dalvik_system_PathClassLoader;
  static jclass dalvik_system_VMRuntime;
  static jclass java_lang_annotation_Annotation__array;
  static jclass java_lang_BootClassLoader;
  static jclass java_lang_ClassLoader;
  static jclass java_lang_ClassNotFoundException;
  static jclass java_lang_Daemons;
  static jclass java_lang_Error;
  static jclass java_lang_IllegalAccessError;
  static jclass java_lang_NoClassDefFoundError;
  static jclass java_lang_Object;
  static jclass java_lang_OutOfMemoryError;
<<<<<<< HEAD
=======
  static jclass java_lang_reflect_InvocationTargetException;
>>>>>>> 5a45d7b4
  static jclass java_lang_reflect_Parameter;
  static jclass java_lang_reflect_Parameter__array;
  static jclass java_lang_reflect_Proxy;
  static jclass java_lang_RuntimeException;
  static jclass java_lang_StackOverflowError;
  static jclass java_lang_String;
  static jclass java_lang_StringFactory;
  static jclass java_lang_System;
  static jclass java_lang_Thread;
  static jclass java_lang_ThreadGroup;
  static jclass java_lang_Throwable;
  static jclass java_util_Collections;
  static jclass java_util_function_Consumer;
  static jclass java_nio_ByteBuffer;
  static jclass java_nio_DirectByteBuffer;
  static jclass libcore_reflect_AnnotationFactory;
  static jclass libcore_reflect_AnnotationMember;
  static jclass libcore_util_EmptyArray;
  static jclass org_apache_harmony_dalvik_ddmc_Chunk;
  static jclass org_apache_harmony_dalvik_ddmc_DdmServer;

  static jmethodID dalvik_system_BaseDexClassLoader_getLdLibraryPath;
  static jmethodID dalvik_system_VMRuntime_runFinalization;
  static jmethodID dalvik_system_VMRuntime_hiddenApiUsed;
  static jmethodID java_lang_Boolean_valueOf;
  static jmethodID java_lang_Byte_valueOf;
  static jmethodID java_lang_Character_valueOf;
  static jmethodID java_lang_ClassLoader_loadClass;
  static jmethodID java_lang_ClassNotFoundException_init;
  static jmethodID java_lang_Daemons_start;
  static jmethodID java_lang_Daemons_stop;
  static jmethodID java_lang_Daemons_waitForDaemonStart;
  static jmethodID java_lang_Double_valueOf;
  static jmethodID java_lang_Float_valueOf;
  static jmethodID java_lang_Integer_valueOf;
  static jmethodID java_lang_invoke_MethodHandles_lookup;
  static jmethodID java_lang_invoke_MethodHandles_Lookup_findConstructor;
  static jmethodID java_lang_Long_valueOf;
  static jmethodID java_lang_ref_FinalizerReference_add;
  static jmethodID java_lang_ref_ReferenceQueue_add;
  static jmethodID java_lang_reflect_InvocationTargetException_init;
  static jmethodID java_lang_reflect_Parameter_init;
  static jmethodID java_lang_reflect_Proxy_init;
  static jmethodID java_lang_reflect_Proxy_invoke;
  static jmethodID java_lang_Runtime_nativeLoad;
  static jmethodID java_lang_Short_valueOf;
  static jmethodID java_lang_String_charAt;
  static jmethodID java_lang_Thread_dispatchUncaughtException;
  static jmethodID java_lang_Thread_init;
  static jmethodID java_lang_Thread_run;
  static jmethodID java_lang_ThreadGroup_add;
  static jmethodID java_lang_ThreadGroup_removeThread;
  static jmethodID java_nio_DirectByteBuffer_init;
  static jmethodID java_util_function_Consumer_accept;
  static jmethodID libcore_reflect_AnnotationFactory_createAnnotation;
  static jmethodID libcore_reflect_AnnotationMember_init;
  static jmethodID org_apache_harmony_dalvik_ddmc_DdmServer_broadcast;
  static jmethodID org_apache_harmony_dalvik_ddmc_DdmServer_dispatch;

  static jfieldID dalvik_system_BaseDexClassLoader_pathList;
  static jfieldID dalvik_system_BaseDexClassLoader_sharedLibraryLoaders;
  static jfieldID dalvik_system_DexFile_cookie;
  static jfieldID dalvik_system_DexFile_fileName;
  static jfieldID dalvik_system_DexPathList_dexElements;
  static jfieldID dalvik_system_DexPathList__Element_dexFile;
  static jfieldID dalvik_system_VMRuntime_nonSdkApiUsageConsumer;
  static jfieldID java_lang_Thread_parkBlocker;
  static jfieldID java_lang_Thread_daemon;
  static jfieldID java_lang_Thread_group;
  static jfieldID java_lang_Thread_lock;
  static jfieldID java_lang_Thread_name;
  static jfieldID java_lang_Thread_priority;
  static jfieldID java_lang_Thread_nativePeer;
  static jfieldID java_lang_Thread_systemDaemon;
  static jfieldID java_lang_Thread_unparkedBeforeStart;
  static jfieldID java_lang_ThreadGroup_groups;
  static jfieldID java_lang_ThreadGroup_ngroups;
  static jfieldID java_lang_ThreadGroup_mainThreadGroup;
  static jfieldID java_lang_ThreadGroup_name;
  static jfieldID java_lang_ThreadGroup_parent;
  static jfieldID java_lang_ThreadGroup_systemThreadGroup;
  static jfieldID java_lang_Throwable_cause;
  static jfieldID java_lang_Throwable_detailMessage;
  static jfieldID java_lang_Throwable_stackTrace;
  static jfieldID java_lang_Throwable_stackState;
  static jfieldID java_lang_Throwable_suppressedExceptions;
  static jfieldID java_nio_ByteBuffer_address;
  static jfieldID java_nio_ByteBuffer_hb;
  static jfieldID java_nio_ByteBuffer_isReadOnly;
  static jfieldID java_nio_ByteBuffer_limit;
  static jfieldID java_nio_ByteBuffer_offset;
  static jfieldID java_nio_DirectByteBuffer_capacity;
  static jfieldID java_nio_DirectByteBuffer_effectiveDirectAddress;

  static jfieldID java_util_Collections_EMPTY_LIST;
  static jfieldID libcore_util_EmptyArray_STACK_TRACE_ELEMENT;
  static jfieldID org_apache_harmony_dalvik_ddmc_Chunk_data;
  static jfieldID org_apache_harmony_dalvik_ddmc_Chunk_length;
  static jfieldID org_apache_harmony_dalvik_ddmc_Chunk_offset;
  static jfieldID org_apache_harmony_dalvik_ddmc_Chunk_type;
};

}  // namespace art

#endif  // ART_RUNTIME_WELL_KNOWN_CLASSES_H_<|MERGE_RESOLUTION|>--- conflicted
+++ resolved
@@ -42,11 +42,8 @@
 
   static void Clear();
 
-<<<<<<< HEAD
-=======
   static void HandleJniIdTypeChange(JNIEnv* env);
 
->>>>>>> 5a45d7b4
   static void InitStringInit(ObjPtr<mirror::Class> string_class,
                              ObjPtr<mirror::Class> string_builder_class)
       REQUIRES_SHARED(Locks::mutator_lock_);
@@ -81,10 +78,7 @@
   static jclass java_lang_NoClassDefFoundError;
   static jclass java_lang_Object;
   static jclass java_lang_OutOfMemoryError;
-<<<<<<< HEAD
-=======
   static jclass java_lang_reflect_InvocationTargetException;
->>>>>>> 5a45d7b4
   static jclass java_lang_reflect_Parameter;
   static jclass java_lang_reflect_Parameter__array;
   static jclass java_lang_reflect_Proxy;
