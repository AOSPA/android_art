--- conflicted
+++ resolved
@@ -872,33 +872,25 @@
     // thread_suspend_count_lock_ so that the unregistering thread cannot be suspended.
     // Note: deliberately not using MutexLock that could hold a stale self pointer.
     Locks::thread_list_lock_->ExclusiveLock(self);
-<<<<<<< HEAD
-    CHECK(Contains(self));
-    Locks::thread_suspend_count_lock_->ExclusiveLock(self);
-    bool removed = false;
-    if (!self->IsSuspended()) {
-      list_.remove(self);
-      removed = true;
-    }
-    Locks::thread_suspend_count_lock_->ExclusiveUnlock(self);
-    Locks::thread_list_lock_->ExclusiveUnlock(self);
-    if (removed) {
-      delete self;
-=======
+    bool removed = true;
     if (!Contains(self)) {
       std::ostringstream os;
       DumpNativeStack(os, GetTid(), "  native: ", nullptr);
       LOG(ERROR) << "Request to unregister unattached thread\n" << os.str();
->>>>>>> 035592c5
-      self = nullptr;
     } else {
-      // Note: we don't take the thread_suspend_count_lock_ here as to be suspending a thread other
-      // than yourself you need to hold the thread_list_lock_ (see Thread::ModifySuspendCount).
+      Locks::thread_suspend_count_lock_->ExclusiveLock(self);
       if (!self->IsSuspended()) {
         list_.remove(self);
-        delete self;
-        self = nullptr;
-      }
+      } else {
+        // We failed to remove the thread due to a suspend request, loop and try again.
+        removed = false;
+      }
+      Locks::thread_suspend_count_lock_->ExclusiveUnlock(self);
+    }
+    Locks::thread_list_lock_->ExclusiveUnlock(self);
+    if (removed) {
+      delete self;
+      self = nullptr;
     }
   }
   // Release the thread ID after the thread is finished and deleted to avoid cases where we can
