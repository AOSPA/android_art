--- conflicted
+++ resolved
@@ -135,8 +135,6 @@
 // Throws exception if we are getting close to the end of the stack.
 NO_INLINE bool CheckStackOverflow(Thread* self, size_t frame_size)
     REQUIRES_SHARED(Locks::mutator_lock_);
-<<<<<<< HEAD
-=======
 
 
 // Sends the normal method exit event.
@@ -188,7 +186,6 @@
     }
   }
 }
->>>>>>> 5a45d7b4
 
 enum class MonitorState {
   kNoMonitorsLocked,
@@ -336,11 +333,7 @@
     DCHECK(!called_method->IsIntrinsic());
     DCHECK(!(called_method->GetDeclaringClass()->IsStringClass() &&
         called_method->IsConstructor()));
-<<<<<<< HEAD
-    DCHECK(type != kStatic || called_method->GetDeclaringClass()->IsInitialized());
-=======
     DCHECK(type != kStatic || called_method->GetDeclaringClass()->IsVisiblyInitialized());
->>>>>>> 5a45d7b4
 
     const uint16_t number_of_inputs =
         (is_range) ? inst->VRegA_3rc(inst_data) : inst->VRegA_35c(inst_data);
@@ -356,7 +349,6 @@
 
     if (jit != nullptr) {
       jit->AddSamples(self, called_method, 1, /* with_backedges */false);
-<<<<<<< HEAD
     }
 
     // Create shadow frame on the stack.
@@ -378,29 +370,6 @@
         *new_shadow_frame->GetShadowRefAddr(dst) = *shadow_frame.GetShadowRefAddr(arg[i]);
       }
     }
-=======
-    }
-
-    // Create shadow frame on the stack.
-    const char* old_cause = self->StartAssertNoThreadSuspension("DoFastInvoke");
-    ShadowFrameAllocaUniquePtr shadow_frame_unique_ptr =
-        CREATE_SHADOW_FRAME(num_regs, &shadow_frame, called_method, /* dex pc */ 0);
-    ShadowFrame* new_shadow_frame = shadow_frame_unique_ptr.get();
-    if (is_range) {
-      size_t src = vregC;
-      for (size_t i = 0, dst = first_dest_reg; i < number_of_inputs; ++i, ++dst, ++src) {
-        *new_shadow_frame->GetVRegAddr(dst) = *shadow_frame.GetVRegAddr(src);
-        *new_shadow_frame->GetShadowRefAddr(dst) = *shadow_frame.GetShadowRefAddr(src);
-      }
-    } else {
-      uint32_t arg[Instruction::kMaxVarArgRegs];
-      inst->GetVarArgs(arg, inst_data);
-      for (size_t i = 0, dst = first_dest_reg; i < number_of_inputs; ++i, ++dst) {
-        *new_shadow_frame->GetVRegAddr(dst) = *shadow_frame.GetVRegAddr(arg[i]);
-        *new_shadow_frame->GetShadowRefAddr(dst) = *shadow_frame.GetShadowRefAddr(arg[i]);
-      }
-    }
->>>>>>> 5a45d7b4
     self->PushShadowFrame(new_shadow_frame);
     self->EndAssertNoThreadSuspension(old_cause);
 
@@ -493,8 +462,6 @@
     inst->GetVarArgs(args, inst_data);
     VarArgsInstructionOperands operands(args, inst->VRegA_35c());
     return DoInvokeCustom(self, shadow_frame, call_site_idx, &operands, result);
-<<<<<<< HEAD
-=======
   }
 }
 
@@ -527,7 +494,6 @@
     default:
       LOG(FATAL) << "Unreachable: " << field_type;
       UNREACHABLE();
->>>>>>> 5a45d7b4
   }
   return field_value;
 }
@@ -801,12 +767,7 @@
                                                    dex::StringIndex string_idx)
     REQUIRES_SHARED(Locks::mutator_lock_) {
   ObjPtr<mirror::Class> java_lang_string_class = GetClassRoot<mirror::String>();
-<<<<<<< HEAD
-  if (UNLIKELY(!java_lang_string_class->IsInitialized())) {
-    ClassLinker* class_linker = Runtime::Current()->GetClassLinker();
-=======
   if (UNLIKELY(!java_lang_string_class->IsVisiblyInitialized())) {
->>>>>>> 5a45d7b4
     StackHandleScope<1> hs(self);
     Handle<mirror::Class> h_class(hs.NewHandle(java_lang_string_class));
     if (UNLIKELY(!Runtime::Current()->GetClassLinker()->EnsureInitialized(
