/*
 * Copyright (C) 2016 The Android Open Source Project
 *
 * Licensed under the Apache License, Version 2.0 (the "License");
 * you may not use this file except in compliance with the License.
 * You may obtain a copy of the License at
 *
 *      http://www.apache.org/licenses/LICENSE-2.0
 *
 * Unless required by applicable law or agreed to in writing, software
 * distributed under the License is distributed on an "AS IS" BASIS,
 * WITHOUT WARRANTIES OR CONDITIONS OF ANY KIND, either express or implied.
 * See the License for the specific language governing permissions and
 * limitations under the License.
 */

/*
 * Mterp entry point and support functions.
 */
#include "mterp.h"

#include "base/quasi_atomic.h"
#include "debugger.h"
#include "entrypoints/entrypoint_utils-inl.h"
#include "interpreter/interpreter_common.h"
#include "interpreter/interpreter_intrinsics.h"
#include "interpreter/shadow_frame-inl.h"
#include "mirror/string-alloc-inl.h"

namespace art {
namespace interpreter {
/*
 * Verify some constants used by the mterp interpreter.
 */
void CheckMterpAsmConstants() {
  /*
   * If we're using computed goto instruction transitions, make sure
   * none of the handlers overflows the byte limit.  This won't tell
   * which one did, but if any one is too big the total size will
   * overflow.
   */
  const int width = kMterpHandlerSize;
  int interp_size = (uintptr_t) artMterpAsmInstructionEnd -
                    (uintptr_t) artMterpAsmInstructionStart;
  if ((interp_size == 0) || (interp_size != (art::kNumPackedOpcodes * width))) {
      LOG(FATAL) << "ERROR: unexpected asm interp size " << interp_size
                 << "(did an instruction handler exceed " << width << " bytes?)";
  }
}

void InitMterpTls(Thread* self) {
  self->SetMterpCurrentIBase(artMterpAsmInstructionStart);
}

/*
 * Find the matching case.  Returns the offset to the handler instructions.
 *
 * Returns 3 if we don't find a match (it's the size of the sparse-switch
 * instruction).
 */
extern "C" ssize_t MterpDoSparseSwitch(const uint16_t* switchData, int32_t testVal) {
  const int kInstrLen = 3;
  uint16_t size;
  const int32_t* keys;
  const int32_t* entries;

  /*
   * Sparse switch data format:
   *  ushort ident = 0x0200   magic value
   *  ushort size             number of entries in the table; > 0
   *  int keys[size]          keys, sorted low-to-high; 32-bit aligned
   *  int targets[size]       branch targets, relative to switch opcode
   *
   * Total size is (2+size*4) 16-bit code units.
   */

  uint16_t signature = *switchData++;
  DCHECK_EQ(signature, static_cast<uint16_t>(art::Instruction::kSparseSwitchSignature));

  size = *switchData++;

  /* The keys are guaranteed to be aligned on a 32-bit boundary;
   * we can treat them as a native int array.
   */
  keys = reinterpret_cast<const int32_t*>(switchData);

  /* The entries are guaranteed to be aligned on a 32-bit boundary;
   * we can treat them as a native int array.
   */
  entries = keys + size;

  /*
   * Binary-search through the array of keys, which are guaranteed to
   * be sorted low-to-high.
   */
  int lo = 0;
  int hi = size - 1;
  while (lo <= hi) {
    int mid = (lo + hi) >> 1;

    int32_t foundVal = keys[mid];
    if (testVal < foundVal) {
      hi = mid - 1;
    } else if (testVal > foundVal) {
      lo = mid + 1;
    } else {
      return entries[mid];
    }
  }
  return kInstrLen;
}

extern "C" ssize_t MterpDoPackedSwitch(const uint16_t* switchData, int32_t testVal) {
  const int kInstrLen = 3;

  /*
   * Packed switch data format:
   *  ushort ident = 0x0100   magic value
   *  ushort size             number of entries in the table
   *  int first_key           first (and lowest) switch case value
   *  int targets[size]       branch targets, relative to switch opcode
   *
   * Total size is (4+size*2) 16-bit code units.
   */
  uint16_t signature = *switchData++;
  DCHECK_EQ(signature, static_cast<uint16_t>(art::Instruction::kPackedSwitchSignature));

  uint16_t size = *switchData++;

  int32_t firstKey = *switchData++;
  firstKey |= (*switchData++) << 16;

  int index = testVal - firstKey;
  if (index < 0 || index >= size) {
    return kInstrLen;
  }

  /*
   * The entries are guaranteed to be aligned on a 32-bit boundary;
   * we can treat them as a native int array.
   */
  const int32_t* entries = reinterpret_cast<const int32_t*>(switchData);
  return entries[index];
}

bool CanUseMterp()
    REQUIRES_SHARED(Locks::mutator_lock_) {
  const Runtime* const runtime = Runtime::Current();
  return
      runtime->IsStarted() &&
      !runtime->IsAotCompiler() &&
      !Dbg::IsDebuggerActive() &&
      !runtime->GetInstrumentation()->IsActive() &&
      // mterp only knows how to deal with the normal exits. It cannot handle any of the
      // non-standard force-returns.
      !runtime->AreNonStandardExitsEnabled() &&
      // An async exception has been thrown. We need to go to the switch interpreter. MTerp doesn't
      // know how to deal with these so we could end up never dealing with it if we are in an
      // infinite loop.
      !runtime->AreAsyncExceptionsThrown() &&
      (runtime->GetJit() == nullptr || !runtime->GetJit()->JitAtFirstUse());
}


extern "C" size_t MterpInvokeVirtual(Thread* self,
                                     ShadowFrame* shadow_frame,
                                     uint16_t* dex_pc_ptr,
                                     uint16_t inst_data)
    REQUIRES_SHARED(Locks::mutator_lock_) {
  JValue* result_register = shadow_frame->GetResultRegister();
  const Instruction* inst = Instruction::At(dex_pc_ptr);
  return DoInvoke<kVirtual, /*is_range=*/ false, /*do_access_check=*/ false, /*is_mterp=*/ true>(
      self, *shadow_frame, inst, inst_data, result_register) ? 1u : 0u;
}

extern "C" size_t MterpInvokeSuper(Thread* self,
                                   ShadowFrame* shadow_frame,
                                   uint16_t* dex_pc_ptr,
                                   uint16_t inst_data)
    REQUIRES_SHARED(Locks::mutator_lock_) {
  JValue* result_register = shadow_frame->GetResultRegister();
  const Instruction* inst = Instruction::At(dex_pc_ptr);
  return DoInvoke<kSuper, /*is_range=*/ false, /*do_access_check=*/ false, /*is_mterp=*/ true>(
      self, *shadow_frame, inst, inst_data, result_register) ? 1u : 0u;
}

extern "C" size_t MterpInvokeInterface(Thread* self,
                                       ShadowFrame* shadow_frame,
                                       uint16_t* dex_pc_ptr,
                                       uint16_t inst_data)
    REQUIRES_SHARED(Locks::mutator_lock_) {
  JValue* result_register = shadow_frame->GetResultRegister();
  const Instruction* inst = Instruction::At(dex_pc_ptr);
  return DoInvoke<kInterface, /*is_range=*/ false, /*do_access_check=*/ false, /*is_mterp=*/ true>(
      self, *shadow_frame, inst, inst_data, result_register) ? 1u : 0u;
}

extern "C" size_t MterpInvokeDirect(Thread* self,
                                    ShadowFrame* shadow_frame,
                                    uint16_t* dex_pc_ptr,
                                    uint16_t inst_data)
    REQUIRES_SHARED(Locks::mutator_lock_) {
  JValue* result_register = shadow_frame->GetResultRegister();
  const Instruction* inst = Instruction::At(dex_pc_ptr);
  return DoInvoke<kDirect, /*is_range=*/ false, /*do_access_check=*/ false, /*is_mterp=*/ true>(
      self, *shadow_frame, inst, inst_data, result_register) ? 1u : 0u;
}

extern "C" size_t MterpInvokeStatic(Thread* self,
                                    ShadowFrame* shadow_frame,
                                    uint16_t* dex_pc_ptr,
                                    uint16_t inst_data)
    REQUIRES_SHARED(Locks::mutator_lock_) {
  JValue* result_register = shadow_frame->GetResultRegister();
  const Instruction* inst = Instruction::At(dex_pc_ptr);
  return DoInvoke<kStatic, /*is_range=*/ false, /*do_access_check=*/ false, /*is_mterp=*/ true>(
      self, *shadow_frame, inst, inst_data, result_register) ? 1u : 0u;
}

extern "C" size_t MterpInvokeCustom(Thread* self,
                                    ShadowFrame* shadow_frame,
                                    uint16_t* dex_pc_ptr,
                                    uint16_t inst_data)
    REQUIRES_SHARED(Locks::mutator_lock_) {
  JValue* result_register = shadow_frame->GetResultRegister();
  const Instruction* inst = Instruction::At(dex_pc_ptr);
  return DoInvokeCustom</* is_range= */ false>(
      self, *shadow_frame, inst, inst_data, result_register) ? 1u : 0u;
}

extern "C" size_t MterpInvokePolymorphic(Thread* self,
                                         ShadowFrame* shadow_frame,
                                         uint16_t* dex_pc_ptr,
                                         uint16_t inst_data)
    REQUIRES_SHARED(Locks::mutator_lock_) {
  JValue* result_register = shadow_frame->GetResultRegister();
  const Instruction* inst = Instruction::At(dex_pc_ptr);
  return DoInvokePolymorphic</* is_range= */ false>(
      self, *shadow_frame, inst, inst_data, result_register) ? 1u : 0u;
}

extern "C" size_t MterpInvokeVirtualRange(Thread* self,
                                          ShadowFrame* shadow_frame,
                                          uint16_t* dex_pc_ptr,
                                          uint16_t inst_data)
    REQUIRES_SHARED(Locks::mutator_lock_) {
  JValue* result_register = shadow_frame->GetResultRegister();
  const Instruction* inst = Instruction::At(dex_pc_ptr);
  return DoInvoke<kVirtual, /*is_range=*/ true, /*do_access_check=*/ false, /*is_mterp=*/ true>(
      self, *shadow_frame, inst, inst_data, result_register) ? 1u : 0u;
}

extern "C" size_t MterpInvokeSuperRange(Thread* self,
                                        ShadowFrame* shadow_frame,
                                        uint16_t* dex_pc_ptr,
                                        uint16_t inst_data)
    REQUIRES_SHARED(Locks::mutator_lock_) {
  JValue* result_register = shadow_frame->GetResultRegister();
  const Instruction* inst = Instruction::At(dex_pc_ptr);
  return DoInvoke<kSuper, /*is_range=*/ true, /*do_access_check=*/ false, /*is_mterp=*/ true>(
      self, *shadow_frame, inst, inst_data, result_register) ? 1u : 0u;
}

extern "C" size_t MterpInvokeInterfaceRange(Thread* self,
                                            ShadowFrame* shadow_frame,
                                            uint16_t* dex_pc_ptr,
                                            uint16_t inst_data)
    REQUIRES_SHARED(Locks::mutator_lock_) {
  JValue* result_register = shadow_frame->GetResultRegister();
  const Instruction* inst = Instruction::At(dex_pc_ptr);
  return DoInvoke<kInterface, /*is_range=*/ true, /*do_access_check=*/ false, /*is_mterp=*/ true>(
      self, *shadow_frame, inst, inst_data, result_register) ? 1u : 0u;
}

extern "C" size_t MterpInvokeDirectRange(Thread* self,
                                         ShadowFrame* shadow_frame,
                                         uint16_t* dex_pc_ptr,
                                         uint16_t inst_data)
    REQUIRES_SHARED(Locks::mutator_lock_) {
  JValue* result_register = shadow_frame->GetResultRegister();
  const Instruction* inst = Instruction::At(dex_pc_ptr);
  return DoInvoke<kDirect, /*is_range=*/ true, /*do_access_check=*/ false, /*is_mterp=*/ true>(
      self, *shadow_frame, inst, inst_data, result_register) ? 1u : 0u;
}

extern "C" size_t MterpInvokeStaticRange(Thread* self,
                                         ShadowFrame* shadow_frame,
                                         uint16_t* dex_pc_ptr,
                                         uint16_t inst_data)
    REQUIRES_SHARED(Locks::mutator_lock_) {
  JValue* result_register = shadow_frame->GetResultRegister();
  const Instruction* inst = Instruction::At(dex_pc_ptr);
  return DoInvoke<kStatic, /*is_range=*/ true, /*do_access_check=*/ false, /*is_mterp=*/ true>(
      self, *shadow_frame, inst, inst_data, result_register) ? 1u : 0u;
}

extern "C" size_t MterpInvokeCustomRange(Thread* self,
                                         ShadowFrame* shadow_frame,
                                         uint16_t* dex_pc_ptr,
                                         uint16_t inst_data)
    REQUIRES_SHARED(Locks::mutator_lock_) {
  JValue* result_register = shadow_frame->GetResultRegister();
  const Instruction* inst = Instruction::At(dex_pc_ptr);
  return DoInvokeCustom</*is_range=*/ true>(
      self, *shadow_frame, inst, inst_data, result_register) ? 1u : 0u;
}

extern "C" size_t MterpInvokePolymorphicRange(Thread* self,
                                              ShadowFrame* shadow_frame,
                                              uint16_t* dex_pc_ptr,
                                              uint16_t inst_data)
    REQUIRES_SHARED(Locks::mutator_lock_) {
  JValue* result_register = shadow_frame->GetResultRegister();
  const Instruction* inst = Instruction::At(dex_pc_ptr);
  return DoInvokePolymorphic</* is_range= */ true>(
      self, *shadow_frame, inst, inst_data, result_register) ? 1u : 0u;
}

extern "C" size_t MterpInvokeVirtualQuick(Thread* self,
                                          ShadowFrame* shadow_frame,
                                          uint16_t* dex_pc_ptr,
                                          uint16_t inst_data)
    REQUIRES_SHARED(Locks::mutator_lock_) {
  JValue* result_register = shadow_frame->GetResultRegister();
  const Instruction* inst = Instruction::At(dex_pc_ptr);
  return DoInvoke<kVirtual, /*is_range=*/ false, /*do_access_check=*/ false, /*is_mterp=*/ true,
      /*is_quick=*/ true>(self, *shadow_frame, inst, inst_data, result_register) ? 1u : 0u;
}

extern "C" size_t MterpInvokeVirtualQuickRange(Thread* self,
                                               ShadowFrame* shadow_frame,
                                               uint16_t* dex_pc_ptr,
                                               uint16_t inst_data)
    REQUIRES_SHARED(Locks::mutator_lock_) {
  JValue* result_register = shadow_frame->GetResultRegister();
  const Instruction* inst = Instruction::At(dex_pc_ptr);
  return DoInvoke<kVirtual, /*is_range=*/ true, /*do_access_check=*/ false, /*is_mterp=*/ true,
      /*is_quick=*/ true>(self, *shadow_frame, inst, inst_data, result_register) ? 1u : 0u;
}

extern "C" void MterpThreadFenceForConstructor() {
  QuasiAtomic::ThreadFenceForConstructor();
}

extern "C" size_t MterpConstString(uint32_t index,
                                   uint32_t tgt_vreg,
                                   ShadowFrame* shadow_frame,
                                   Thread* self)
    REQUIRES_SHARED(Locks::mutator_lock_) {
  ObjPtr<mirror::String> s = ResolveString(self, *shadow_frame, dex::StringIndex(index));
  if (UNLIKELY(s == nullptr)) {
    return 1u;
  }
  shadow_frame->SetVRegReference(tgt_vreg, s);
  return 0u;
}

extern "C" size_t MterpConstClass(uint32_t index,
                                  uint32_t tgt_vreg,
                                  ShadowFrame* shadow_frame,
                                  Thread* self)
    REQUIRES_SHARED(Locks::mutator_lock_) {
  ObjPtr<mirror::Class> c = ResolveVerifyAndClinit(dex::TypeIndex(index),
                                                   shadow_frame->GetMethod(),
                                                   self,
                                                   /* can_run_clinit= */ false,
                                                   /* verify_access= */ false);
  if (UNLIKELY(c == nullptr)) {
    return 1u;
  }
  shadow_frame->SetVRegReference(tgt_vreg, c);
  return 0u;
}

extern "C" size_t MterpConstMethodHandle(uint32_t index,
                                         uint32_t tgt_vreg,
                                         ShadowFrame* shadow_frame,
                                         Thread* self)
    REQUIRES_SHARED(Locks::mutator_lock_) {
  ObjPtr<mirror::MethodHandle> mh = ResolveMethodHandle(self, index, shadow_frame->GetMethod());
  if (UNLIKELY(mh == nullptr)) {
    return 1u;
  }
  shadow_frame->SetVRegReference(tgt_vreg, mh);
  return 0u;
}

extern "C" size_t MterpConstMethodType(uint32_t index,
                                       uint32_t tgt_vreg,
                                       ShadowFrame* shadow_frame,
                                       Thread* self)
    REQUIRES_SHARED(Locks::mutator_lock_) {
  ObjPtr<mirror::MethodType> mt =
      ResolveMethodType(self, dex::ProtoIndex(index), shadow_frame->GetMethod());
  if (UNLIKELY(mt == nullptr)) {
    return 1u;
  }
  shadow_frame->SetVRegReference(tgt_vreg, mt);
  return 0u;
}

extern "C" size_t MterpCheckCast(uint32_t index,
                                 StackReference<mirror::Object>* vreg_addr,
                                 art::ArtMethod* method,
                                 Thread* self)
    REQUIRES_SHARED(Locks::mutator_lock_) {
  ObjPtr<mirror::Class> c = ResolveVerifyAndClinit(dex::TypeIndex(index),
                                                   method,
                                                   self,
                                                   false,
                                                   false);
  if (UNLIKELY(c == nullptr)) {
    return 1u;
  }
  // Must load obj from vreg following ResolveVerifyAndClinit due to moving gc.
  ObjPtr<mirror::Object> obj = vreg_addr->AsMirrorPtr();
  if (UNLIKELY(obj != nullptr && !obj->InstanceOf(c))) {
    ThrowClassCastException(c, obj->GetClass());
    return 1u;
  }
  return 0u;
}

extern "C" size_t MterpInstanceOf(uint32_t index,
                                  StackReference<mirror::Object>* vreg_addr,
                                  art::ArtMethod* method,
                                  Thread* self)
    REQUIRES_SHARED(Locks::mutator_lock_) {
  ObjPtr<mirror::Class> c = ResolveVerifyAndClinit(dex::TypeIndex(index),
                                                   method,
                                                   self,
                                                   false,
                                                   false);
  if (UNLIKELY(c == nullptr)) {
    return 0u;  // Caller will check for pending exception.  Return value unimportant.
  }
  // Must load obj from vreg following ResolveVerifyAndClinit due to moving gc.
  ObjPtr<mirror::Object> obj = vreg_addr->AsMirrorPtr();
  return (obj != nullptr) && obj->InstanceOf(c) ? 1u : 0u;
}

extern "C" size_t MterpFillArrayData(mirror::Object* obj,
                                     const Instruction::ArrayDataPayload* payload)
    REQUIRES_SHARED(Locks::mutator_lock_) {
  return FillArrayData(obj, payload) ? 1u : 0u;
}

extern "C" size_t MterpNewInstance(ShadowFrame* shadow_frame, Thread* self, uint32_t inst_data)
    REQUIRES_SHARED(Locks::mutator_lock_) {
  const Instruction* inst = Instruction::At(shadow_frame->GetDexPCPtr());
  ObjPtr<mirror::Object> obj = nullptr;
  ObjPtr<mirror::Class> c = ResolveVerifyAndClinit(dex::TypeIndex(inst->VRegB_21c()),
                                                   shadow_frame->GetMethod(),
                                                   self,
                                                   /* can_run_clinit= */ false,
                                                   /* verify_access= */ false);
  if (LIKELY(c != nullptr)) {
    if (UNLIKELY(c->IsStringClass())) {
      gc::AllocatorType allocator_type = Runtime::Current()->GetHeap()->GetCurrentAllocator();
      obj = mirror::String::AllocEmptyString(self, allocator_type);
    } else {
      obj = AllocObjectFromCode(c, self, Runtime::Current()->GetHeap()->GetCurrentAllocator());
    }
  }
  if (UNLIKELY(obj == nullptr)) {
    return 0u;
  }
  obj->GetClass()->AssertInitializedOrInitializingInThread(self);
  shadow_frame->SetVRegReference(inst->VRegA_21c(inst_data), obj);
  return 1u;
}

extern "C" size_t MterpIputObjectQuick(ShadowFrame* shadow_frame,
                                       uint16_t* dex_pc_ptr,
                                       uint32_t inst_data)
    REQUIRES_SHARED(Locks::mutator_lock_) {
  const Instruction* inst = Instruction::At(dex_pc_ptr);
  return DoIPutQuick<Primitive::kPrimNot, false>(*shadow_frame, inst, inst_data) ? 1u : 0u;
}

extern "C" size_t MterpAputObject(ShadowFrame* shadow_frame,
                                  uint16_t* dex_pc_ptr,
                                  uint32_t inst_data)
    REQUIRES_SHARED(Locks::mutator_lock_) {
  const Instruction* inst = Instruction::At(dex_pc_ptr);
  ObjPtr<mirror::Object> a = shadow_frame->GetVRegReference(inst->VRegB_23x());
  if (UNLIKELY(a == nullptr)) {
    return 0u;
  }
  int32_t index = shadow_frame->GetVReg(inst->VRegC_23x());
  ObjPtr<mirror::Object> val = shadow_frame->GetVRegReference(inst->VRegA_23x(inst_data));
  ObjPtr<mirror::ObjectArray<mirror::Object>> array = a->AsObjectArray<mirror::Object>();
  if (array->CheckIsValidIndex(index) && array->CheckAssignable(val)) {
    array->SetWithoutChecks<false>(index, val);
    return 1u;
  }
  return 0u;
}

extern "C" size_t MterpFilledNewArray(ShadowFrame* shadow_frame,
                                      uint16_t* dex_pc_ptr,
                                      Thread* self)
    REQUIRES_SHARED(Locks::mutator_lock_) {
  const Instruction* inst = Instruction::At(dex_pc_ptr);
  return DoFilledNewArray<false, false, false>(inst, *shadow_frame, self,
                                               shadow_frame->GetResultRegister()) ? 1u : 0u;
}

extern "C" size_t MterpFilledNewArrayRange(ShadowFrame* shadow_frame,
                                           uint16_t* dex_pc_ptr,
                                           Thread* self)
    REQUIRES_SHARED(Locks::mutator_lock_) {
  const Instruction* inst = Instruction::At(dex_pc_ptr);
  return DoFilledNewArray<true, false, false>(inst, *shadow_frame, self,
                                              shadow_frame->GetResultRegister()) ? 1u : 0u;
}

extern "C" size_t MterpNewArray(ShadowFrame* shadow_frame,
                                uint16_t* dex_pc_ptr,
                                uint32_t inst_data, Thread* self)
    REQUIRES_SHARED(Locks::mutator_lock_) {
  const Instruction* inst = Instruction::At(dex_pc_ptr);
  int32_t length = shadow_frame->GetVReg(inst->VRegB_22c(inst_data));
  ObjPtr<mirror::Object> obj = AllocArrayFromCode</*kAccessCheck=*/ false>(
      dex::TypeIndex(inst->VRegC_22c()), length, shadow_frame->GetMethod(), self,
      Runtime::Current()->GetHeap()->GetCurrentAllocator());
  if (UNLIKELY(obj == nullptr)) {
      return 0u;
  }
  shadow_frame->SetVRegReference(inst->VRegA_22c(inst_data), obj);
  return 1u;
}

extern "C" size_t MterpHandleException(Thread* self, ShadowFrame* shadow_frame)
    REQUIRES_SHARED(Locks::mutator_lock_) {
  DCHECK(self->IsExceptionPending());
  const instrumentation::Instrumentation* const instrumentation =
      Runtime::Current()->GetInstrumentation();
  return MoveToExceptionHandler(self, *shadow_frame, instrumentation) ? 1u : 0u;
}

struct MterpCheckHelper {
  DECLARE_RUNTIME_DEBUG_FLAG(kSlowMode);
};
DEFINE_RUNTIME_DEBUG_FLAG(MterpCheckHelper, kSlowMode);

extern "C" void MterpCheckBefore(Thread* self, ShadowFrame* shadow_frame, uint16_t* dex_pc_ptr)
    REQUIRES_SHARED(Locks::mutator_lock_) {
  // Check that we are using the right interpreter.
  if (kIsDebugBuild && self->UseMterp() != CanUseMterp()) {
    // The flag might be currently being updated on all threads. Retry with lock.
    MutexLock tll_mu(self, *Locks::thread_list_lock_);
    DCHECK_EQ(self->UseMterp(), CanUseMterp());
  }
  DCHECK(!Runtime::Current()->IsActiveTransaction());
  const Instruction* inst = Instruction::At(dex_pc_ptr);
  uint16_t inst_data = inst->Fetch16(0);
  if (inst->Opcode(inst_data) == Instruction::MOVE_EXCEPTION) {
    self->AssertPendingException();
  } else {
    self->AssertNoPendingException();
  }
  if (kTraceExecutionEnabled) {
    uint32_t dex_pc = dex_pc_ptr - shadow_frame->GetDexInstructions();
    TraceExecution(*shadow_frame, inst, dex_pc);
  }
  if (kTestExportPC) {
    // Save invalid dex pc to force segfault if improperly used.
    shadow_frame->SetDexPCPtr(reinterpret_cast<uint16_t*>(kExportPCPoison));
  }
  if (MterpCheckHelper::kSlowMode) {
    shadow_frame->CheckConsistentVRegs();
  }
}

extern "C" void MterpLogDivideByZeroException(Thread* self, ShadowFrame* shadow_frame)
    REQUIRES_SHARED(Locks::mutator_lock_) {
  UNUSED(self);
  const Instruction* inst = Instruction::At(shadow_frame->GetDexPCPtr());
  uint16_t inst_data = inst->Fetch16(0);
  LOG(INFO) << "DivideByZero: " << inst->Opcode(inst_data);
}

extern "C" void MterpLogArrayIndexException(Thread* self, ShadowFrame* shadow_frame)
    REQUIRES_SHARED(Locks::mutator_lock_) {
  UNUSED(self);
  const Instruction* inst = Instruction::At(shadow_frame->GetDexPCPtr());
  uint16_t inst_data = inst->Fetch16(0);
  LOG(INFO) << "ArrayIndex: " << inst->Opcode(inst_data);
}

extern "C" void MterpLogNegativeArraySizeException(Thread* self, ShadowFrame* shadow_frame)
    REQUIRES_SHARED(Locks::mutator_lock_) {
  UNUSED(self);
  const Instruction* inst = Instruction::At(shadow_frame->GetDexPCPtr());
  uint16_t inst_data = inst->Fetch16(0);
  LOG(INFO) << "NegativeArraySize: " << inst->Opcode(inst_data);
}

extern "C" void MterpLogNoSuchMethodException(Thread* self, ShadowFrame* shadow_frame)
    REQUIRES_SHARED(Locks::mutator_lock_) {
  UNUSED(self);
  const Instruction* inst = Instruction::At(shadow_frame->GetDexPCPtr());
  uint16_t inst_data = inst->Fetch16(0);
  LOG(INFO) << "NoSuchMethod: " << inst->Opcode(inst_data);
}

extern "C" void MterpLogExceptionThrownException(Thread* self, ShadowFrame* shadow_frame)
    REQUIRES_SHARED(Locks::mutator_lock_) {
  UNUSED(self);
  const Instruction* inst = Instruction::At(shadow_frame->GetDexPCPtr());
  uint16_t inst_data = inst->Fetch16(0);
  LOG(INFO) << "ExceptionThrown: " << inst->Opcode(inst_data);
}

extern "C" void MterpLogNullObjectException(Thread* self, ShadowFrame* shadow_frame)
    REQUIRES_SHARED(Locks::mutator_lock_) {
  UNUSED(self);
  const Instruction* inst = Instruction::At(shadow_frame->GetDexPCPtr());
  uint16_t inst_data = inst->Fetch16(0);
  LOG(INFO) << "NullObject: " << inst->Opcode(inst_data);
}

extern "C" void MterpLogFallback(Thread* self, ShadowFrame* shadow_frame)
    REQUIRES_SHARED(Locks::mutator_lock_) {
  UNUSED(self);
  const Instruction* inst = Instruction::At(shadow_frame->GetDexPCPtr());
  uint16_t inst_data = inst->Fetch16(0);
  LOG(INFO) << "Fallback: " << inst->Opcode(inst_data) << ", Suspend Pending?: "
            << self->IsExceptionPending();
}

extern "C" void MterpLogOSR(Thread* self, ShadowFrame* shadow_frame, int32_t offset)
    REQUIRES_SHARED(Locks::mutator_lock_) {
  UNUSED(self);
  const Instruction* inst = Instruction::At(shadow_frame->GetDexPCPtr());
  uint16_t inst_data = inst->Fetch16(0);
  LOG(INFO) << "OSR: " << inst->Opcode(inst_data) << ", offset = " << offset;
}

extern "C" void MterpLogSuspendFallback(Thread* self, ShadowFrame* shadow_frame, uint32_t flags)
    REQUIRES_SHARED(Locks::mutator_lock_) {
  UNUSED(self);
  const Instruction* inst = Instruction::At(shadow_frame->GetDexPCPtr());
  uint16_t inst_data = inst->Fetch16(0);
  if (flags & kCheckpointRequest) {
    LOG(INFO) << "Checkpoint fallback: " << inst->Opcode(inst_data);
  } else if (flags & kSuspendRequest) {
    LOG(INFO) << "Suspend fallback: " << inst->Opcode(inst_data);
  } else if (flags & kEmptyCheckpointRequest) {
    LOG(INFO) << "Empty checkpoint fallback: " << inst->Opcode(inst_data);
  }
}

extern "C" size_t MterpSuspendCheck(Thread* self)
    REQUIRES_SHARED(Locks::mutator_lock_) {
  self->AllowThreadSuspension();
  return !self->UseMterp();
}

// Execute single field access instruction (get/put, static/instance).
// The template arguments reduce this to fairly small amount of code.
// It requires the target object and field to be already resolved.
template<typename PrimType, FindFieldType kAccessType>
ALWAYS_INLINE void MterpFieldAccess(Instruction* inst,
                                    uint16_t inst_data,
                                    ShadowFrame* shadow_frame,
                                    ObjPtr<mirror::Object> obj,
                                    MemberOffset offset,
                                    bool is_volatile)
    REQUIRES_SHARED(Locks::mutator_lock_) {
  static_assert(std::is_integral<PrimType>::value, "Unexpected primitive type");
  constexpr bool kIsStatic = (kAccessType & FindFieldFlags::StaticBit) != 0;
  constexpr bool kIsPrimitive = (kAccessType & FindFieldFlags::PrimitiveBit) != 0;
  constexpr bool kIsRead = (kAccessType & FindFieldFlags::ReadBit) != 0;

  uint16_t vRegA = kIsStatic ? inst->VRegA_21c(inst_data) : inst->VRegA_22c(inst_data);
  if (kIsPrimitive) {
    if (kIsRead) {
      PrimType value = UNLIKELY(is_volatile)
          ? obj->GetFieldPrimitive<PrimType, /*kIsVolatile=*/ true>(offset)
          : obj->GetFieldPrimitive<PrimType, /*kIsVolatile=*/ false>(offset);
      if (sizeof(PrimType) == sizeof(uint64_t)) {
        shadow_frame->SetVRegLong(vRegA, value);  // Set two consecutive registers.
      } else {
        shadow_frame->SetVReg(vRegA, static_cast<int32_t>(value));  // Sign/zero extend.
      }
    } else {  // Write.
      uint64_t value = (sizeof(PrimType) == sizeof(uint64_t))
          ? shadow_frame->GetVRegLong(vRegA)
          : shadow_frame->GetVReg(vRegA);
      if (UNLIKELY(is_volatile)) {
        obj->SetFieldPrimitive<PrimType, /*kIsVolatile=*/ true>(offset, value);
      } else {
        obj->SetFieldPrimitive<PrimType, /*kIsVolatile=*/ false>(offset, value);
      }
    }
  } else {  // Object.
    if (kIsRead) {
      ObjPtr<mirror::Object> value = UNLIKELY(is_volatile)
          ? obj->GetFieldObjectVolatile<mirror::Object>(offset)
          : obj->GetFieldObject<mirror::Object>(offset);
      shadow_frame->SetVRegReference(vRegA, value);
    } else {  // Write.
      ObjPtr<mirror::Object> value = shadow_frame->GetVRegReference(vRegA);
      if (UNLIKELY(is_volatile)) {
        obj->SetFieldObjectVolatile</*kTransactionActive=*/ false>(offset, value);
      } else {
        obj->SetFieldObject</*kTransactionActive=*/ false>(offset, value);
      }
    }
  }
}

template<typename PrimType, FindFieldType kAccessType>
NO_INLINE bool MterpFieldAccessSlow(Instruction* inst,
                                    uint16_t inst_data,
                                    ShadowFrame* shadow_frame,
                                    Thread* self)
    REQUIRES_SHARED(Locks::mutator_lock_) {
  constexpr bool kIsStatic = (kAccessType & FindFieldFlags::StaticBit) != 0;
  constexpr bool kIsRead = (kAccessType & FindFieldFlags::ReadBit) != 0;

  // Update the dex pc in shadow frame, just in case anything throws.
  shadow_frame->SetDexPCPtr(reinterpret_cast<uint16_t*>(inst));
  ArtMethod* referrer = shadow_frame->GetMethod();
  uint32_t field_idx = kIsStatic ? inst->VRegB_21c() : inst->VRegC_22c();
  ArtField* field = FindFieldFromCode<kAccessType, /* access_checks= */ false>(
      field_idx, referrer, self, sizeof(PrimType));
  if (UNLIKELY(field == nullptr)) {
    DCHECK(self->IsExceptionPending());
    return false;
  }
  ObjPtr<mirror::Object> obj = kIsStatic
      ? field->GetDeclaringClass().Ptr()
      : shadow_frame->GetVRegReference(inst->VRegB_22c(inst_data));
  if (UNLIKELY(obj == nullptr)) {
    ThrowNullPointerExceptionForFieldAccess(field, kIsRead);
    return false;
  }
  MterpFieldAccess<PrimType, kAccessType>(
      inst, inst_data, shadow_frame, obj, field->GetOffset(), field->IsVolatile());
  return true;
}

// This methods is called from assembly to handle field access instructions.
//
// This method is fairly hot.  It is long, but it has been carefully optimized.
// It contains only fully inlined methods -> no spills -> no prologue/epilogue.
template<typename PrimType, FindFieldType kAccessType>
ALWAYS_INLINE bool MterpFieldAccessFast(Instruction* inst,
                                        uint16_t inst_data,
                                        ShadowFrame* shadow_frame,
                                        Thread* self)
    REQUIRES_SHARED(Locks::mutator_lock_) {
  constexpr bool kIsStatic = (kAccessType & FindFieldFlags::StaticBit) != 0;

  // Try to find the field in small thread-local cache first.
  InterpreterCache* tls_cache = self->GetInterpreterCache();
  size_t tls_value;
  if (LIKELY(tls_cache->Get(inst, &tls_value))) {
    // The meaning of the cache value is opcode-specific.
    // It is ArtFiled* for static fields and the raw offset for instance fields.
    size_t offset = kIsStatic
        ? reinterpret_cast<ArtField*>(tls_value)->GetOffset().SizeValue()
        : tls_value;
    if (kIsDebugBuild) {
      uint32_t field_idx = kIsStatic ? inst->VRegB_21c() : inst->VRegC_22c();
      ArtField* field = FindFieldFromCode<kAccessType, /* access_checks= */ false>(
          field_idx, shadow_frame->GetMethod(), self, sizeof(PrimType));
      DCHECK_EQ(offset, field->GetOffset().SizeValue());
    }
    ObjPtr<mirror::Object> obj = kIsStatic
        ? reinterpret_cast<ArtField*>(tls_value)->GetDeclaringClass()
        : ObjPtr<mirror::Object>(shadow_frame->GetVRegReference(inst->VRegB_22c(inst_data)));
    if (LIKELY(obj != nullptr)) {
      MterpFieldAccess<PrimType, kAccessType>(
          inst, inst_data, shadow_frame, obj, MemberOffset(offset), /* is_volatile= */ false);
      return true;
    }
  }

  // This effectively inlines the fast path from ArtMethod::GetDexCache.
  ArtMethod* referrer = shadow_frame->GetMethod();
  if (LIKELY(!referrer->IsObsolete())) {
    // Avoid read barriers, since we need only the pointer to the native (non-movable)
    // DexCache field array which we can get even through from-space objects.
    ObjPtr<mirror::Class> klass = referrer->GetDeclaringClass<kWithoutReadBarrier>();
    ObjPtr<mirror::DexCache> dex_cache =
        klass->GetDexCache<kDefaultVerifyFlags, kWithoutReadBarrier>();

    // Try to find the desired field in DexCache.
    uint32_t field_idx = kIsStatic ? inst->VRegB_21c() : inst->VRegC_22c();
    ArtField* field = dex_cache->GetResolvedField(field_idx, kRuntimePointerSize);
    if (LIKELY(field != nullptr)) {
<<<<<<< HEAD
      bool initialized = !kIsStatic || field->GetDeclaringClass()->IsInitialized();
      if (LIKELY(initialized)) {
=======
      bool visibly_initialized = !kIsStatic || field->GetDeclaringClass()->IsVisiblyInitialized();
      if (LIKELY(visibly_initialized)) {
>>>>>>> 5a45d7b4
        DCHECK_EQ(field, (FindFieldFromCode<kAccessType, /* access_checks= */ false>(
            field_idx, referrer, self, sizeof(PrimType))));
        ObjPtr<mirror::Object> obj = kIsStatic
            ? field->GetDeclaringClass().Ptr()
            : shadow_frame->GetVRegReference(inst->VRegB_22c(inst_data));
        if (LIKELY(kIsStatic || obj != nullptr)) {
          // Only non-volatile fields are allowed in the thread-local cache.
          if (LIKELY(!field->IsVolatile())) {
            if (kIsStatic) {
              tls_cache->Set(inst, reinterpret_cast<uintptr_t>(field));
            } else {
              tls_cache->Set(inst, field->GetOffset().SizeValue());
            }
          }
          MterpFieldAccess<PrimType, kAccessType>(
              inst, inst_data, shadow_frame, obj, field->GetOffset(), field->IsVolatile());
          return true;
        }
      }
    }
  }

  // Slow path. Last and with identical arguments so that it becomes single instruction tail call.
  return MterpFieldAccessSlow<PrimType, kAccessType>(inst, inst_data, shadow_frame, self);
}

#define MTERP_FIELD_ACCESSOR(Name, PrimType, AccessType)                                          \
extern "C" bool Name(Instruction* inst, uint16_t inst_data, ShadowFrame* sf, Thread* self)        \
    REQUIRES_SHARED(Locks::mutator_lock_) {                                                       \
  return MterpFieldAccessFast<PrimType, AccessType>(inst, inst_data, sf, self);                   \
}

#define MTERP_FIELD_ACCESSORS_FOR_TYPE(Sufix, PrimType, Kind)                                     \
  MTERP_FIELD_ACCESSOR(MterpIGet##Sufix, PrimType, Instance##Kind##Read)                          \
  MTERP_FIELD_ACCESSOR(MterpIPut##Sufix, PrimType, Instance##Kind##Write)                         \
  MTERP_FIELD_ACCESSOR(MterpSGet##Sufix, PrimType, Static##Kind##Read)                            \
  MTERP_FIELD_ACCESSOR(MterpSPut##Sufix, PrimType, Static##Kind##Write)

MTERP_FIELD_ACCESSORS_FOR_TYPE(I8, int8_t, Primitive)
MTERP_FIELD_ACCESSORS_FOR_TYPE(U8, uint8_t, Primitive)
MTERP_FIELD_ACCESSORS_FOR_TYPE(I16, int16_t, Primitive)
MTERP_FIELD_ACCESSORS_FOR_TYPE(U16, uint16_t, Primitive)
MTERP_FIELD_ACCESSORS_FOR_TYPE(U32, uint32_t, Primitive)
MTERP_FIELD_ACCESSORS_FOR_TYPE(U64, uint64_t, Primitive)
MTERP_FIELD_ACCESSORS_FOR_TYPE(Obj, uint32_t, Object)

// Check that the primitive type for Obj variant above is correct.
// It really must be primitive type for the templates to compile.
// In the case of objects, it is only used to get the field size.
static_assert(kHeapReferenceSize == sizeof(uint32_t), "Unexpected kHeapReferenceSize");

#undef MTERP_FIELD_ACCESSORS_FOR_TYPE
#undef MTERP_FIELD_ACCESSOR

extern "C" mirror::Object* artAGetObjectFromMterp(mirror::Object* arr,
                                                  int32_t index)
    REQUIRES_SHARED(Locks::mutator_lock_) {
  if (UNLIKELY(arr == nullptr)) {
    ThrowNullPointerExceptionFromInterpreter();
    return nullptr;
  }
  ObjPtr<mirror::ObjectArray<mirror::Object>> array = arr->AsObjectArray<mirror::Object>();
  if (LIKELY(array->CheckIsValidIndex(index))) {
    return array->GetWithoutChecks(index).Ptr();
  } else {
    return nullptr;
  }
}

extern "C" mirror::Object* artIGetObjectFromMterp(mirror::Object* obj,
                                                  uint32_t field_offset)
    REQUIRES_SHARED(Locks::mutator_lock_) {
  if (UNLIKELY(obj == nullptr)) {
    ThrowNullPointerExceptionFromInterpreter();
    return nullptr;
  }
  return obj->GetFieldObject<mirror::Object>(MemberOffset(field_offset));
}

/*
 * Create a hotness_countdown based on the current method hotness_count and profiling
 * mode.  In short, determine how many hotness events we hit before reporting back
 * to the full instrumentation via MterpAddHotnessBatch.  Called once on entry to the method,
 * and regenerated following batch updates.
 */
extern "C" ssize_t MterpSetUpHotnessCountdown(ArtMethod* method,
                                              ShadowFrame* shadow_frame,
                                              Thread* self)
    REQUIRES_SHARED(Locks::mutator_lock_) {
  uint16_t hotness_count = method->GetCounter();
  int32_t countdown_value = jit::kJitHotnessDisabled;
  jit::Jit* jit = Runtime::Current()->GetJit();
  if (jit != nullptr) {
    int32_t warm_threshold = jit->WarmMethodThreshold();
    int32_t hot_threshold = jit->HotMethodThreshold();
    int32_t osr_threshold = jit->OSRMethodThreshold();
    if (hotness_count < warm_threshold) {
      countdown_value = warm_threshold - hotness_count;
    } else if (hotness_count < hot_threshold) {
      countdown_value = hot_threshold - hotness_count;
    } else if (hotness_count < osr_threshold) {
      countdown_value = osr_threshold - hotness_count;
    } else {
      countdown_value = jit::kJitCheckForOSR;
    }
    if (jit::Jit::ShouldUsePriorityThreadWeight(self)) {
      int32_t priority_thread_weight = jit->PriorityThreadWeight();
      countdown_value = std::min(countdown_value, countdown_value / priority_thread_weight);
    }
  }
  /*
   * The actual hotness threshold may exceed the range of our int16_t countdown value.  This is
   * not a problem, though.  We can just break it down into smaller chunks.
   */
  countdown_value = std::min(countdown_value,
                             static_cast<int32_t>(std::numeric_limits<int16_t>::max()));
  shadow_frame->SetCachedHotnessCountdown(countdown_value);
  shadow_frame->SetHotnessCountdown(countdown_value);
  return countdown_value;
}

/*
 * Report a batch of hotness events to the instrumentation and then return the new
 * countdown value to the next time we should report.
 */
extern "C" ssize_t MterpAddHotnessBatch(ArtMethod* method,
                                        ShadowFrame* shadow_frame,
                                        Thread* self)
    REQUIRES_SHARED(Locks::mutator_lock_) {
  jit::Jit* jit = Runtime::Current()->GetJit();
  if (jit != nullptr) {
    int16_t count = shadow_frame->GetCachedHotnessCountdown() - shadow_frame->GetHotnessCountdown();
    jit->AddSamples(self, method, count, /*with_backedges=*/ true);
  }
  return MterpSetUpHotnessCountdown(method, shadow_frame, self);
}

extern "C" size_t MterpMaybeDoOnStackReplacement(Thread* self,
                                                 ShadowFrame* shadow_frame,
                                                 int32_t offset)
    REQUIRES_SHARED(Locks::mutator_lock_) {
  int16_t osr_countdown = shadow_frame->GetCachedHotnessCountdown() - 1;
  bool did_osr = false;
  /*
   * To reduce the cost of polling the compiler to determine whether the requested OSR
   * compilation has completed, only check every Nth time.  NOTE: the "osr_countdown <= 0"
   * condition is satisfied either by the decrement below or the initial setting of
   * the cached countdown field to kJitCheckForOSR, which elsewhere is asserted to be -1.
   */
  if (osr_countdown <= 0) {
    ArtMethod* method = shadow_frame->GetMethod();
    JValue* result = shadow_frame->GetResultRegister();
    uint32_t dex_pc = shadow_frame->GetDexPC();
    jit::Jit* jit = Runtime::Current()->GetJit();
    osr_countdown = jit::Jit::kJitRecheckOSRThreshold;
    if (offset <= 0) {
      // Keep updating hotness in case a compilation request was dropped.  Eventually it will retry.
      jit->AddSamples(self, method, osr_countdown, /*with_backedges=*/ true);
    }
    did_osr = jit::Jit::MaybeDoOnStackReplacement(self, method, dex_pc, offset, result);
  }
  shadow_frame->SetCachedHotnessCountdown(osr_countdown);
  return did_osr ? 1u : 0u;
}

}  // namespace interpreter
}  // namespace art<|MERGE_RESOLUTION|>--- conflicted
+++ resolved
@@ -793,13 +793,8 @@
     uint32_t field_idx = kIsStatic ? inst->VRegB_21c() : inst->VRegC_22c();
     ArtField* field = dex_cache->GetResolvedField(field_idx, kRuntimePointerSize);
     if (LIKELY(field != nullptr)) {
-<<<<<<< HEAD
-      bool initialized = !kIsStatic || field->GetDeclaringClass()->IsInitialized();
-      if (LIKELY(initialized)) {
-=======
       bool visibly_initialized = !kIsStatic || field->GetDeclaringClass()->IsVisiblyInitialized();
       if (LIKELY(visibly_initialized)) {
->>>>>>> 5a45d7b4
         DCHECK_EQ(field, (FindFieldFromCode<kAccessType, /* access_checks= */ false>(
             field_idx, referrer, self, sizeof(PrimType))));
         ObjPtr<mirror::Object> obj = kIsStatic
