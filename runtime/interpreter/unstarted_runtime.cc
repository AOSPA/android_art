/*
 * Copyright (C) 2015 The Android Open Source Project
 *
 * Licensed under the Apache License, Version 2.0 (the "License");
 * you may not use this file except in compliance with the License.
 * You may obtain a copy of the License at
 *
 *      http://www.apache.org/licenses/LICENSE-2.0
 *
 * Unless required by applicable law or agreed to in writing, software
 * distributed under the License is distributed on an "AS IS" BASIS,
 * WITHOUT WARRANTIES OR CONDITIONS OF ANY KIND, either express or implied.
 * See the License for the specific language governing permissions and
 * limitations under the License.
 */

#include "unstarted_runtime.h"

#include <ctype.h>
#include <errno.h>
#include <stdlib.h>

#include <cmath>
#include <initializer_list>
#include <limits>
#include <locale>
#include <unordered_map>

#include <android-base/logging.h>
#include <android-base/stringprintf.h>

#include "art_method-inl.h"
#include "base/casts.h"
#include "base/enums.h"
#include "base/macros.h"
#include "base/quasi_atomic.h"
#include "base/zip_archive.h"
#include "class_linker.h"
#include "common_throws.h"
#include "dex/descriptors_names.h"
#include "entrypoints/entrypoint_utils-inl.h"
#include "gc/reference_processor.h"
#include "handle_scope-inl.h"
#include "hidden_api.h"
#include "interpreter/interpreter_common.h"
#include "jvalue-inl.h"
#include "mirror/array-alloc-inl.h"
#include "mirror/array-inl.h"
#include "mirror/class-alloc-inl.h"
#include "mirror/executable-inl.h"
#include "mirror/field-inl.h"
#include "mirror/method.h"
#include "mirror/object-inl.h"
#include "mirror/object_array-alloc-inl.h"
#include "mirror/object_array-inl.h"
#include "mirror/string-alloc-inl.h"
#include "mirror/string-inl.h"
#include "nativehelper/scoped_local_ref.h"
#include "nth_caller_visitor.h"
#include "reflection.h"
#include "thread-inl.h"
#include "transaction.h"
#include "well_known_classes.h"

namespace art {
namespace interpreter {

using android::base::StringAppendV;
using android::base::StringPrintf;

static void AbortTransactionOrFail(Thread* self, const char* fmt, ...)
    __attribute__((__format__(__printf__, 2, 3)))
    REQUIRES_SHARED(Locks::mutator_lock_);

static void AbortTransactionOrFail(Thread* self, const char* fmt, ...) {
  va_list args;
  if (Runtime::Current()->IsActiveTransaction()) {
    va_start(args, fmt);
    AbortTransactionV(self, fmt, args);
    va_end(args);
  } else {
    va_start(args, fmt);
    std::string msg;
    StringAppendV(&msg, fmt, args);
    va_end(args);
    LOG(FATAL) << "Trying to abort, but not in transaction mode: " << msg;
    UNREACHABLE();
  }
}

// Restricted support for character upper case / lower case. Only support ASCII, where
// it's easy. Abort the transaction otherwise.
static void CharacterLowerUpper(Thread* self,
                                ShadowFrame* shadow_frame,
                                JValue* result,
                                size_t arg_offset,
                                bool to_lower_case) REQUIRES_SHARED(Locks::mutator_lock_) {
  uint32_t int_value = static_cast<uint32_t>(shadow_frame->GetVReg(arg_offset));

  // Only ASCII (7-bit).
  if (!isascii(int_value)) {
    AbortTransactionOrFail(self,
                           "Only support ASCII characters for toLowerCase/toUpperCase: %u",
                           int_value);
    return;
  }

  std::locale c_locale("C");
  char char_value = static_cast<char>(int_value);

  if (to_lower_case) {
    result->SetI(std::tolower(char_value, c_locale));
  } else {
    result->SetI(std::toupper(char_value, c_locale));
  }
}

void UnstartedRuntime::UnstartedCharacterToLowerCase(
    Thread* self, ShadowFrame* shadow_frame, JValue* result, size_t arg_offset) {
  CharacterLowerUpper(self, shadow_frame, result, arg_offset, true);
}

void UnstartedRuntime::UnstartedCharacterToUpperCase(
    Thread* self, ShadowFrame* shadow_frame, JValue* result, size_t arg_offset) {
  CharacterLowerUpper(self, shadow_frame, result, arg_offset, false);
}

// Helper function to deal with class loading in an unstarted runtime.
static void UnstartedRuntimeFindClass(Thread* self, Handle<mirror::String> className,
                                      Handle<mirror::ClassLoader> class_loader, JValue* result,
                                      const std::string& method_name, bool initialize_class,
                                      bool abort_if_not_found)
    REQUIRES_SHARED(Locks::mutator_lock_) {
  CHECK(className != nullptr);
  std::string descriptor(DotToDescriptor(className->ToModifiedUtf8().c_str()));
  ClassLinker* class_linker = Runtime::Current()->GetClassLinker();

  ObjPtr<mirror::Class> found = class_linker->FindClass(self, descriptor.c_str(), class_loader);
  if (found == nullptr && abort_if_not_found) {
    if (!self->IsExceptionPending()) {
      AbortTransactionOrFail(self, "%s failed in un-started runtime for class: %s",
                             method_name.c_str(),
                             PrettyDescriptor(descriptor.c_str()).c_str());
    }
    return;
  }
  if (found != nullptr && initialize_class) {
    StackHandleScope<1> hs(self);
    HandleWrapperObjPtr<mirror::Class> h_class = hs.NewHandleWrapper(&found);
    if (!class_linker->EnsureInitialized(self, h_class, true, true)) {
      CHECK(self->IsExceptionPending());
      return;
    }
  }
  result->SetL(found);
}

// Common helper for class-loading cutouts in an unstarted runtime. We call Runtime methods that
// rely on Java code to wrap errors in the correct exception class (i.e., NoClassDefFoundError into
// ClassNotFoundException), so need to do the same. The only exception is if the exception is
// actually the transaction abort exception. This must not be wrapped, as it signals an
// initialization abort.
static void CheckExceptionGenerateClassNotFound(Thread* self)
    REQUIRES_SHARED(Locks::mutator_lock_) {
  if (self->IsExceptionPending()) {
    // If it is not the transaction abort exception, wrap it.
    std::string type(mirror::Object::PrettyTypeOf(self->GetException()));
    if (type != Transaction::kAbortExceptionDescriptor) {
      self->ThrowNewWrappedException("Ljava/lang/ClassNotFoundException;",
                                     "ClassNotFoundException");
    }
  }
}

static ObjPtr<mirror::String> GetClassName(Thread* self,
                                           ShadowFrame* shadow_frame,
                                           size_t arg_offset)
    REQUIRES_SHARED(Locks::mutator_lock_) {
  mirror::Object* param = shadow_frame->GetVRegReference(arg_offset);
  if (param == nullptr) {
    AbortTransactionOrFail(self, "Null-pointer in Class.forName.");
    return nullptr;
  }
  return param->AsString();
}

static std::function<hiddenapi::AccessContext()> GetHiddenapiAccessContextFunction(
    ShadowFrame* frame) {
  return [=]() REQUIRES_SHARED(Locks::mutator_lock_) {
    return hiddenapi::AccessContext(frame->GetMethod()->GetDeclaringClass());
  };
}

template<typename T>
static ALWAYS_INLINE bool ShouldDenyAccessToMember(T* member, ShadowFrame* frame)
    REQUIRES_SHARED(Locks::mutator_lock_) {
  // All uses in this file are from reflection
  constexpr hiddenapi::AccessMethod kAccessMethod = hiddenapi::AccessMethod::kReflection;
  return hiddenapi::ShouldDenyAccessToMember(member,
                                             GetHiddenapiAccessContextFunction(frame),
                                             kAccessMethod);
}

void UnstartedRuntime::UnstartedClassForNameCommon(Thread* self,
                                                   ShadowFrame* shadow_frame,
                                                   JValue* result,
                                                   size_t arg_offset,
                                                   bool long_form,
                                                   const char* caller) {
  ObjPtr<mirror::String> class_name = GetClassName(self, shadow_frame, arg_offset);
  if (class_name == nullptr) {
    return;
  }
  bool initialize_class;
  ObjPtr<mirror::ClassLoader> class_loader;
  if (long_form) {
    initialize_class = shadow_frame->GetVReg(arg_offset + 1) != 0;
    class_loader =
        ObjPtr<mirror::ClassLoader>::DownCast(shadow_frame->GetVRegReference(arg_offset + 2));
  } else {
    initialize_class = true;
    // TODO: This is really only correct for the boot classpath, and for robustness we should
    //       check the caller.
    class_loader = nullptr;
  }

  ScopedObjectAccessUnchecked soa(self);
  if (class_loader != nullptr && !ClassLinker::IsBootClassLoader(soa, class_loader)) {
    AbortTransactionOrFail(self,
                           "Only the boot classloader is supported: %s",
                           mirror::Object::PrettyTypeOf(class_loader).c_str());
    return;
  }

  StackHandleScope<1> hs(self);
  Handle<mirror::String> h_class_name(hs.NewHandle(class_name));
  UnstartedRuntimeFindClass(self,
                            h_class_name,
                            ScopedNullHandle<mirror::ClassLoader>(),
                            result,
                            caller,
                            initialize_class,
                            false);
  CheckExceptionGenerateClassNotFound(self);
}

void UnstartedRuntime::UnstartedClassForName(
    Thread* self, ShadowFrame* shadow_frame, JValue* result, size_t arg_offset) {
  UnstartedClassForNameCommon(self, shadow_frame, result, arg_offset, false, "Class.forName");
}

void UnstartedRuntime::UnstartedClassForNameLong(
    Thread* self, ShadowFrame* shadow_frame, JValue* result, size_t arg_offset) {
  UnstartedClassForNameCommon(self, shadow_frame, result, arg_offset, true, "Class.forName");
}

void UnstartedRuntime::UnstartedClassGetPrimitiveClass(
    Thread* self, ShadowFrame* shadow_frame, JValue* result, size_t arg_offset) {
  ObjPtr<mirror::String> class_name = GetClassName(self, shadow_frame, arg_offset);
  ObjPtr<mirror::Class> klass = mirror::Class::GetPrimitiveClass(class_name);
  if (UNLIKELY(klass == nullptr)) {
    DCHECK(self->IsExceptionPending());
    AbortTransactionOrFail(self,
                           "Class.getPrimitiveClass() failed: %s",
                           self->GetException()->GetDetailMessage()->ToModifiedUtf8().c_str());
    return;
  }
  result->SetL(klass);
}

void UnstartedRuntime::UnstartedClassClassForName(
    Thread* self, ShadowFrame* shadow_frame, JValue* result, size_t arg_offset) {
  UnstartedClassForNameCommon(self, shadow_frame, result, arg_offset, true, "Class.classForName");
}

void UnstartedRuntime::UnstartedClassNewInstance(
    Thread* self, ShadowFrame* shadow_frame, JValue* result, size_t arg_offset) {
  StackHandleScope<2> hs(self);  // Class, constructor, object.
  mirror::Object* param = shadow_frame->GetVRegReference(arg_offset);
  if (param == nullptr) {
    AbortTransactionOrFail(self, "Null-pointer in Class.newInstance.");
    return;
  }
  Handle<mirror::Class> h_klass(hs.NewHandle(param->AsClass()));

  // Check that it's not null.
  if (h_klass == nullptr) {
    AbortTransactionOrFail(self, "Class reference is null for newInstance");
    return;
  }

  // If we're in a transaction, class must not be finalizable (it or a superclass has a finalizer).
  if (Runtime::Current()->IsActiveTransaction()) {
    if (h_klass->IsFinalizable()) {
      AbortTransactionF(self, "Class for newInstance is finalizable: '%s'",
                        h_klass->PrettyClass().c_str());
      return;
    }
  }

  // There are two situations in which we'll abort this run.
  //  1) If the class isn't yet initialized and initialization fails.
  //  2) If we can't find the default constructor. We'll postpone the exception to runtime.
  // Note that 2) could likely be handled here, but for safety abort the transaction.
  bool ok = false;
  auto* cl = Runtime::Current()->GetClassLinker();
  if (cl->EnsureInitialized(self, h_klass, true, true)) {
    ArtMethod* cons = h_klass->FindConstructor("()V", cl->GetImagePointerSize());
    if (cons != nullptr && ShouldDenyAccessToMember(cons, shadow_frame)) {
      cons = nullptr;
    }
    if (cons != nullptr) {
      Handle<mirror::Object> h_obj(hs.NewHandle(h_klass->AllocObject(self)));
      CHECK(h_obj != nullptr);  // We don't expect OOM at compile-time.
      EnterInterpreterFromInvoke(self, cons, h_obj.Get(), nullptr, nullptr);
      if (!self->IsExceptionPending()) {
        result->SetL(h_obj.Get());
        ok = true;
      }
    } else {
      self->ThrowNewExceptionF("Ljava/lang/InternalError;",
                               "Could not find default constructor for '%s'",
                               h_klass->PrettyClass().c_str());
    }
  }
  if (!ok) {
    AbortTransactionOrFail(self, "Failed in Class.newInstance for '%s' with %s",
                           h_klass->PrettyClass().c_str(),
                           mirror::Object::PrettyTypeOf(self->GetException()).c_str());
  }
}

void UnstartedRuntime::UnstartedClassGetDeclaredField(
    Thread* self, ShadowFrame* shadow_frame, JValue* result, size_t arg_offset) {
  // Special managed code cut-out to allow field lookup in a un-started runtime that'd fail
  // going the reflective Dex way.
  ObjPtr<mirror::Class> klass = shadow_frame->GetVRegReference(arg_offset)->AsClass();
  ObjPtr<mirror::String> name2 = shadow_frame->GetVRegReference(arg_offset + 1)->AsString();
  ArtField* found = nullptr;
  for (ArtField& field : klass->GetIFields()) {
    if (name2->Equals(field.GetName())) {
      found = &field;
      break;
    }
  }
  if (found == nullptr) {
    for (ArtField& field : klass->GetSFields()) {
      if (name2->Equals(field.GetName())) {
        found = &field;
        break;
      }
    }
  }
  if (found != nullptr && ShouldDenyAccessToMember(found, shadow_frame)) {
    found = nullptr;
  }
  if (found == nullptr) {
    AbortTransactionOrFail(self, "Failed to find field in Class.getDeclaredField in un-started "
                           " runtime. name=%s class=%s", name2->ToModifiedUtf8().c_str(),
                           klass->PrettyDescriptor().c_str());
    return;
  }
  Runtime* runtime = Runtime::Current();
  PointerSize pointer_size = runtime->GetClassLinker()->GetImagePointerSize();
  ObjPtr<mirror::Field> field;
  if (runtime->IsActiveTransaction()) {
    if (pointer_size == PointerSize::k64) {
      field = mirror::Field::CreateFromArtField<PointerSize::k64, true>(
          self, found, true);
    } else {
      field = mirror::Field::CreateFromArtField<PointerSize::k32, true>(
          self, found, true);
    }
  } else {
    if (pointer_size == PointerSize::k64) {
      field = mirror::Field::CreateFromArtField<PointerSize::k64, false>(
          self, found, true);
    } else {
      field = mirror::Field::CreateFromArtField<PointerSize::k32, false>(
          self, found, true);
    }
  }
  result->SetL(field);
}

// This is required for Enum(Set) code, as that uses reflection to inspect enum classes.
void UnstartedRuntime::UnstartedClassGetDeclaredMethod(
    Thread* self, ShadowFrame* shadow_frame, JValue* result, size_t arg_offset) {
  // Special managed code cut-out to allow method lookup in a un-started runtime.
  ObjPtr<mirror::Class> klass = shadow_frame->GetVRegReference(arg_offset)->AsClass();
  if (klass == nullptr) {
    ThrowNullPointerExceptionForMethodAccess(shadow_frame->GetMethod(), InvokeType::kVirtual);
    return;
  }
  ObjPtr<mirror::String> name = shadow_frame->GetVRegReference(arg_offset + 1)->AsString();
  ObjPtr<mirror::ObjectArray<mirror::Class>> args =
      shadow_frame->GetVRegReference(arg_offset + 2)->AsObjectArray<mirror::Class>();
  Runtime* runtime = Runtime::Current();
  bool transaction = runtime->IsActiveTransaction();
  PointerSize pointer_size = runtime->GetClassLinker()->GetImagePointerSize();
  auto fn_hiddenapi_access_context = GetHiddenapiAccessContextFunction(shadow_frame);
  ObjPtr<mirror::Method> method;
  if (transaction) {
    if (pointer_size == PointerSize::k64) {
      method = mirror::Class::GetDeclaredMethodInternal<PointerSize::k64, true>(
          self, klass, name, args, fn_hiddenapi_access_context);
    } else {
      method = mirror::Class::GetDeclaredMethodInternal<PointerSize::k32, true>(
          self, klass, name, args, fn_hiddenapi_access_context);
    }
  } else {
    if (pointer_size == PointerSize::k64) {
      method = mirror::Class::GetDeclaredMethodInternal<PointerSize::k64, false>(
          self, klass, name, args, fn_hiddenapi_access_context);
    } else {
      method = mirror::Class::GetDeclaredMethodInternal<PointerSize::k32, false>(
          self, klass, name, args, fn_hiddenapi_access_context);
    }
  }
  if (method != nullptr && ShouldDenyAccessToMember(method->GetArtMethod(), shadow_frame)) {
    method = nullptr;
  }
  result->SetL(method);
}

// Special managed code cut-out to allow constructor lookup in a un-started runtime.
void UnstartedRuntime::UnstartedClassGetDeclaredConstructor(
    Thread* self, ShadowFrame* shadow_frame, JValue* result, size_t arg_offset) {
  ObjPtr<mirror::Class> klass = shadow_frame->GetVRegReference(arg_offset)->AsClass();
  if (klass == nullptr) {
    ThrowNullPointerExceptionForMethodAccess(shadow_frame->GetMethod(), InvokeType::kVirtual);
    return;
  }
  ObjPtr<mirror::ObjectArray<mirror::Class>> args =
      shadow_frame->GetVRegReference(arg_offset + 1)->AsObjectArray<mirror::Class>();
  Runtime* runtime = Runtime::Current();
  bool transaction = runtime->IsActiveTransaction();
  PointerSize pointer_size = runtime->GetClassLinker()->GetImagePointerSize();
  ObjPtr<mirror::Constructor> constructor;
  if (transaction) {
    if (pointer_size == PointerSize::k64) {
      constructor = mirror::Class::GetDeclaredConstructorInternal<PointerSize::k64,
                                                                  true>(self, klass, args);
    } else {
      constructor = mirror::Class::GetDeclaredConstructorInternal<PointerSize::k32,
                                                                  true>(self, klass, args);
    }
  } else {
    if (pointer_size == PointerSize::k64) {
      constructor = mirror::Class::GetDeclaredConstructorInternal<PointerSize::k64,
                                                                  false>(self, klass, args);
    } else {
      constructor = mirror::Class::GetDeclaredConstructorInternal<PointerSize::k32,
                                                                  false>(self, klass, args);
    }
  }
  if (constructor != nullptr &&
      ShouldDenyAccessToMember(constructor->GetArtMethod(), shadow_frame)) {
    constructor = nullptr;
  }
  result->SetL(constructor);
}

void UnstartedRuntime::UnstartedClassGetDeclaringClass(
    Thread* self, ShadowFrame* shadow_frame, JValue* result, size_t arg_offset) {
  StackHandleScope<1> hs(self);
  Handle<mirror::Class> klass(hs.NewHandle(
      reinterpret_cast<mirror::Class*>(shadow_frame->GetVRegReference(arg_offset))));
  if (klass->IsProxyClass() || klass->GetDexCache() == nullptr) {
    result->SetL(nullptr);
    return;
  }
  // Return null for anonymous classes.
  JValue is_anon_result;
  UnstartedClassIsAnonymousClass(self, shadow_frame, &is_anon_result, arg_offset);
  if (is_anon_result.GetZ() != 0) {
    result->SetL(nullptr);
    return;
  }
  result->SetL(annotations::GetDeclaringClass(klass));
}

void UnstartedRuntime::UnstartedClassGetEnclosingClass(
    Thread* self, ShadowFrame* shadow_frame, JValue* result, size_t arg_offset) {
  StackHandleScope<1> hs(self);
  Handle<mirror::Class> klass(hs.NewHandle(shadow_frame->GetVRegReference(arg_offset)->AsClass()));
  if (klass->IsProxyClass() || klass->GetDexCache() == nullptr) {
    result->SetL(nullptr);
  }
  result->SetL(annotations::GetEnclosingClass(klass));
}

void UnstartedRuntime::UnstartedClassGetInnerClassFlags(
    Thread* self, ShadowFrame* shadow_frame, JValue* result, size_t arg_offset) {
  StackHandleScope<1> hs(self);
  Handle<mirror::Class> klass(hs.NewHandle(
      reinterpret_cast<mirror::Class*>(shadow_frame->GetVRegReference(arg_offset))));
  const int32_t default_value = shadow_frame->GetVReg(arg_offset + 1);
  result->SetI(mirror::Class::GetInnerClassFlags(klass, default_value));
}

void UnstartedRuntime::UnstartedClassGetSignatureAnnotation(
    Thread* self, ShadowFrame* shadow_frame, JValue* result, size_t arg_offset) {
  StackHandleScope<1> hs(self);
  Handle<mirror::Class> klass(hs.NewHandle(
      reinterpret_cast<mirror::Class*>(shadow_frame->GetVRegReference(arg_offset))));

  if (klass->IsProxyClass() || klass->GetDexCache() == nullptr) {
    result->SetL(nullptr);
    return;
  }

  result->SetL(annotations::GetSignatureAnnotationForClass(klass));
}

void UnstartedRuntime::UnstartedClassIsAnonymousClass(
    Thread* self, ShadowFrame* shadow_frame, JValue* result, size_t arg_offset) {
  StackHandleScope<1> hs(self);
  Handle<mirror::Class> klass(hs.NewHandle(
      reinterpret_cast<mirror::Class*>(shadow_frame->GetVRegReference(arg_offset))));
  if (klass->IsProxyClass() || klass->GetDexCache() == nullptr) {
    result->SetZ(false);
    return;
  }
  ObjPtr<mirror::String> class_name = nullptr;
  if (!annotations::GetInnerClass(klass, &class_name)) {
    result->SetZ(false);
    return;
  }
  result->SetZ(class_name == nullptr);
}

static MemMap FindAndExtractEntry(const std::string& jar_file,
                                  const char* entry_name,
                                  size_t* size,
                                  std::string* error_msg) {
  CHECK(size != nullptr);

  std::unique_ptr<ZipArchive> zip_archive(ZipArchive::Open(jar_file.c_str(), error_msg));
  if (zip_archive == nullptr) {
    return MemMap::Invalid();
  }
  std::unique_ptr<ZipEntry> zip_entry(zip_archive->Find(entry_name, error_msg));
  if (zip_entry == nullptr) {
    return MemMap::Invalid();
  }
  MemMap tmp_map = zip_entry->ExtractToMemMap(jar_file.c_str(), entry_name, error_msg);
  if (!tmp_map.IsValid()) {
    return MemMap::Invalid();
  }

  // OK, from here everything seems fine.
  *size = zip_entry->GetUncompressedLength();
  return tmp_map;
}

static void GetResourceAsStream(Thread* self,
                                ShadowFrame* shadow_frame,
                                JValue* result,
                                size_t arg_offset) REQUIRES_SHARED(Locks::mutator_lock_) {
  mirror::Object* resource_obj = shadow_frame->GetVRegReference(arg_offset + 1);
  if (resource_obj == nullptr) {
    AbortTransactionOrFail(self, "null name for getResourceAsStream");
    return;
  }
  CHECK(resource_obj->IsString());
  ObjPtr<mirror::String> resource_name = resource_obj->AsString();

  std::string resource_name_str = resource_name->ToModifiedUtf8();
  if (resource_name_str.empty() || resource_name_str == "/") {
    AbortTransactionOrFail(self,
                           "Unsupported name %s for getResourceAsStream",
                           resource_name_str.c_str());
    return;
  }
  const char* resource_cstr = resource_name_str.c_str();
  if (resource_cstr[0] == '/') {
    resource_cstr++;
  }

  Runtime* runtime = Runtime::Current();

  const std::vector<std::string>& boot_class_path = Runtime::Current()->GetBootClassPath();
  if (boot_class_path.empty()) {
    AbortTransactionOrFail(self, "Boot classpath not set");
    return;
  }

  MemMap mem_map;
  size_t map_size;
  std::string last_error_msg;  // Only store the last message (we could concatenate).

  for (const std::string& jar_file : boot_class_path) {
    mem_map = FindAndExtractEntry(jar_file, resource_cstr, &map_size, &last_error_msg);
    if (mem_map.IsValid()) {
      break;
    }
  }

  if (!mem_map.IsValid()) {
    // Didn't find it. There's a good chance this will be the same at runtime, but still
    // conservatively abort the transaction here.
    AbortTransactionOrFail(self,
                           "Could not find resource %s. Last error was %s.",
                           resource_name_str.c_str(),
                           last_error_msg.c_str());
    return;
  }

  StackHandleScope<3> hs(self);

  // Create byte array for content.
  Handle<mirror::ByteArray> h_array(hs.NewHandle(mirror::ByteArray::Alloc(self, map_size)));
  if (h_array == nullptr) {
    AbortTransactionOrFail(self, "Could not find/create byte array class");
    return;
  }
  // Copy in content.
  memcpy(h_array->GetData(), mem_map.Begin(), map_size);
  // Be proactive releasing memory.
  mem_map.Reset();

  // Create a ByteArrayInputStream.
  Handle<mirror::Class> h_class(hs.NewHandle(
      runtime->GetClassLinker()->FindClass(self,
                                           "Ljava/io/ByteArrayInputStream;",
                                           ScopedNullHandle<mirror::ClassLoader>())));
  if (h_class == nullptr) {
    AbortTransactionOrFail(self, "Could not find ByteArrayInputStream class");
    return;
  }
  if (!runtime->GetClassLinker()->EnsureInitialized(self, h_class, true, true)) {
    AbortTransactionOrFail(self, "Could not initialize ByteArrayInputStream class");
    return;
  }

  Handle<mirror::Object> h_obj(hs.NewHandle(h_class->AllocObject(self)));
  if (h_obj == nullptr) {
    AbortTransactionOrFail(self, "Could not allocate ByteArrayInputStream object");
    return;
  }

  auto* cl = Runtime::Current()->GetClassLinker();
  ArtMethod* constructor = h_class->FindConstructor("([B)V", cl->GetImagePointerSize());
  if (constructor == nullptr) {
    AbortTransactionOrFail(self, "Could not find ByteArrayInputStream constructor");
    return;
  }

  uint32_t args[1];
  args[0] = reinterpret_cast32<uint32_t>(h_array.Get());
  EnterInterpreterFromInvoke(self, constructor, h_obj.Get(), args, nullptr);

  if (self->IsExceptionPending()) {
    AbortTransactionOrFail(self, "Could not run ByteArrayInputStream constructor");
    return;
  }

  result->SetL(h_obj.Get());
}

void UnstartedRuntime::UnstartedClassLoaderGetResourceAsStream(
    Thread* self, ShadowFrame* shadow_frame, JValue* result, size_t arg_offset) {
  {
    mirror::Object* this_obj = shadow_frame->GetVRegReference(arg_offset);
    CHECK(this_obj != nullptr);
    CHECK(this_obj->IsClassLoader());

    StackHandleScope<1> hs(self);
    Handle<mirror::Class> this_classloader_class(hs.NewHandle(this_obj->GetClass()));

    if (self->DecodeJObject(WellKnownClasses::java_lang_BootClassLoader) !=
            this_classloader_class.Get()) {
      AbortTransactionOrFail(self,
                             "Unsupported classloader type %s for getResourceAsStream",
                             mirror::Class::PrettyClass(this_classloader_class.Get()).c_str());
      return;
    }
  }

  GetResourceAsStream(self, shadow_frame, result, arg_offset);
}

void UnstartedRuntime::UnstartedConstructorNewInstance0(
    Thread* self, ShadowFrame* shadow_frame, JValue* result, size_t arg_offset) {
  // This is a cutdown version of java_lang_reflect_Constructor.cc's implementation.
  StackHandleScope<4> hs(self);
  Handle<mirror::Constructor> m = hs.NewHandle(
      reinterpret_cast<mirror::Constructor*>(shadow_frame->GetVRegReference(arg_offset)));
  Handle<mirror::ObjectArray<mirror::Object>> args = hs.NewHandle(
      reinterpret_cast<mirror::ObjectArray<mirror::Object>*>(
          shadow_frame->GetVRegReference(arg_offset + 1)));
  Handle<mirror::Class> c(hs.NewHandle(m->GetDeclaringClass()));
  if (UNLIKELY(c->IsAbstract())) {
    AbortTransactionOrFail(self, "Cannot handle abstract classes");
    return;
  }
  // Verify that we can access the class.
  if (!m->IsAccessible() && !c->IsPublic()) {
    // Go 2 frames back, this method is always called from newInstance0, which is called from
    // Constructor.newInstance(Object... args).
    ObjPtr<mirror::Class> caller = GetCallingClass(self, 2);
    // If caller is null, then we called from JNI, just avoid the check since JNI avoids most
    // access checks anyways. TODO: Investigate if this the correct behavior.
    if (caller != nullptr && !caller->CanAccess(c.Get())) {
      AbortTransactionOrFail(self, "Cannot access class");
      return;
    }
  }
  if (!Runtime::Current()->GetClassLinker()->EnsureInitialized(self, c, true, true)) {
    DCHECK(self->IsExceptionPending());
    return;
  }
  if (c->IsClassClass()) {
    AbortTransactionOrFail(self, "new Class() is not supported");
    return;
  }

  // String constructor is replaced by a StringFactory method in InvokeMethod.
  if (c->IsStringClass()) {
    // We don't support strings.
    AbortTransactionOrFail(self, "String construction is not supported");
    return;
  }

  Handle<mirror::Object> receiver = hs.NewHandle(c->AllocObject(self));
  if (receiver == nullptr) {
    AbortTransactionOrFail(self, "Could not allocate");
    return;
  }

  // It's easier to use reflection to make the call, than create the uint32_t array.
  {
    ScopedObjectAccessUnchecked soa(self);
    ScopedLocalRef<jobject> method_ref(self->GetJniEnv(),
                                       soa.AddLocalReference<jobject>(m.Get()));
    ScopedLocalRef<jobject> object_ref(self->GetJniEnv(),
                                       soa.AddLocalReference<jobject>(receiver.Get()));
    ScopedLocalRef<jobject> args_ref(self->GetJniEnv(),
                                     soa.AddLocalReference<jobject>(args.Get()));
    InvokeMethod(soa, method_ref.get(), object_ref.get(), args_ref.get(), 2);
  }
  if (self->IsExceptionPending()) {
    AbortTransactionOrFail(self, "Failed running constructor");
  } else {
    result->SetL(receiver.Get());
  }
}

void UnstartedRuntime::UnstartedVmClassLoaderFindLoadedClass(
    Thread* self, ShadowFrame* shadow_frame, JValue* result, size_t arg_offset) {
  ObjPtr<mirror::String> class_name = shadow_frame->GetVRegReference(arg_offset + 1)->AsString();
  ObjPtr<mirror::ClassLoader> class_loader =
      ObjPtr<mirror::ClassLoader>::DownCast(shadow_frame->GetVRegReference(arg_offset));
  StackHandleScope<2> hs(self);
  Handle<mirror::String> h_class_name(hs.NewHandle(class_name));
  Handle<mirror::ClassLoader> h_class_loader(hs.NewHandle(class_loader));
  UnstartedRuntimeFindClass(self, h_class_name, h_class_loader, result,
                            "VMClassLoader.findLoadedClass", false, false);
  // This might have an error pending. But semantics are to just return null.
  if (self->IsExceptionPending()) {
    // If it is an InternalError, keep it. See CheckExceptionGenerateClassNotFound.
    std::string type(mirror::Object::PrettyTypeOf(self->GetException()));
    if (type != "java.lang.InternalError") {
      self->ClearException();
    }
  }
}

// Arraycopy emulation.
// Note: we can't use any fast copy functions, as they are not available under transaction.

template <typename T>
static void PrimitiveArrayCopy(Thread* self,
                               ObjPtr<mirror::Array> src_array,
                               int32_t src_pos,
                               ObjPtr<mirror::Array> dst_array,
                               int32_t dst_pos,
                               int32_t length)
    REQUIRES_SHARED(Locks::mutator_lock_) {
  if (src_array->GetClass()->GetComponentType() != dst_array->GetClass()->GetComponentType()) {
    AbortTransactionOrFail(self,
                           "Types mismatched in arraycopy: %s vs %s.",
                           mirror::Class::PrettyDescriptor(
                               src_array->GetClass()->GetComponentType()).c_str(),
                           mirror::Class::PrettyDescriptor(
                               dst_array->GetClass()->GetComponentType()).c_str());
    return;
  }
  ObjPtr<mirror::PrimitiveArray<T>> src = ObjPtr<mirror::PrimitiveArray<T>>::DownCast(src_array);
  ObjPtr<mirror::PrimitiveArray<T>> dst = ObjPtr<mirror::PrimitiveArray<T>>::DownCast(dst_array);
  const bool copy_forward = (dst_pos < src_pos) || (dst_pos - src_pos >= length);
  if (copy_forward) {
    for (int32_t i = 0; i < length; ++i) {
      dst->Set(dst_pos + i, src->Get(src_pos + i));
    }
  } else {
    for (int32_t i = 1; i <= length; ++i) {
      dst->Set(dst_pos + length - i, src->Get(src_pos + length - i));
    }
  }
}

void UnstartedRuntime::UnstartedSystemArraycopy(
    Thread* self, ShadowFrame* shadow_frame, JValue* result ATTRIBUTE_UNUSED, size_t arg_offset) {
  // Special case array copying without initializing System.
  jint src_pos = shadow_frame->GetVReg(arg_offset + 1);
  jint dst_pos = shadow_frame->GetVReg(arg_offset + 3);
  jint length = shadow_frame->GetVReg(arg_offset + 4);

  mirror::Object* src_obj = shadow_frame->GetVRegReference(arg_offset);
  mirror::Object* dst_obj = shadow_frame->GetVRegReference(arg_offset + 2);
  // Null checking. For simplicity, abort transaction.
  if (src_obj == nullptr) {
    AbortTransactionOrFail(self, "src is null in arraycopy.");
    return;
  }
  if (dst_obj == nullptr) {
    AbortTransactionOrFail(self, "dst is null in arraycopy.");
    return;
  }
  // Test for arrayness. Throw ArrayStoreException.
  if (!src_obj->IsArrayInstance() || !dst_obj->IsArrayInstance()) {
    self->ThrowNewException("Ljava/lang/ArrayStoreException;", "src or trg is not an array");
    return;
  }

  ObjPtr<mirror::Array> src_array = src_obj->AsArray();
  ObjPtr<mirror::Array> dst_array = dst_obj->AsArray();

  // Bounds checking. Throw IndexOutOfBoundsException.
  if (UNLIKELY(src_pos < 0) || UNLIKELY(dst_pos < 0) || UNLIKELY(length < 0) ||
      UNLIKELY(src_pos > src_array->GetLength() - length) ||
      UNLIKELY(dst_pos > dst_array->GetLength() - length)) {
    self->ThrowNewExceptionF("Ljava/lang/IndexOutOfBoundsException;",
                             "src.length=%d srcPos=%d dst.length=%d dstPos=%d length=%d",
                             src_array->GetLength(), src_pos, dst_array->GetLength(), dst_pos,
                             length);
    return;
  }

  // Type checking.
  ObjPtr<mirror::Class> src_type = shadow_frame->GetVRegReference(arg_offset)->GetClass()->
      GetComponentType();

  if (!src_type->IsPrimitive()) {
    // Check that the second type is not primitive.
    ObjPtr<mirror::Class> trg_type = shadow_frame->GetVRegReference(arg_offset + 2)->GetClass()->
        GetComponentType();
    if (trg_type->IsPrimitiveInt()) {
      AbortTransactionOrFail(self, "Type mismatch in arraycopy: %s vs %s",
                             mirror::Class::PrettyDescriptor(
                                 src_array->GetClass()->GetComponentType()).c_str(),
                             mirror::Class::PrettyDescriptor(
                                 dst_array->GetClass()->GetComponentType()).c_str());
      return;
    }

    ObjPtr<mirror::ObjectArray<mirror::Object>> src = src_array->AsObjectArray<mirror::Object>();
    ObjPtr<mirror::ObjectArray<mirror::Object>> dst = dst_array->AsObjectArray<mirror::Object>();
    if (src == dst) {
      // Can overlap, but not have type mismatches.
      // We cannot use ObjectArray::MemMove here, as it doesn't support transactions.
      const bool copy_forward = (dst_pos < src_pos) || (dst_pos - src_pos >= length);
      if (copy_forward) {
        for (int32_t i = 0; i < length; ++i) {
          dst->Set(dst_pos + i, src->Get(src_pos + i));
        }
      } else {
        for (int32_t i = 1; i <= length; ++i) {
          dst->Set(dst_pos + length - i, src->Get(src_pos + length - i));
        }
      }
    } else {
      // We're being lazy here. Optimally this could be a memcpy (if component types are
      // assignable), but the ObjectArray implementation doesn't support transactions. The
      // checking version, however, does.
      if (Runtime::Current()->IsActiveTransaction()) {
        dst->AssignableCheckingMemcpy<true>(
            dst_pos, src, src_pos, length, /* throw_exception= */ true);
      } else {
        dst->AssignableCheckingMemcpy<false>(
            dst_pos, src, src_pos, length, /* throw_exception= */ true);
      }
    }
  } else if (src_type->IsPrimitiveByte()) {
    PrimitiveArrayCopy<uint8_t>(self, src_array, src_pos, dst_array, dst_pos, length);
  } else if (src_type->IsPrimitiveChar()) {
    PrimitiveArrayCopy<uint16_t>(self, src_array, src_pos, dst_array, dst_pos, length);
  } else if (src_type->IsPrimitiveInt()) {
    PrimitiveArrayCopy<int32_t>(self, src_array, src_pos, dst_array, dst_pos, length);
  } else {
    AbortTransactionOrFail(self, "Unimplemented System.arraycopy for type '%s'",
                           src_type->PrettyDescriptor().c_str());
  }
}

void UnstartedRuntime::UnstartedSystemArraycopyByte(
    Thread* self, ShadowFrame* shadow_frame, JValue* result, size_t arg_offset) {
  // Just forward.
  UnstartedRuntime::UnstartedSystemArraycopy(self, shadow_frame, result, arg_offset);
}

void UnstartedRuntime::UnstartedSystemArraycopyChar(
    Thread* self, ShadowFrame* shadow_frame, JValue* result, size_t arg_offset) {
  // Just forward.
  UnstartedRuntime::UnstartedSystemArraycopy(self, shadow_frame, result, arg_offset);
}

void UnstartedRuntime::UnstartedSystemArraycopyInt(
    Thread* self, ShadowFrame* shadow_frame, JValue* result, size_t arg_offset) {
  // Just forward.
  UnstartedRuntime::UnstartedSystemArraycopy(self, shadow_frame, result, arg_offset);
}

void UnstartedRuntime::UnstartedSystemGetSecurityManager(
    Thread* self ATTRIBUTE_UNUSED, ShadowFrame* shadow_frame ATTRIBUTE_UNUSED,
    JValue* result, size_t arg_offset ATTRIBUTE_UNUSED) {
  result->SetL(nullptr);
}

static constexpr const char* kAndroidHardcodedSystemPropertiesFieldName = "STATIC_PROPERTIES";

static void GetSystemProperty(Thread* self,
                              ShadowFrame* shadow_frame,
                              JValue* result,
                              size_t arg_offset,
                              bool is_default_version)
    REQUIRES_SHARED(Locks::mutator_lock_) {
  StackHandleScope<4> hs(self);
  Handle<mirror::String> h_key(
      hs.NewHandle(reinterpret_cast<mirror::String*>(shadow_frame->GetVRegReference(arg_offset))));
  if (h_key == nullptr) {
    AbortTransactionOrFail(self, "getProperty key was null");
    return;
  }

  // This is overall inefficient, but reflecting the values here is not great, either. So
  // for simplicity, and with the assumption that the number of getProperty calls is not
  // too great, just iterate each time.

  // Get the storage class.
  ClassLinker* class_linker = Runtime::Current()->GetClassLinker();
  Handle<mirror::Class> h_props_class(hs.NewHandle(
      class_linker->FindClass(self,
                              "Ljava/lang/AndroidHardcodedSystemProperties;",
                              ScopedNullHandle<mirror::ClassLoader>())));
  if (h_props_class == nullptr) {
    AbortTransactionOrFail(self, "Could not find AndroidHardcodedSystemProperties");
    return;
  }
  if (!class_linker->EnsureInitialized(self, h_props_class, true, true)) {
    AbortTransactionOrFail(self, "Could not initialize AndroidHardcodedSystemProperties");
    return;
  }

  // Get the storage array.
  ArtField* static_properties =
      h_props_class->FindDeclaredStaticField(kAndroidHardcodedSystemPropertiesFieldName,
                                             "[[Ljava/lang/String;");
  if (static_properties == nullptr) {
    AbortTransactionOrFail(self,
                           "Could not find %s field",
                           kAndroidHardcodedSystemPropertiesFieldName);
    return;
  }
  ObjPtr<mirror::Object> props = static_properties->GetObject(h_props_class.Get());
  Handle<mirror::ObjectArray<mirror::ObjectArray<mirror::String>>> h_2string_array(hs.NewHandle(
      props->AsObjectArray<mirror::ObjectArray<mirror::String>>()));
  if (h_2string_array == nullptr) {
    AbortTransactionOrFail(self, "Field %s is null", kAndroidHardcodedSystemPropertiesFieldName);
    return;
  }

  // Iterate over it.
  const int32_t prop_count = h_2string_array->GetLength();
  // Use the third handle as mutable.
  MutableHandle<mirror::ObjectArray<mirror::String>> h_string_array(
      hs.NewHandle<mirror::ObjectArray<mirror::String>>(nullptr));
  for (int32_t i = 0; i < prop_count; ++i) {
    h_string_array.Assign(h_2string_array->Get(i));
    if (h_string_array == nullptr ||
        h_string_array->GetLength() != 2 ||
        h_string_array->Get(0) == nullptr) {
      AbortTransactionOrFail(self,
                             "Unexpected content of %s",
                             kAndroidHardcodedSystemPropertiesFieldName);
      return;
    }
    if (h_key->Equals(h_string_array->Get(0))) {
      // Found a value.
      if (h_string_array->Get(1) == nullptr && is_default_version) {
        // Null is being delegated to the default map, and then resolved to the given default value.
        // As there's no default map, return the given value.
        result->SetL(shadow_frame->GetVRegReference(arg_offset + 1));
      } else {
        result->SetL(h_string_array->Get(1));
      }
      return;
    }
  }

  // Key is not supported.
  AbortTransactionOrFail(self, "getProperty key %s not supported", h_key->ToModifiedUtf8().c_str());
}

void UnstartedRuntime::UnstartedSystemGetProperty(
    Thread* self, ShadowFrame* shadow_frame, JValue* result, size_t arg_offset) {
  GetSystemProperty(self, shadow_frame, result, arg_offset, false);
}

void UnstartedRuntime::UnstartedSystemGetPropertyWithDefault(
    Thread* self, ShadowFrame* shadow_frame, JValue* result, size_t arg_offset) {
  GetSystemProperty(self, shadow_frame, result, arg_offset, true);
}

static std::string GetImmediateCaller(ShadowFrame* shadow_frame)
    REQUIRES_SHARED(Locks::mutator_lock_) {
  if (shadow_frame->GetLink() == nullptr) {
    return "<no caller>";
  }
  return ArtMethod::PrettyMethod(shadow_frame->GetLink()->GetMethod());
}

static bool CheckCallers(ShadowFrame* shadow_frame,
                         std::initializer_list<std::string> allowed_call_stack)
    REQUIRES_SHARED(Locks::mutator_lock_) {
  for (const std::string& allowed_caller : allowed_call_stack) {
    if (shadow_frame->GetLink() == nullptr) {
      return false;
    }

    std::string found_caller = ArtMethod::PrettyMethod(shadow_frame->GetLink()->GetMethod());
    if (allowed_caller != found_caller) {
      return false;
    }

    shadow_frame = shadow_frame->GetLink();
  }
  return true;
}

static ObjPtr<mirror::Object> CreateInstanceOf(Thread* self, const char* class_descriptor)
    REQUIRES_SHARED(Locks::mutator_lock_) {
  // Find the requested class.
  ClassLinker* class_linker = Runtime::Current()->GetClassLinker();
  ObjPtr<mirror::Class> klass =
      class_linker->FindClass(self, class_descriptor, ScopedNullHandle<mirror::ClassLoader>());
  if (klass == nullptr) {
    AbortTransactionOrFail(self, "Could not load class %s", class_descriptor);
    return nullptr;
  }

  StackHandleScope<2> hs(self);
  Handle<mirror::Class> h_class(hs.NewHandle(klass));
  Handle<mirror::Object> h_obj(hs.NewHandle(h_class->AllocObject(self)));
  if (h_obj != nullptr) {
    ArtMethod* init_method = h_class->FindConstructor("()V", class_linker->GetImagePointerSize());
    if (init_method == nullptr) {
      AbortTransactionOrFail(self, "Could not find <init> for %s", class_descriptor);
      return nullptr;
    } else {
      JValue invoke_result;
      EnterInterpreterFromInvoke(self, init_method, h_obj.Get(), nullptr, nullptr);
      if (!self->IsExceptionPending()) {
        return h_obj.Get();
      }
      AbortTransactionOrFail(self, "Could not run <init> for %s", class_descriptor);
    }
  }
  AbortTransactionOrFail(self, "Could not allocate instance of %s", class_descriptor);
  return nullptr;
}

void UnstartedRuntime::UnstartedThreadLocalGet(
    Thread* self, ShadowFrame* shadow_frame, JValue* result, size_t arg_offset ATTRIBUTE_UNUSED) {
  if (CheckCallers(shadow_frame, { "sun.misc.FloatingDecimal$BinaryToASCIIBuffer "
                                       "sun.misc.FloatingDecimal.getBinaryToASCIIBuffer()" })) {
    result->SetL(CreateInstanceOf(self, "Lsun/misc/FloatingDecimal$BinaryToASCIIBuffer;"));
  } else {
    AbortTransactionOrFail(self,
                           "ThreadLocal.get() does not support %s",
                           GetImmediateCaller(shadow_frame).c_str());
  }
}

void UnstartedRuntime::UnstartedThreadCurrentThread(
    Thread* self, ShadowFrame* shadow_frame, JValue* result, size_t arg_offset ATTRIBUTE_UNUSED) {
  if (CheckCallers(shadow_frame,
                   { "void java.lang.Thread.init(java.lang.ThreadGroup, java.lang.Runnable, "
                         "java.lang.String, long, java.security.AccessControlContext)",
                     "void java.lang.Thread.init(java.lang.ThreadGroup, java.lang.Runnable, "
                         "java.lang.String, long)",
                     "void java.lang.Thread.<init>()",
                     "void java.util.logging.LogManager$Cleaner.<init>("
                         "java.util.logging.LogManager)" })) {
    // Whitelist LogManager$Cleaner, which is an unstarted Thread (for a shutdown hook). The
    // Thread constructor only asks for the current thread to set up defaults and add the
    // thread as unstarted to the ThreadGroup. A faked-up main thread peer is good enough for
    // these purposes.
    Runtime::Current()->InitThreadGroups(self);
    jobject main_peer =
        self->CreateCompileTimePeer(self->GetJniEnv(),
                                    "main",
                                    false,
                                    Runtime::Current()->GetMainThreadGroup());
    if (main_peer == nullptr) {
      AbortTransactionOrFail(self, "Failed allocating peer");
      return;
    }

    result->SetL(self->DecodeJObject(main_peer));
    self->GetJniEnv()->DeleteLocalRef(main_peer);
  } else {
    AbortTransactionOrFail(self,
                           "Thread.currentThread() does not support %s",
                           GetImmediateCaller(shadow_frame).c_str());
  }
}

void UnstartedRuntime::UnstartedThreadGetNativeState(
    Thread* self, ShadowFrame* shadow_frame, JValue* result, size_t arg_offset ATTRIBUTE_UNUSED) {
  if (CheckCallers(shadow_frame,
                   { "java.lang.Thread$State java.lang.Thread.getState()",
                     "java.lang.ThreadGroup java.lang.Thread.getThreadGroup()",
                     "void java.lang.Thread.init(java.lang.ThreadGroup, java.lang.Runnable, "
                         "java.lang.String, long, java.security.AccessControlContext)",
                     "void java.lang.Thread.init(java.lang.ThreadGroup, java.lang.Runnable, "
                         "java.lang.String, long)",
                     "void java.lang.Thread.<init>()",
                     "void java.util.logging.LogManager$Cleaner.<init>("
                         "java.util.logging.LogManager)" })) {
    // Whitelist reading the state of the "main" thread when creating another (unstarted) thread
    // for LogManager. Report the thread as "new" (it really only counts that it isn't terminated).
    constexpr int32_t kJavaRunnable = 1;
    result->SetI(kJavaRunnable);
  } else {
    AbortTransactionOrFail(self,
                           "Thread.getNativeState() does not support %s",
                           GetImmediateCaller(shadow_frame).c_str());
  }
}

void UnstartedRuntime::UnstartedMathCeil(
    Thread* self ATTRIBUTE_UNUSED, ShadowFrame* shadow_frame, JValue* result, size_t arg_offset) {
  result->SetD(ceil(shadow_frame->GetVRegDouble(arg_offset)));
}

void UnstartedRuntime::UnstartedMathFloor(
    Thread* self ATTRIBUTE_UNUSED, ShadowFrame* shadow_frame, JValue* result, size_t arg_offset) {
  result->SetD(floor(shadow_frame->GetVRegDouble(arg_offset)));
}

void UnstartedRuntime::UnstartedMathSin(
    Thread* self ATTRIBUTE_UNUSED, ShadowFrame* shadow_frame, JValue* result, size_t arg_offset) {
  result->SetD(sin(shadow_frame->GetVRegDouble(arg_offset)));
}

void UnstartedRuntime::UnstartedMathCos(
    Thread* self ATTRIBUTE_UNUSED, ShadowFrame* shadow_frame, JValue* result, size_t arg_offset) {
  result->SetD(cos(shadow_frame->GetVRegDouble(arg_offset)));
}

void UnstartedRuntime::UnstartedMathPow(
    Thread* self ATTRIBUTE_UNUSED, ShadowFrame* shadow_frame, JValue* result, size_t arg_offset) {
  result->SetD(pow(shadow_frame->GetVRegDouble(arg_offset),
                   shadow_frame->GetVRegDouble(arg_offset + 2)));
}

void UnstartedRuntime::UnstartedObjectHashCode(
    Thread* self ATTRIBUTE_UNUSED, ShadowFrame* shadow_frame, JValue* result, size_t arg_offset) {
  mirror::Object* obj = shadow_frame->GetVRegReference(arg_offset);
  result->SetI(obj->IdentityHashCode());
}

void UnstartedRuntime::UnstartedDoubleDoubleToRawLongBits(
    Thread* self ATTRIBUTE_UNUSED, ShadowFrame* shadow_frame, JValue* result, size_t arg_offset) {
  double in = shadow_frame->GetVRegDouble(arg_offset);
  result->SetJ(bit_cast<int64_t, double>(in));
}

static void UnstartedMemoryPeek(
    Primitive::Type type, ShadowFrame* shadow_frame, JValue* result, size_t arg_offset) {
  int64_t address = shadow_frame->GetVRegLong(arg_offset);
  // TODO: Check that this is in the heap somewhere. Otherwise we will segfault instead of
  //       aborting the transaction.

  switch (type) {
    case Primitive::kPrimByte: {
      result->SetB(*reinterpret_cast<int8_t*>(static_cast<intptr_t>(address)));
      return;
    }

    case Primitive::kPrimShort: {
      using unaligned_short __attribute__((__aligned__(1))) = int16_t;
      result->SetS(*reinterpret_cast<unaligned_short*>(static_cast<intptr_t>(address)));
      return;
    }

    case Primitive::kPrimInt: {
      using unaligned_int __attribute__((__aligned__(1))) = int32_t;
      result->SetI(*reinterpret_cast<unaligned_int*>(static_cast<intptr_t>(address)));
      return;
    }

    case Primitive::kPrimLong: {
      using unaligned_long __attribute__((__aligned__(1))) = int64_t;
      result->SetJ(*reinterpret_cast<unaligned_long*>(static_cast<intptr_t>(address)));
      return;
    }

    case Primitive::kPrimBoolean:
    case Primitive::kPrimChar:
    case Primitive::kPrimFloat:
    case Primitive::kPrimDouble:
    case Primitive::kPrimVoid:
    case Primitive::kPrimNot:
      LOG(FATAL) << "Not in the Memory API: " << type;
      UNREACHABLE();
  }
  LOG(FATAL) << "Should not reach here";
  UNREACHABLE();
}

void UnstartedRuntime::UnstartedMemoryPeekByte(
    Thread* self ATTRIBUTE_UNUSED, ShadowFrame* shadow_frame, JValue* result, size_t arg_offset) {
  UnstartedMemoryPeek(Primitive::kPrimByte, shadow_frame, result, arg_offset);
}

void UnstartedRuntime::UnstartedMemoryPeekShort(
    Thread* self ATTRIBUTE_UNUSED, ShadowFrame* shadow_frame, JValue* result, size_t arg_offset) {
  UnstartedMemoryPeek(Primitive::kPrimShort, shadow_frame, result, arg_offset);
}

void UnstartedRuntime::UnstartedMemoryPeekInt(
    Thread* self ATTRIBUTE_UNUSED, ShadowFrame* shadow_frame, JValue* result, size_t arg_offset) {
  UnstartedMemoryPeek(Primitive::kPrimInt, shadow_frame, result, arg_offset);
}

void UnstartedRuntime::UnstartedMemoryPeekLong(
    Thread* self ATTRIBUTE_UNUSED, ShadowFrame* shadow_frame, JValue* result, size_t arg_offset) {
  UnstartedMemoryPeek(Primitive::kPrimLong, shadow_frame, result, arg_offset);
}

static void UnstartedMemoryPeekArray(
    Primitive::Type type, Thread* self, ShadowFrame* shadow_frame, size_t arg_offset)
    REQUIRES_SHARED(Locks::mutator_lock_) {
  int64_t address_long = shadow_frame->GetVRegLong(arg_offset);
  mirror::Object* obj = shadow_frame->GetVRegReference(arg_offset + 2);
  if (obj == nullptr) {
    Runtime::Current()->AbortTransactionAndThrowAbortError(self, "Null pointer in peekArray");
    return;
  }
  ObjPtr<mirror::Array> array = obj->AsArray();

  int offset = shadow_frame->GetVReg(arg_offset + 3);
  int count = shadow_frame->GetVReg(arg_offset + 4);
  if (offset < 0 || offset + count > array->GetLength()) {
    std::string error_msg(StringPrintf("Array out of bounds in peekArray: %d/%d vs %d",
                                       offset, count, array->GetLength()));
    Runtime::Current()->AbortTransactionAndThrowAbortError(self, error_msg.c_str());
    return;
  }

  switch (type) {
    case Primitive::kPrimByte: {
      int8_t* address = reinterpret_cast<int8_t*>(static_cast<intptr_t>(address_long));
      ObjPtr<mirror::ByteArray> byte_array = array->AsByteArray();
      for (int32_t i = 0; i < count; ++i, ++address) {
        byte_array->SetWithoutChecks<true>(i + offset, *address);
      }
      return;
    }

    case Primitive::kPrimShort:
    case Primitive::kPrimInt:
    case Primitive::kPrimLong:
      LOG(FATAL) << "Type unimplemented for Memory Array API, should not reach here: " << type;
      UNREACHABLE();

    case Primitive::kPrimBoolean:
    case Primitive::kPrimChar:
    case Primitive::kPrimFloat:
    case Primitive::kPrimDouble:
    case Primitive::kPrimVoid:
    case Primitive::kPrimNot:
      LOG(FATAL) << "Not in the Memory API: " << type;
      UNREACHABLE();
  }
  LOG(FATAL) << "Should not reach here";
  UNREACHABLE();
}

void UnstartedRuntime::UnstartedMemoryPeekByteArray(
    Thread* self, ShadowFrame* shadow_frame, JValue* result ATTRIBUTE_UNUSED, size_t arg_offset) {
  UnstartedMemoryPeekArray(Primitive::kPrimByte, self, shadow_frame, arg_offset);
}

// This allows reading the new style of String objects during compilation.
void UnstartedRuntime::UnstartedStringGetCharsNoCheck(
    Thread* self, ShadowFrame* shadow_frame, JValue* result ATTRIBUTE_UNUSED, size_t arg_offset) {
  jint start = shadow_frame->GetVReg(arg_offset + 1);
  jint end = shadow_frame->GetVReg(arg_offset + 2);
  jint index = shadow_frame->GetVReg(arg_offset + 4);
  ObjPtr<mirror::String> string = shadow_frame->GetVRegReference(arg_offset)->AsString();
  if (string == nullptr) {
    AbortTransactionOrFail(self, "String.getCharsNoCheck with null object");
    return;
  }
  DCHECK_GE(start, 0);
  DCHECK_LE(start, end);
  DCHECK_LE(end, string->GetLength());
  StackHandleScope<1> hs(self);
  Handle<mirror::CharArray> h_char_array(
      hs.NewHandle(shadow_frame->GetVRegReference(arg_offset + 3)->AsCharArray()));
  DCHECK_GE(index, 0);
  DCHECK_LE(index, h_char_array->GetLength());
  DCHECK_LE(end - start, h_char_array->GetLength() - index);
  string->GetChars(start, end, h_char_array, index);
}

// This allows reading chars from the new style of String objects during compilation.
void UnstartedRuntime::UnstartedStringCharAt(
    Thread* self, ShadowFrame* shadow_frame, JValue* result, size_t arg_offset) {
  jint index = shadow_frame->GetVReg(arg_offset + 1);
  ObjPtr<mirror::String> string = shadow_frame->GetVRegReference(arg_offset)->AsString();
  if (string == nullptr) {
    AbortTransactionOrFail(self, "String.charAt with null object");
    return;
  }
  result->SetC(string->CharAt(index));
}

// This allows creating String objects with replaced characters during compilation.
// String.doReplace(char, char) is called from String.replace(char, char) when there is a match.
void UnstartedRuntime::UnstartedStringDoReplace(
    Thread* self, ShadowFrame* shadow_frame, JValue* result, size_t arg_offset) {
  jchar old_c = shadow_frame->GetVReg(arg_offset + 1);
  jchar new_c = shadow_frame->GetVReg(arg_offset + 2);
  StackHandleScope<1> hs(self);
  Handle<mirror::String> string =
      hs.NewHandle(shadow_frame->GetVRegReference(arg_offset)->AsString());
  if (string == nullptr) {
    AbortTransactionOrFail(self, "String.replaceWithMatch with null object");
    return;
  }
  result->SetL(mirror::String::DoReplace(self, string, old_c, new_c));
}

// This allows creating the new style of String objects during compilation.
void UnstartedRuntime::UnstartedStringFactoryNewStringFromChars(
    Thread* self, ShadowFrame* shadow_frame, JValue* result, size_t arg_offset) {
  jint offset = shadow_frame->GetVReg(arg_offset);
  jint char_count = shadow_frame->GetVReg(arg_offset + 1);
  DCHECK_GE(char_count, 0);
  StackHandleScope<1> hs(self);
  Handle<mirror::CharArray> h_char_array(
      hs.NewHandle(shadow_frame->GetVRegReference(arg_offset + 2)->AsCharArray()));
  Runtime* runtime = Runtime::Current();
  gc::AllocatorType allocator = runtime->GetHeap()->GetCurrentAllocator();
  result->SetL(
      mirror::String::AllocFromCharArray(self, char_count, h_char_array, offset, allocator));
}

// This allows creating the new style of String objects during compilation.
void UnstartedRuntime::UnstartedStringFactoryNewStringFromString(
    Thread* self, ShadowFrame* shadow_frame, JValue* result, size_t arg_offset) {
  ObjPtr<mirror::String> to_copy = shadow_frame->GetVRegReference(arg_offset)->AsString();
  if (to_copy == nullptr) {
    AbortTransactionOrFail(self, "StringFactory.newStringFromString with null object");
    return;
  }
  StackHandleScope<1> hs(self);
  Handle<mirror::String> h_string(hs.NewHandle(to_copy));
  Runtime* runtime = Runtime::Current();
  gc::AllocatorType allocator = runtime->GetHeap()->GetCurrentAllocator();
  result->SetL(
      mirror::String::AllocFromString(self, h_string->GetLength(), h_string, 0, allocator));
}

void UnstartedRuntime::UnstartedStringFastSubstring(
    Thread* self, ShadowFrame* shadow_frame, JValue* result, size_t arg_offset) {
  jint start = shadow_frame->GetVReg(arg_offset + 1);
  jint length = shadow_frame->GetVReg(arg_offset + 2);
  DCHECK_GE(start, 0);
  DCHECK_GE(length, 0);
  StackHandleScope<1> hs(self);
  Handle<mirror::String> h_string(
      hs.NewHandle(shadow_frame->GetVRegReference(arg_offset)->AsString()));
  DCHECK_LE(start, h_string->GetLength());
  DCHECK_LE(start + length, h_string->GetLength());
  Runtime* runtime = Runtime::Current();
  gc::AllocatorType allocator = runtime->GetHeap()->GetCurrentAllocator();
  result->SetL(mirror::String::AllocFromString(self, length, h_string, start, allocator));
}

// This allows getting the char array for new style of String objects during compilation.
void UnstartedRuntime::UnstartedStringToCharArray(
    Thread* self, ShadowFrame* shadow_frame, JValue* result, size_t arg_offset)
    REQUIRES_SHARED(Locks::mutator_lock_) {
<<<<<<< HEAD
  ObjPtr<mirror::String> string = shadow_frame->GetVRegReference(arg_offset)->AsString();
=======
  StackHandleScope<1> hs(self);
  Handle<mirror::String> string =
      hs.NewHandle(shadow_frame->GetVRegReference(arg_offset)->AsString());
>>>>>>> 5a45d7b4
  if (string == nullptr) {
    AbortTransactionOrFail(self, "String.charAt with null object");
    return;
  }
  result->SetL(mirror::String::ToCharArray(string, self));
}

// This allows statically initializing ConcurrentHashMap and SynchronousQueue.
void UnstartedRuntime::UnstartedReferenceGetReferent(
    Thread* self, ShadowFrame* shadow_frame, JValue* result, size_t arg_offset) {
  const ObjPtr<mirror::Reference> ref = down_cast<mirror::Reference*>(
      shadow_frame->GetVRegReference(arg_offset));
  if (ref == nullptr) {
    AbortTransactionOrFail(self, "Reference.getReferent() with null object");
    return;
  }
  const ObjPtr<mirror::Object> referent =
      Runtime::Current()->GetHeap()->GetReferenceProcessor()->GetReferent(self, ref);
  result->SetL(referent);
}

// This allows statically initializing ConcurrentHashMap and SynchronousQueue. We use a somewhat
// conservative upper bound. We restrict the callers to SynchronousQueue and ConcurrentHashMap,
// where we can predict the behavior (somewhat).
// Note: this is required (instead of lazy initialization) as these classes are used in the static
//       initialization of other classes, so will *use* the value.
void UnstartedRuntime::UnstartedRuntimeAvailableProcessors(
    Thread* self, ShadowFrame* shadow_frame, JValue* result, size_t arg_offset ATTRIBUTE_UNUSED) {
  if (CheckCallers(shadow_frame, { "void java.util.concurrent.SynchronousQueue.<clinit>()" })) {
    // SynchronousQueue really only separates between single- and multiprocessor case. Return
    // 8 as a conservative upper approximation.
    result->SetI(8);
  } else if (CheckCallers(shadow_frame,
                          { "void java.util.concurrent.ConcurrentHashMap.<clinit>()" })) {
    // ConcurrentHashMap uses it for striding. 8 still seems an OK general value, as it's likely
    // a good upper bound.
    // TODO: Consider resetting in the zygote?
    result->SetI(8);
  } else {
    // Not supported.
    AbortTransactionOrFail(self, "Accessing availableProcessors not allowed");
  }
}

// This allows accessing ConcurrentHashMap/SynchronousQueue.

void UnstartedRuntime::UnstartedUnsafeCompareAndSwapLong(
    Thread* self, ShadowFrame* shadow_frame, JValue* result, size_t arg_offset) {
  // Argument 0 is the Unsafe instance, skip.
  mirror::Object* obj = shadow_frame->GetVRegReference(arg_offset + 1);
  if (obj == nullptr) {
    AbortTransactionOrFail(self, "Cannot access null object, retry at runtime.");
    return;
  }
  int64_t offset = shadow_frame->GetVRegLong(arg_offset + 2);
  int64_t expectedValue = shadow_frame->GetVRegLong(arg_offset + 4);
  int64_t newValue = shadow_frame->GetVRegLong(arg_offset + 6);
  bool success;
  // Check whether we're in a transaction, call accordingly.
  if (Runtime::Current()->IsActiveTransaction()) {
    success = obj->CasFieldStrongSequentiallyConsistent64<true>(MemberOffset(offset),
                                                                expectedValue,
                                                                newValue);
  } else {
    success = obj->CasFieldStrongSequentiallyConsistent64<false>(MemberOffset(offset),
                                                                 expectedValue,
                                                                 newValue);
  }
  result->SetZ(success ? 1 : 0);
}

void UnstartedRuntime::UnstartedUnsafeCompareAndSwapObject(
    Thread* self, ShadowFrame* shadow_frame, JValue* result, size_t arg_offset) {
  // Argument 0 is the Unsafe instance, skip.
  mirror::Object* obj = shadow_frame->GetVRegReference(arg_offset + 1);
  if (obj == nullptr) {
    AbortTransactionOrFail(self, "Cannot access null object, retry at runtime.");
    return;
  }
  int64_t offset = shadow_frame->GetVRegLong(arg_offset + 2);
  mirror::Object* expected_value = shadow_frame->GetVRegReference(arg_offset + 4);
  mirror::Object* newValue = shadow_frame->GetVRegReference(arg_offset + 5);

  // Must use non transactional mode.
  if (kUseReadBarrier) {
    // Need to make sure the reference stored in the field is a to-space one before attempting the
    // CAS or the CAS could fail incorrectly.
    mirror::HeapReference<mirror::Object>* field_addr =
        reinterpret_cast<mirror::HeapReference<mirror::Object>*>(
            reinterpret_cast<uint8_t*>(obj) + static_cast<size_t>(offset));
    ReadBarrier::Barrier<
        mirror::Object,
        /* kIsVolatile= */ false,
        kWithReadBarrier,
        /* kAlwaysUpdateField= */ true>(
        obj,
        MemberOffset(offset),
        field_addr);
  }
  bool success;
  // Check whether we're in a transaction, call accordingly.
  if (Runtime::Current()->IsActiveTransaction()) {
    success = obj->CasFieldObject<true>(MemberOffset(offset),
                                        expected_value,
                                        newValue,
                                        CASMode::kStrong,
                                        std::memory_order_seq_cst);
  } else {
    success = obj->CasFieldObject<false>(MemberOffset(offset),
                                         expected_value,
                                         newValue,
                                         CASMode::kStrong,
                                         std::memory_order_seq_cst);
  }
  result->SetZ(success ? 1 : 0);
}

void UnstartedRuntime::UnstartedUnsafeGetObjectVolatile(
    Thread* self, ShadowFrame* shadow_frame, JValue* result, size_t arg_offset)
    REQUIRES_SHARED(Locks::mutator_lock_) {
  // Argument 0 is the Unsafe instance, skip.
  mirror::Object* obj = shadow_frame->GetVRegReference(arg_offset + 1);
  if (obj == nullptr) {
    AbortTransactionOrFail(self, "Cannot access null object, retry at runtime.");
    return;
  }
  int64_t offset = shadow_frame->GetVRegLong(arg_offset + 2);
  ObjPtr<mirror::Object> value = obj->GetFieldObjectVolatile<mirror::Object>(MemberOffset(offset));
  result->SetL(value);
}

void UnstartedRuntime::UnstartedUnsafePutObjectVolatile(
    Thread* self, ShadowFrame* shadow_frame, JValue* result ATTRIBUTE_UNUSED, size_t arg_offset)
    REQUIRES_SHARED(Locks::mutator_lock_) {
  // Argument 0 is the Unsafe instance, skip.
  mirror::Object* obj = shadow_frame->GetVRegReference(arg_offset + 1);
  if (obj == nullptr) {
    AbortTransactionOrFail(self, "Cannot access null object, retry at runtime.");
    return;
  }
  int64_t offset = shadow_frame->GetVRegLong(arg_offset + 2);
  mirror::Object* value = shadow_frame->GetVRegReference(arg_offset + 4);
  if (Runtime::Current()->IsActiveTransaction()) {
    obj->SetFieldObjectVolatile<true>(MemberOffset(offset), value);
  } else {
    obj->SetFieldObjectVolatile<false>(MemberOffset(offset), value);
  }
}

void UnstartedRuntime::UnstartedUnsafePutOrderedObject(
    Thread* self, ShadowFrame* shadow_frame, JValue* result ATTRIBUTE_UNUSED, size_t arg_offset)
    REQUIRES_SHARED(Locks::mutator_lock_) {
  // Argument 0 is the Unsafe instance, skip.
  mirror::Object* obj = shadow_frame->GetVRegReference(arg_offset + 1);
  if (obj == nullptr) {
    AbortTransactionOrFail(self, "Cannot access null object, retry at runtime.");
    return;
  }
  int64_t offset = shadow_frame->GetVRegLong(arg_offset + 2);
  mirror::Object* newValue = shadow_frame->GetVRegReference(arg_offset + 4);
  std::atomic_thread_fence(std::memory_order_release);
  if (Runtime::Current()->IsActiveTransaction()) {
    obj->SetFieldObject<true>(MemberOffset(offset), newValue);
  } else {
    obj->SetFieldObject<false>(MemberOffset(offset), newValue);
  }
}

// A cutout for Integer.parseInt(String). Note: this code is conservative and will bail instead
// of correctly handling the corner cases.
void UnstartedRuntime::UnstartedIntegerParseInt(
    Thread* self, ShadowFrame* shadow_frame, JValue* result, size_t arg_offset)
    REQUIRES_SHARED(Locks::mutator_lock_) {
  mirror::Object* obj = shadow_frame->GetVRegReference(arg_offset);
  if (obj == nullptr) {
    AbortTransactionOrFail(self, "Cannot parse null string, retry at runtime.");
    return;
  }

  std::string string_value = obj->AsString()->ToModifiedUtf8();
  if (string_value.empty()) {
    AbortTransactionOrFail(self, "Cannot parse empty string, retry at runtime.");
    return;
  }

  const char* c_str = string_value.c_str();
  char *end;
  // Can we set errno to 0? Is this always a variable, and not a macro?
  // Worst case, we'll incorrectly fail a transaction. Seems OK.
  int64_t l = strtol(c_str, &end, 10);

  if ((errno == ERANGE && l == LONG_MAX) || l > std::numeric_limits<int32_t>::max() ||
      (errno == ERANGE && l == LONG_MIN) || l < std::numeric_limits<int32_t>::min()) {
    AbortTransactionOrFail(self, "Cannot parse string %s, retry at runtime.", c_str);
    return;
  }
  if (l == 0) {
    // Check whether the string wasn't exactly zero.
    if (string_value != "0") {
      AbortTransactionOrFail(self, "Cannot parse string %s, retry at runtime.", c_str);
      return;
    }
  } else if (*end != '\0') {
    AbortTransactionOrFail(self, "Cannot parse string %s, retry at runtime.", c_str);
    return;
  }

  result->SetI(static_cast<int32_t>(l));
}

// A cutout for Long.parseLong.
//
// Note: for now use code equivalent to Integer.parseInt, as the full range may not be supported
//       well.
void UnstartedRuntime::UnstartedLongParseLong(
    Thread* self, ShadowFrame* shadow_frame, JValue* result, size_t arg_offset)
    REQUIRES_SHARED(Locks::mutator_lock_) {
  mirror::Object* obj = shadow_frame->GetVRegReference(arg_offset);
  if (obj == nullptr) {
    AbortTransactionOrFail(self, "Cannot parse null string, retry at runtime.");
    return;
  }

  std::string string_value = obj->AsString()->ToModifiedUtf8();
  if (string_value.empty()) {
    AbortTransactionOrFail(self, "Cannot parse empty string, retry at runtime.");
    return;
  }

  const char* c_str = string_value.c_str();
  char *end;
  // Can we set errno to 0? Is this always a variable, and not a macro?
  // Worst case, we'll incorrectly fail a transaction. Seems OK.
  int64_t l = strtol(c_str, &end, 10);

  // Note: comparing against int32_t min/max is intentional here.
  if ((errno == ERANGE && l == LONG_MAX) || l > std::numeric_limits<int32_t>::max() ||
      (errno == ERANGE && l == LONG_MIN) || l < std::numeric_limits<int32_t>::min()) {
    AbortTransactionOrFail(self, "Cannot parse string %s, retry at runtime.", c_str);
    return;
  }
  if (l == 0) {
    // Check whether the string wasn't exactly zero.
    if (string_value != "0") {
      AbortTransactionOrFail(self, "Cannot parse string %s, retry at runtime.", c_str);
      return;
    }
  } else if (*end != '\0') {
    AbortTransactionOrFail(self, "Cannot parse string %s, retry at runtime.", c_str);
    return;
  }

  result->SetJ(l);
}

void UnstartedRuntime::UnstartedMethodInvoke(
    Thread* self, ShadowFrame* shadow_frame, JValue* result, size_t arg_offset)
    REQUIRES_SHARED(Locks::mutator_lock_) {
  JNIEnvExt* env = self->GetJniEnv();
  ScopedObjectAccessUnchecked soa(self);

  ObjPtr<mirror::Object> java_method_obj = shadow_frame->GetVRegReference(arg_offset);
  ScopedLocalRef<jobject> java_method(env,
      java_method_obj == nullptr ? nullptr : env->AddLocalReference<jobject>(java_method_obj));

  ObjPtr<mirror::Object> java_receiver_obj = shadow_frame->GetVRegReference(arg_offset + 1);
  ScopedLocalRef<jobject> java_receiver(env,
      java_receiver_obj == nullptr ? nullptr : env->AddLocalReference<jobject>(java_receiver_obj));

  ObjPtr<mirror::Object> java_args_obj = shadow_frame->GetVRegReference(arg_offset + 2);
  ScopedLocalRef<jobject> java_args(env,
      java_args_obj == nullptr ? nullptr : env->AddLocalReference<jobject>(java_args_obj));

  ScopedLocalRef<jobject> result_jobj(env,
      InvokeMethod(soa, java_method.get(), java_receiver.get(), java_args.get()));

  result->SetL(self->DecodeJObject(result_jobj.get()));

  // Conservatively flag all exceptions as transaction aborts. This way we don't need to unwrap
  // InvocationTargetExceptions.
  if (self->IsExceptionPending()) {
    AbortTransactionOrFail(self, "Failed Method.invoke");
  }
}

void UnstartedRuntime::UnstartedSystemIdentityHashCode(
    Thread* self ATTRIBUTE_UNUSED, ShadowFrame* shadow_frame, JValue* result, size_t arg_offset)
    REQUIRES_SHARED(Locks::mutator_lock_) {
  mirror::Object* obj = shadow_frame->GetVRegReference(arg_offset);
  result->SetI((obj != nullptr) ? obj->IdentityHashCode() : 0);
}

// Checks whether the runtime is s64-bit. This is needed for the clinit of
// java.lang.invoke.VarHandle clinit. The clinit determines sets of
// available VarHandle accessors and these differ based on machine
// word size.
void UnstartedRuntime::UnstartedJNIVMRuntimeIs64Bit(
    Thread* self ATTRIBUTE_UNUSED, ArtMethod* method ATTRIBUTE_UNUSED,
    mirror::Object* receiver ATTRIBUTE_UNUSED, uint32_t* args ATTRIBUTE_UNUSED, JValue* result) {
  PointerSize pointer_size = Runtime::Current()->GetClassLinker()->GetImagePointerSize();
  jboolean is64bit = (pointer_size == PointerSize::k64) ? JNI_TRUE : JNI_FALSE;
  result->SetZ(is64bit);
}

void UnstartedRuntime::UnstartedJNIVMRuntimeNewUnpaddedArray(
    Thread* self,
    ArtMethod* method ATTRIBUTE_UNUSED,
    mirror::Object* receiver ATTRIBUTE_UNUSED,
    uint32_t* args,
    JValue* result) {
  int32_t length = args[1];
  DCHECK_GE(length, 0);
  ObjPtr<mirror::Object> element_class = reinterpret_cast32<mirror::Object*>(args[0])->AsClass();
  if (element_class == nullptr) {
    AbortTransactionOrFail(self, "VMRuntime.newUnpaddedArray with null element_class.");
    return;
  }
  Runtime* runtime = Runtime::Current();
  ObjPtr<mirror::Class> array_class =
      runtime->GetClassLinker()->FindArrayClass(self, element_class->AsClass());
  DCHECK(array_class != nullptr);
  gc::AllocatorType allocator = runtime->GetHeap()->GetCurrentAllocator();
  result->SetL(mirror::Array::Alloc</*kIsInstrumented=*/ true, /*kFillUsable=*/ true>(
      self, array_class, length, array_class->GetComponentSizeShift(), allocator));
}

void UnstartedRuntime::UnstartedJNIVMStackGetCallingClassLoader(
    Thread* self ATTRIBUTE_UNUSED, ArtMethod* method ATTRIBUTE_UNUSED,
    mirror::Object* receiver ATTRIBUTE_UNUSED, uint32_t* args ATTRIBUTE_UNUSED, JValue* result) {
  result->SetL(nullptr);
}

void UnstartedRuntime::UnstartedJNIVMStackGetStackClass2(
    Thread* self, ArtMethod* method ATTRIBUTE_UNUSED, mirror::Object* receiver ATTRIBUTE_UNUSED,
    uint32_t* args ATTRIBUTE_UNUSED, JValue* result) {
  NthCallerVisitor visitor(self, 3);
  visitor.WalkStack();
  if (visitor.caller != nullptr) {
    result->SetL(visitor.caller->GetDeclaringClass());
  }
}

void UnstartedRuntime::UnstartedJNIMathLog(
    Thread* self ATTRIBUTE_UNUSED, ArtMethod* method ATTRIBUTE_UNUSED,
    mirror::Object* receiver ATTRIBUTE_UNUSED, uint32_t* args, JValue* result) {
  JValue value;
  value.SetJ((static_cast<uint64_t>(args[1]) << 32) | args[0]);
  result->SetD(log(value.GetD()));
}

void UnstartedRuntime::UnstartedJNIMathExp(
    Thread* self ATTRIBUTE_UNUSED, ArtMethod* method ATTRIBUTE_UNUSED,
    mirror::Object* receiver ATTRIBUTE_UNUSED, uint32_t* args, JValue* result) {
  JValue value;
  value.SetJ((static_cast<uint64_t>(args[1]) << 32) | args[0]);
  result->SetD(exp(value.GetD()));
}

void UnstartedRuntime::UnstartedJNIAtomicLongVMSupportsCS8(
    Thread* self ATTRIBUTE_UNUSED,
    ArtMethod* method ATTRIBUTE_UNUSED,
    mirror::Object* receiver ATTRIBUTE_UNUSED,
    uint32_t* args ATTRIBUTE_UNUSED,
    JValue* result) {
  result->SetZ(QuasiAtomic::LongAtomicsUseMutexes(Runtime::Current()->GetInstructionSet())
                   ? 0
                   : 1);
}

void UnstartedRuntime::UnstartedJNIClassGetNameNative(
    Thread* self, ArtMethod* method ATTRIBUTE_UNUSED, mirror::Object* receiver,
    uint32_t* args ATTRIBUTE_UNUSED, JValue* result) {
  StackHandleScope<1> hs(self);
  result->SetL(mirror::Class::ComputeName(hs.NewHandle(receiver->AsClass())));
}

void UnstartedRuntime::UnstartedJNIDoubleLongBitsToDouble(
    Thread* self ATTRIBUTE_UNUSED, ArtMethod* method ATTRIBUTE_UNUSED,
    mirror::Object* receiver ATTRIBUTE_UNUSED, uint32_t* args, JValue* result) {
  uint64_t long_input = args[0] | (static_cast<uint64_t>(args[1]) << 32);
  result->SetD(bit_cast<double>(long_input));
}

void UnstartedRuntime::UnstartedJNIFloatFloatToRawIntBits(
    Thread* self ATTRIBUTE_UNUSED, ArtMethod* method ATTRIBUTE_UNUSED,
    mirror::Object* receiver ATTRIBUTE_UNUSED, uint32_t* args, JValue* result) {
  result->SetI(args[0]);
}

void UnstartedRuntime::UnstartedJNIFloatIntBitsToFloat(
    Thread* self ATTRIBUTE_UNUSED, ArtMethod* method ATTRIBUTE_UNUSED,
    mirror::Object* receiver ATTRIBUTE_UNUSED, uint32_t* args, JValue* result) {
  result->SetI(args[0]);
}

void UnstartedRuntime::UnstartedJNIObjectInternalClone(
    Thread* self, ArtMethod* method ATTRIBUTE_UNUSED, mirror::Object* receiver,
    uint32_t* args ATTRIBUTE_UNUSED, JValue* result) {
  StackHandleScope<1> hs(self);
  Handle<mirror::Object> h_receiver = hs.NewHandle(receiver);
  result->SetL(mirror::Object::Clone(h_receiver, self));
}

void UnstartedRuntime::UnstartedJNIObjectNotifyAll(
    Thread* self, ArtMethod* method ATTRIBUTE_UNUSED, mirror::Object* receiver,
    uint32_t* args ATTRIBUTE_UNUSED, JValue* result ATTRIBUTE_UNUSED) {
  receiver->NotifyAll(self);
}

void UnstartedRuntime::UnstartedJNIStringCompareTo(Thread* self,
                                                   ArtMethod* method ATTRIBUTE_UNUSED,
                                                   mirror::Object* receiver,
                                                   uint32_t* args,
                                                   JValue* result) {
  ObjPtr<mirror::Object> rhs = reinterpret_cast32<mirror::Object*>(args[0]);
  if (rhs == nullptr) {
    AbortTransactionOrFail(self, "String.compareTo with null object.");
    return;
  }
  result->SetI(receiver->AsString()->CompareTo(rhs->AsString()));
}

void UnstartedRuntime::UnstartedJNIStringIntern(
    Thread* self ATTRIBUTE_UNUSED, ArtMethod* method ATTRIBUTE_UNUSED, mirror::Object* receiver,
    uint32_t* args ATTRIBUTE_UNUSED, JValue* result) {
  result->SetL(receiver->AsString()->Intern());
}

void UnstartedRuntime::UnstartedJNIArrayCreateMultiArray(
    Thread* self, ArtMethod* method ATTRIBUTE_UNUSED, mirror::Object* receiver ATTRIBUTE_UNUSED,
    uint32_t* args, JValue* result) {
  StackHandleScope<2> hs(self);
  auto h_class(hs.NewHandle(reinterpret_cast<mirror::Class*>(args[0])->AsClass()));
  auto h_dimensions(hs.NewHandle(reinterpret_cast<mirror::IntArray*>(args[1])->AsIntArray()));
  result->SetL(mirror::Array::CreateMultiArray(self, h_class, h_dimensions));
}

void UnstartedRuntime::UnstartedJNIArrayCreateObjectArray(
    Thread* self, ArtMethod* method ATTRIBUTE_UNUSED, mirror::Object* receiver ATTRIBUTE_UNUSED,
    uint32_t* args, JValue* result) {
  int32_t length = static_cast<int32_t>(args[1]);
  if (length < 0) {
    ThrowNegativeArraySizeException(length);
    return;
  }
  ObjPtr<mirror::Class> element_class = reinterpret_cast<mirror::Class*>(args[0])->AsClass();
  Runtime* runtime = Runtime::Current();
  ClassLinker* class_linker = runtime->GetClassLinker();
  ObjPtr<mirror::Class> array_class = class_linker->FindArrayClass(self, element_class);
  if (UNLIKELY(array_class == nullptr)) {
    CHECK(self->IsExceptionPending());
    return;
  }
  DCHECK(array_class->IsObjectArrayClass());
  ObjPtr<mirror::Array> new_array = mirror::ObjectArray<mirror::Object>::Alloc(
      self, array_class, length, runtime->GetHeap()->GetCurrentAllocator());
  result->SetL(new_array);
}

void UnstartedRuntime::UnstartedJNIThrowableNativeFillInStackTrace(
    Thread* self, ArtMethod* method ATTRIBUTE_UNUSED, mirror::Object* receiver ATTRIBUTE_UNUSED,
    uint32_t* args ATTRIBUTE_UNUSED, JValue* result) {
  ScopedObjectAccessUnchecked soa(self);
  if (Runtime::Current()->IsActiveTransaction()) {
    result->SetL(soa.Decode<mirror::Object>(self->CreateInternalStackTrace<true>(soa)));
  } else {
    result->SetL(soa.Decode<mirror::Object>(self->CreateInternalStackTrace<false>(soa)));
  }
}

void UnstartedRuntime::UnstartedJNIByteOrderIsLittleEndian(
    Thread* self ATTRIBUTE_UNUSED, ArtMethod* method ATTRIBUTE_UNUSED,
    mirror::Object* receiver ATTRIBUTE_UNUSED, uint32_t* args ATTRIBUTE_UNUSED, JValue* result) {
  result->SetZ(JNI_TRUE);
}

void UnstartedRuntime::UnstartedJNIUnsafeCompareAndSwapInt(
    Thread* self,
    ArtMethod* method ATTRIBUTE_UNUSED,
    mirror::Object* receiver ATTRIBUTE_UNUSED,
    uint32_t* args,
    JValue* result) {
  ObjPtr<mirror::Object> obj = reinterpret_cast32<mirror::Object*>(args[0]);
  if (obj == nullptr) {
    AbortTransactionOrFail(self, "Unsafe.compareAndSwapInt with null object.");
    return;
  }
  jlong offset = (static_cast<uint64_t>(args[2]) << 32) | args[1];
  jint expectedValue = args[3];
  jint newValue = args[4];
  bool success;
  if (Runtime::Current()->IsActiveTransaction()) {
    success = obj->CasField32<true>(MemberOffset(offset),
                                    expectedValue,
                                    newValue,
                                    CASMode::kStrong,
                                    std::memory_order_seq_cst);
  } else {
    success = obj->CasField32<false>(MemberOffset(offset),
                                     expectedValue,
                                     newValue,
                                     CASMode::kStrong,
                                     std::memory_order_seq_cst);
  }
  result->SetZ(success ? JNI_TRUE : JNI_FALSE);
}

void UnstartedRuntime::UnstartedJNIUnsafeGetIntVolatile(Thread* self,
                                                        ArtMethod* method ATTRIBUTE_UNUSED,
                                                        mirror::Object* receiver ATTRIBUTE_UNUSED,
                                                        uint32_t* args,
                                                        JValue* result) {
  ObjPtr<mirror::Object> obj = reinterpret_cast32<mirror::Object*>(args[0]);
  if (obj == nullptr) {
    AbortTransactionOrFail(self, "Unsafe.compareAndSwapIntVolatile with null object.");
    return;
  }

  jlong offset = (static_cast<uint64_t>(args[2]) << 32) | args[1];
  result->SetI(obj->GetField32Volatile(MemberOffset(offset)));
}

void UnstartedRuntime::UnstartedJNIUnsafePutObject(Thread* self,
                                                   ArtMethod* method ATTRIBUTE_UNUSED,
                                                   mirror::Object* receiver ATTRIBUTE_UNUSED,
                                                   uint32_t* args,
                                                   JValue* result ATTRIBUTE_UNUSED) {
  ObjPtr<mirror::Object> obj = reinterpret_cast32<mirror::Object*>(args[0]);
  if (obj == nullptr) {
    AbortTransactionOrFail(self, "Unsafe.putObject with null object.");
    return;
  }
  jlong offset = (static_cast<uint64_t>(args[2]) << 32) | args[1];
  ObjPtr<mirror::Object> newValue = reinterpret_cast32<mirror::Object*>(args[3]);
  if (Runtime::Current()->IsActiveTransaction()) {
    obj->SetFieldObject<true>(MemberOffset(offset), newValue);
  } else {
    obj->SetFieldObject<false>(MemberOffset(offset), newValue);
  }
}

void UnstartedRuntime::UnstartedJNIUnsafeGetArrayBaseOffsetForComponentType(
    Thread* self,
    ArtMethod* method ATTRIBUTE_UNUSED,
    mirror::Object* receiver ATTRIBUTE_UNUSED,
    uint32_t* args,
    JValue* result) {
  ObjPtr<mirror::Object> component = reinterpret_cast32<mirror::Object*>(args[0]);
  if (component == nullptr) {
    AbortTransactionOrFail(self, "Unsafe.getArrayBaseOffsetForComponentType with null component.");
    return;
  }
  Primitive::Type primitive_type = component->AsClass()->GetPrimitiveType();
  result->SetI(mirror::Array::DataOffset(Primitive::ComponentSize(primitive_type)).Int32Value());
}

void UnstartedRuntime::UnstartedJNIUnsafeGetArrayIndexScaleForComponentType(
    Thread* self,
    ArtMethod* method ATTRIBUTE_UNUSED,
    mirror::Object* receiver ATTRIBUTE_UNUSED,
    uint32_t* args,
    JValue* result) {
  ObjPtr<mirror::Object> component = reinterpret_cast32<mirror::Object*>(args[0]);
  if (component == nullptr) {
    AbortTransactionOrFail(self, "Unsafe.getArrayIndexScaleForComponentType with null component.");
    return;
  }
  Primitive::Type primitive_type = component->AsClass()->GetPrimitiveType();
  result->SetI(Primitive::ComponentSize(primitive_type));
}

using InvokeHandler = void(*)(Thread* self,
                              ShadowFrame* shadow_frame,
                              JValue* result,
                              size_t arg_size);

using JNIHandler = void(*)(Thread* self,
                           ArtMethod* method,
                           mirror::Object* receiver,
                           uint32_t* args,
                           JValue* result);

static bool tables_initialized_ = false;
static std::unordered_map<std::string, InvokeHandler> invoke_handlers_;
static std::unordered_map<std::string, JNIHandler> jni_handlers_;

void UnstartedRuntime::InitializeInvokeHandlers() {
#define UNSTARTED_DIRECT(ShortName, Sig) \
  invoke_handlers_.insert(std::make_pair(Sig, & UnstartedRuntime::Unstarted ## ShortName));
#include "unstarted_runtime_list.h"
  UNSTARTED_RUNTIME_DIRECT_LIST(UNSTARTED_DIRECT)
#undef UNSTARTED_RUNTIME_DIRECT_LIST
#undef UNSTARTED_RUNTIME_JNI_LIST
#undef UNSTARTED_DIRECT
}

void UnstartedRuntime::InitializeJNIHandlers() {
#define UNSTARTED_JNI(ShortName, Sig) \
  jni_handlers_.insert(std::make_pair(Sig, & UnstartedRuntime::UnstartedJNI ## ShortName));
#include "unstarted_runtime_list.h"
  UNSTARTED_RUNTIME_JNI_LIST(UNSTARTED_JNI)
#undef UNSTARTED_RUNTIME_DIRECT_LIST
#undef UNSTARTED_RUNTIME_JNI_LIST
#undef UNSTARTED_JNI
}

void UnstartedRuntime::Initialize() {
  CHECK(!tables_initialized_);

  InitializeInvokeHandlers();
  InitializeJNIHandlers();

  tables_initialized_ = true;
}

void UnstartedRuntime::Invoke(Thread* self, const CodeItemDataAccessor& accessor,
                              ShadowFrame* shadow_frame, JValue* result, size_t arg_offset) {
  // In a runtime that's not started we intercept certain methods to avoid complicated dependency
  // problems in core libraries.
  CHECK(tables_initialized_);

  std::string name(ArtMethod::PrettyMethod(shadow_frame->GetMethod()));
  const auto& iter = invoke_handlers_.find(name);
  if (iter != invoke_handlers_.end()) {
    // Clear out the result in case it's not zeroed out.
    result->SetL(nullptr);

    // Push the shadow frame. This is so the failing method can be seen in abort dumps.
    self->PushShadowFrame(shadow_frame);

    (*iter->second)(self, shadow_frame, result, arg_offset);

    self->PopShadowFrame();
  } else {
    // Not special, continue with regular interpreter execution.
    ArtInterpreterToInterpreterBridge(self, accessor, shadow_frame, result);
  }
}

// Hand select a number of methods to be run in a not yet started runtime without using JNI.
void UnstartedRuntime::Jni(Thread* self, ArtMethod* method, mirror::Object* receiver,
                           uint32_t* args, JValue* result) {
  std::string name(ArtMethod::PrettyMethod(method));
  const auto& iter = jni_handlers_.find(name);
  if (iter != jni_handlers_.end()) {
    // Clear out the result in case it's not zeroed out.
    result->SetL(nullptr);
    (*iter->second)(self, method, receiver, args, result);
  } else if (Runtime::Current()->IsActiveTransaction()) {
    AbortTransactionF(self, "Attempt to invoke native method in non-started runtime: %s",
                      name.c_str());
  } else {
    LOG(FATAL) << "Calling native method " << ArtMethod::PrettyMethod(method) << " in an unstarted "
        "non-transactional runtime";
  }
}

}  // namespace interpreter
}  // namespace art<|MERGE_RESOLUTION|>--- conflicted
+++ resolved
@@ -1398,13 +1398,9 @@
 void UnstartedRuntime::UnstartedStringToCharArray(
     Thread* self, ShadowFrame* shadow_frame, JValue* result, size_t arg_offset)
     REQUIRES_SHARED(Locks::mutator_lock_) {
-<<<<<<< HEAD
-  ObjPtr<mirror::String> string = shadow_frame->GetVRegReference(arg_offset)->AsString();
-=======
   StackHandleScope<1> hs(self);
   Handle<mirror::String> string =
       hs.NewHandle(shadow_frame->GetVRegReference(arg_offset)->AsString());
->>>>>>> 5a45d7b4
   if (string == nullptr) {
     AbortTransactionOrFail(self, "String.charAt with null object");
     return;
