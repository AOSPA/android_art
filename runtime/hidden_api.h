--- conflicted
+++ resolved
@@ -357,10 +357,7 @@
       case Intrinsics::kVarHandleWeakCompareAndSetRelease:
         return 0u;
       case Intrinsics::kUnsafeGetLong:
-<<<<<<< HEAD
-=======
       case Intrinsics::kFP16ToFloat:
->>>>>>> 5a45d7b4
         return kAccCorePlatformApi;
       default:
         // Remaining intrinsics are public API. We DCHECK that in SetIntrinsic().
