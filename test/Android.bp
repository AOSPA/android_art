//
// Copyright (C) 2016 The Android Open Source Project
//
// Licensed under the Apache License, Version 2.0 (the "License");
// you may not use this file except in compliance with the License.
// You may obtain a copy of the License at
//
//      http://www.apache.org/licenses/LICENSE-2.0
//
// Unless required by applicable law or agreed to in writing, software
// distributed under the License is distributed on an "AS IS" BASIS,
// WITHOUT WARRANTIES OR CONDITIONS OF ANY KIND, either express or implied.
// See the License for the specific language governing permissions and
// limitations under the License.
//

art_cc_defaults {
    name: "art_test_defaults",
    host_supported: true,
    target: {
        android_arm: {
            relative_install_path: "art/arm",
        },
        android_arm64: {
            relative_install_path: "art/arm64",
        },
        android_mips: {
            relative_install_path: "art/mips",
        },
        android_mips64: {
            relative_install_path: "art/mips64",
        },
        android_x86: {
            relative_install_path: "art/x86",
        },
        android_x86_64: {
            relative_install_path: "art/x86_64",
        },
        darwin: {
            enabled: false,
        },
    },
    cflags: [
        "-Wno-frame-larger-than=",
    ],
}

art_cc_defaults {
    name: "art_gtest_defaults",
    test_per_src: true,
    // These really are gtests, but the gtest library comes from libart-gtest.so
    gtest: false,
    defaults: [
        "art_test_defaults",
        "art_debug_defaults",
        "art_defaults",
    ],

    shared_libs: [
        "libartd",
        "libartd-disassembler",
        "libvixld",
        "libart-gtest",
        "libdexfiled",
        "libprofiled",
        "libartbased",

        "libbase",
        "libicuuc",
        "libicui18n",
        "libnativehelper",
        "libz",
    ],
    whole_static_libs: [
        "libsigchain",
    ],

    target: {
        linux: {
            ldflags: [
                // Allow jni_compiler_test to find Java_MyClassNatives_bar
                // within itself using dlopen(NULL, ...).
                // Mac OS linker doesn't understand --export-dynamic.
                "-Wl,--export-dynamic",
                "-Wl,-u,Java_MyClassNatives_bar",
                "-Wl,-u,Java_MyClassNatives_sbar",
            ],
            cflags: [
                // gtest issue
                "-Wno-used-but-marked-unused",
                "-Wno-deprecated",
                "-Wno-missing-noreturn",
            ],
        },
        host: {
            shared_libs: [
                "libziparchive",
            ],
        },
        android: {
            shared_libs: [
                "liblog",
            ],
        },
    },
}

art_cc_defaults {
    name: "libart-gtest-defaults",
    host_supported: true,
    defaults: [
        "art_debug_defaults",
        "art_defaults",
    ],
    shared_libs: [
        "libartd",
        "libartd-compiler",
        "libdexfiled",
        "libprofiled",
        "libartbased",
    ],
    static_libs: [
        "libgtest",
    ],
    target: {
        android32: {
            cflags: ["-DART_TARGET_NATIVETEST_DIR=/data/nativetest/art"],
        },
        android64: {
            cflags: ["-DART_TARGET_NATIVETEST_DIR=/data/nativetest64/art"],
        },
        linux: {
            cflags: [
                // gtest issue
                "-Wno-used-but-marked-unused",
                "-Wno-deprecated",
                "-Wno-missing-noreturn",
            ],
        },
        darwin: {
            enabled: false,
        },
    },
}

art_cc_library {
    name: "libart-gtest",
    host_supported: true,
    whole_static_libs: [
        "libart-compiler-gtest",
        "libart-runtime-gtest",
        "libartbase-art-gtest",
        "libgtest",
    ],
    shared_libs: [
        "libartd",
        "libartd-compiler",
        "libdexfiled",
        "libprofiled",
        "libartbased",
        "libbase",
        "libbacktrace",
    ],
    target: {
        darwin: {
            enabled: false,
        },
    },
}

cc_defaults {
    name: "libartagent-defaults",
    defaults: [
        "art_test_defaults",
        "art_defaults",
    ],
    shared_libs: [
        "libbacktrace",
        "libbase",
        "libnativehelper",
    ],
}

art_cc_test_library {
    name: "libartagent",
    srcs: ["900-hello-plugin/load_unload.cc"],
    defaults: ["libartagent-defaults"],
    shared_libs: [
        "libart",
        "libdexfile",
        "libprofile",
        "libartbase",
    ],
}

art_cc_test_library {
    name: "libartagentd",
    srcs: ["900-hello-plugin/load_unload.cc"],
    defaults: [
        "art_debug_defaults",
        "libartagent-defaults",
    ],
    shared_libs: [
        "libartd",
        "libdexfiled",
        "libprofiled",
        "libartbased",
    ],
}

art_cc_defaults {
    name: "libtiagent-base-defaults",
    defaults: [
        "art_test_defaults",
        "art_defaults",
        // Not derived from libartagent-defaults for NDK.
    ],
    srcs: [
        // These are the ART-independent parts.
        "ti-agent/agent_common.cc",
        "ti-agent/agent_startup.cc",
        "ti-agent/jni_binder.cc",
        "ti-agent/jvmti_helper.cc",
        "ti-agent/test_env.cc",
        "ti-agent/breakpoint_helper.cc",
        "ti-agent/common_helper.cc",
        "ti-agent/early_return_helper.cc",
        "ti-agent/frame_pop_helper.cc",
        "ti-agent/locals_helper.cc",
        "ti-agent/monitors_helper.cc",
        "ti-agent/redefinition_helper.cc",
        "ti-agent/suspension_helper.cc",
        "ti-agent/suspend_event_helper.cc",
        "ti-agent/stack_trace_helper.cc",
        "ti-agent/threads_helper.cc",
        "ti-agent/trace_helper.cc",
        "ti-agent/exceptions_helper.cc",
        // This is the list of non-special OnLoad things and excludes BCI and anything that depends
        // on ART internals.
        "903-hello-tagging/tagging.cc",
        "904-object-allocation/tracking.cc",
        "905-object-free/tracking_free.cc",
        "906-iterate-heap/iterate_heap.cc",
        "907-get-loaded-classes/get_loaded_classes.cc",
        "908-gc-start-finish/gc_callbacks.cc",
        "910-methods/methods.cc",
        "911-get-stack-trace/stack_trace.cc",
        "912-classes/classes.cc",
        "913-heaps/heaps.cc",
        "918-fields/fields.cc",
        "920-objects/objects.cc",
        "922-properties/properties.cc",
        "923-monitors/monitors.cc",
        "924-threads/threads.cc",
        "925-threadgroups/threadgroups.cc",
        "927-timers/timers.cc",
        "928-jni-table/jni_table.cc",
        "929-search/search.cc",
        "931-agent-thread/agent_thread.cc",
        "933-misc-events/misc_events.cc",
        "945-obsolete-native/obsolete_native.cc",
        "983-source-transform-verify/source_transform.cc",
        "984-obsolete-invoke/obsolete_invoke.cc",
        "986-native-method-bind/native_bind.cc",
        "987-agent-bind/agent_bind.cc",
        "988-method-trace/trace_fib.cc",
        "989-method-trace-throw/method_trace.cc",
        "991-field-trace-2/field_trace.cc",
        "992-source-data/source_file.cc",
        "993-breakpoints/breakpoints.cc",
        "996-breakpoint-obsolete/obsolete_breakpoints.cc",
        "1900-track-alloc/alloc.cc",
        "1901-get-bytecodes/bytecodes.cc",
        "1905-suspend-native/native_suspend.cc",
        "1908-suspend-native-resume-self/native_suspend_resume.cc",
        "1909-per-agent-tls/agent_tls.cc",
        "1914-get-local-instance/local_instance.cc",
        "1919-vminit-thread-start-timing/vminit.cc",
        "1920-suspend-native-monitor/native_suspend_monitor.cc",
        "1921-suspend-native-recursive-monitor/native_suspend_recursive_monitor.cc",
        "1922-owned-monitors-info/owned_monitors.cc",
        "1924-frame-pop-toggle/frame_pop_toggle.cc",
        "1926-missed-frame-pop/frame_pop_missed.cc",
        "1927-exception-event/exception_event.cc",
        "1930-monitor-info/monitor.cc",
        "1932-monitor-events-misc/monitor_misc.cc",
        "1934-jvmti-signal-thread/signal_threads.cc",
        "1939-proxy-frames/local_instance.cc",
        "1941-dispose-stress/dispose_stress.cc",
        "1942-suspend-raw-monitor-exit/native_suspend_monitor.cc",
        "1943-suspend-raw-monitor-wait/native_suspend_monitor.cc",
        "1946-list-descriptors/descriptors.cc",
        "1950-unprepared-transform/unprepared_transform.cc",
        "1951-monitor-enter-no-suspend/raw_monitor.cc",
        "1953-pop-frame/pop_frame.cc",
        "1957-error-ext/lasterror.cc",
<<<<<<< HEAD
        "1962-multi-thread-events/multi_thread_events.cc",
        "1963-add-to-dex-classloader-in-memory/add_to_loader.cc",
=======
        // TODO Renumber
        "1962-multi-thread-events/multi_thread_events.cc",
        "1963-add-to-dex-classloader-in-memory/add_to_loader.cc",
        "1968-force-early-return/force_early_return.cc",
        "1969-force-early-return-void/force_early_return_void.cc",
        "1970-force-early-return-long/force_early_return_long.cc",
        "1974-resize-array/resize_array.cc",
>>>>>>> 5a45d7b4
    ],
    // Use NDK-compatible headers for ctstiagent.
    header_libs: [
        "libopenjdkjvmti_headers",
    ],
    local_include_dirs: ["ti-agent"],
}

art_cc_defaults {
    name: "libtiagent-defaults",
    defaults: [
        "libtiagent-base-defaults",
        "libartagent-defaults",
    ],
    srcs: [
        // This is to get the IsInterpreted native method.
        "common/stack_inspect.cc",
        "common/runtime_state.cc",
        "ti-agent/common_load.cc",
        // This includes the remaining test functions. We should try to refactor things to
        // make this list smaller.
        "901-hello-ti-agent/basics.cc",
        "909-attach-agent/attach.cc",
        "912-classes/classes_art.cc",
        "936-search-onload/search_onload.cc",
        "980-redefine-object/redef_object.cc",
        "983-source-transform-verify/source_transform_art.cc",
        "1940-ddms-ext/ddm_ext.cc",
        "1944-sudden-exit/sudden_exit.cc",
        // "1952-pop-frame-jit/pop_frame.cc",
        "1959-redefine-object-instrument/fake_redef_object.cc",
        "1960-obsolete-jit-multithread-native/native_say_hi.cc",
        "1964-add-to-dex-classloader-file/add_to_loader.cc",
        "1963-add-to-dex-classloader-in-memory/check_memfd_create.cc",
    ],
    static_libs: [
        "libz",
        "slicer_no_rtti",
    ],
}

art_cc_test_library {
    name: "libtiagent",
    defaults: ["libtiagent-defaults"],
    shared_libs: [
        "libart",
        "libdexfile",
        "libprofile",
        "libartbase",
    ],
}

art_cc_test_library {
    name: "libtiagentd",
    defaults: [
        "art_debug_defaults",
        "libtiagent-defaults",
    ],
    shared_libs: [
        "libartd",
        "libdexfiled",
        "libprofiled",
        "libartbased",
    ],
}

cc_library_static {
    name: "libctstiagent",
    defaults: ["libtiagent-base-defaults"],
    host_supported: false,
    srcs: [
        "983-source-transform-verify/source_transform_slicer.cc",
    ],
    whole_static_libs: [
        "slicer_ndk_no_rtti",
    ],
    static_libs: [
        "libbase_ndk",
    ],
    shared_libs: [
        "libz", // for slicer (using adler32).
    ],
    sdk_version: "current",
    stl: "c++_static",
<<<<<<< HEAD
    include_dirs: [
=======
    header_libs: [
        "jni_headers",
>>>>>>> 5a45d7b4
        // This is needed to resolve the base/ header file in libdexfile. Unfortunately there are
        // many problems with how we export headers that are making doing this the 'right' way
        // difficult.
        // TODO: move those headers to art/ rather than under runtime.
        "libart_runtime_headers_ndk",
    ],
    export_include_dirs: ["ti-agent"],
}

art_cc_defaults {
    name: "libtistress-srcs",
    defaults: ["libartagent-defaults"],
    srcs: [
        "ti-stress/stress.cc",
    ],
    header_libs: ["libopenjdkjvmti_headers"],
}

art_cc_defaults {
    name: "libtistress-defaults",
    defaults: ["libtistress-srcs"],
    shared_libs: [
        "libbase",
        "slicer_no_rtti",
    ],
}

art_cc_test_library {
    name: "libtistress",
    defaults: ["libtistress-defaults"],
    shared_libs: ["libartbase"],
}

art_cc_test_library {
    name: "libtistressd",
    defaults: [
        "art_debug_defaults",
        "libtistress-defaults",
    ],
    shared_libs: ["libartbased"],
}

art_cc_defaults {
    name: "libtistress-static-defaults",
    defaults: [
        "libtistress-srcs",
        "libart_static_defaults",
    ],
    static_libs: ["slicer_no_rtti"],
}

art_cc_test_library {
    name: "libtistresss",
    defaults: ["libtistress-static-defaults"],
    static_libs: ["libartbase"],
}

art_cc_test_library {
    name: "libtistressds",
    defaults: [
        "art_debug_defaults",
        "libtistress-static-defaults",
    ],
    static_libs: ["libartbased"],
}

cc_defaults {
    name: "libarttest-defaults",
    defaults: [
        "art_test_defaults",
        "art_defaults",
    ],
    srcs: [
        "004-JniTest/jni_test.cc",
        "004-ReferenceMap/stack_walk_refmap_jni.cc",
        "004-SignalTest/signaltest.cc",
        "004-StackWalk/stack_walk_jni.cc",
        "004-ThreadStress/thread_stress.cc",
        "004-UnsafeTest/unsafe_test.cc",
        "044-proxy/native_proxy.cc",
        "051-thread/thread_test.cc",
        "1337-gc-coverage/gc_coverage.cc",
        "136-daemon-jni-shutdown/daemon_jni_shutdown.cc",
        "137-cfi/cfi.cc",
        "139-register-natives/regnative.cc",
        "141-class-unload/jni_unload.cc",
        "148-multithread-gc-annotations/gc_coverage.cc",
        "149-suspend-all-stress/suspend_all.cc",
        "154-gc-loop/heap_interface.cc",
        "167-visit-locks/visit_locks.cc",
        "169-threadgroup-jni/jni_daemon_thread.cc",
        "172-app-image-twice/debug_print_class.cc",
<<<<<<< HEAD
=======
        "177-visibly-initialized-deadlock/visibly_initialized.cc",
>>>>>>> 5a45d7b4
        "1945-proxy-method-arguments/get_args.cc",
        "203-multi-checkpoint/multi_checkpoint.cc",
        "305-other-fault-handler/fault_handler.cc",
        "454-get-vreg/get_vreg_jni.cc",
        "457-regs/regs_jni.cc",
        "461-get-reference-vreg/get_reference_vreg_jni.cc",
        "466-get-live-vreg/get_live_vreg_jni.cc",
        "497-inlining-and-class-loader/clear_dex_cache.cc",
        "543-env-long-ref/env_long_ref.cc",
        "566-polymorphic-inlining/polymorphic_inline.cc",
        "570-checker-osr/osr.cc",
        "595-profile-saving/profile-saving.cc",
        "596-app-images/app_images.cc",
        "596-monitor-inflation/monitor_inflation.cc",
        "597-deopt-new-string/deopt.cc",
        "616-cha-unloading/cha_unload.cc",
        "626-const-class-linking/clear_dex_cache_types.cc",
        "642-fp-callees/fp_callees.cc",
        "647-jni-get-field-id/get_field_id.cc",
        "656-annotation-lookup-generic-jni/test.cc",
        "661-oat-writer-layout/oat_writer_layout.cc",
        "664-aget-verifier/aget-verifier.cc",
        "667-jit-jni-stub/jit_jni_stub_test.cc",
        "674-hiddenapi/hiddenapi.cc",
        "692-vdex-inmem-loader/vdex_inmem_loader.cc",
        "708-jit-cache-churn/jit.cc",
<<<<<<< HEAD
=======
        "720-thread-priority/thread_priority.cc",
>>>>>>> 5a45d7b4
        "800-smali/jni.cc",
        "909-attach-agent/disallow_debugging.cc",
        "1001-app-image-regions/app_image_regions.cc",
        "1002-notify-startup/startup_interface.cc",
        "1947-breakpoint-redefine-deopt/check_deopt.cc",
        "1972-jni-id-swap-indices/jni_id.cc",
        "common/runtime_state.cc",
        "common/stack_inspect.cc",
    ],
    shared_libs: [
        "libbacktrace",
        "libbase",
        "libnativehelper",
    ],
}

art_cc_test_library {
    name: "libarttest",
    defaults: ["libarttest-defaults"],
    shared_libs: [
        "libart",
        "libdexfile",
        "libprofile",
        "libartbase",
    ],
}

art_cc_test_library {
    name: "libarttestd",
    defaults: [
        "art_debug_defaults",
        "libarttest-defaults",
    ],
    shared_libs: [
        "libartd",
        "libdexfiled",
        "libprofiled",
        "libartbased",
    ],
}

art_cc_defaults {
    name: "libnativebridgetest-defaults",
    defaults: [
        "art_test_defaults",
        "art_defaults",
    ],
    header_libs: ["libnativebridge-headers"],
    srcs: ["115-native-bridge/nativebridge.cc"],
}

art_cc_test_library {
    name: "libnativebridgetest",
    shared_libs: ["libart"],
    defaults: [
        "libnativebridgetest-defaults",
    ],
}

art_cc_test_library {
    name: "libnativebridgetestd",
    shared_libs: ["libartd"],
    defaults: [
        "libnativebridgetest-defaults",
        "art_debug_defaults",
    ],
}

filegroup {
    name: "art_cts_jvmti_test_library",
    srcs: [
        // shim classes. We use one that exposes the common functionality.
        "jvmti-common/Redefinition.java",
        "jvmti-common/Main.java",
        "jvmti-common/Trace.java",
        "jvmti-common/Breakpoint.java",
        "jvmti-common/Suspension.java",
        "jvmti-common/Locals.java",
        "jvmti-common/StackTrace.java",
        "jvmti-common/FramePop.java",
        "jvmti-common/Exceptions.java",
        "jvmti-common/Monitors.java",
        "jvmti-common/Threads.java",
        "jvmti-common/SuspendEvents.java",

        // Actual test classes.
        "901-hello-ti-agent/src/art/Test901.java",
        "902-hello-transformation/src/art/Test902.java",
        "903-hello-tagging/src/art/Test903.java",
        "904-object-allocation/src/art/Test904.java",
        "905-object-free/src/art/Test905.java",
        "906-iterate-heap/src/art/Test906.java",
        "907-get-loaded-classes/src/art/Test907.java",
        "907-get-loaded-classes/src/art/Cerr.java",
        "908-gc-start-finish/src/art/Test908.java",
        "910-methods/src/art/Test910.java",
        "911-get-stack-trace/src/art/Test911.java",
        "911-get-stack-trace/src/art/AllTraces.java",
        "911-get-stack-trace/src/art/ControlData.java",
        "911-get-stack-trace/src/art/Frames.java",
        "911-get-stack-trace/src/art/OtherThread.java",
        "911-get-stack-trace/src/art/PrintThread.java",
        "911-get-stack-trace/src/art/Recurse.java",
        "911-get-stack-trace/src/art/SameThread.java",
        "911-get-stack-trace/src/art/ThreadListTraces.java",
        "912-classes/src-art/art/Test912.java",
        "912-classes/src-art/art/DexData.java",
        "913-heaps/src/art/Test913.java",
        "914-hello-obsolescence/src/art/Test914.java",
        "915-obsolete-2/src/art/Test915.java",
        "917-fields-transformation/src/art/Test917.java",
        "918-fields/src/art/Test918.java",
        "919-obsolete-fields/src/art/Test919.java",
        "920-objects/src/art/Test920.java",
        "922-properties/src/art/Test922.java",
        "923-monitors/src/art/Test923.java",
        "924-threads/src/art/Test924.java",
        "925-threadgroups/src/art/Test925.java",
        "926-multi-obsolescence/src/art/Test926.java",
        "927-timers/src/art/Test927.java",
        "928-jni-table/src/art/Test928.java",
        "930-hello-retransform/src/art/Test930.java",
        "931-agent-thread/src/art/Test931.java",
        "932-transform-saves/src/art/Test932.java",
        "933-misc-events/src/art/Test933.java",
        "940-recursive-obsolete/src/art/Test940.java",
        "942-private-recursive/src/art/Test942.java",
        "944-transform-classloaders/src/art/Test944.java",
        "945-obsolete-native/src/art/Test945.java",
        "947-reflect-method/src/art/Test947.java",
        "951-threaded-obsolete/src/art/Test951.java",
        "982-ok-no-retransform/src/art/Test982.java",
        "983-source-transform-verify/src/art/Test983.java",
        "984-obsolete-invoke/src/art/Test984.java",
        "985-re-obsolete/src/art/Test985.java",
        "986-native-method-bind/src/art/Test986.java",
        "988-method-trace/src/art/Test988.java",
        "988-method-trace/src/art/Test988Intrinsics.java",
        "989-method-trace-throw/src/art/Test989.java",
        "990-field-trace/src/art/Test990.java",
        "991-field-trace-2/src/art/Test991.java",
        "992-source-data/src/art/Test992.java",
        "992-source-data/src/art/Target2.java",
        "993-breakpoints/src/art/Test993.java",
        "994-breakpoint-line/src/art/Test994.java",
        "995-breakpoints-throw/src/art/Test995.java",
        "996-breakpoint-obsolete/src/art/Test996.java",
        "997-single-step/src/art/Test997.java",
        "1900-track-alloc/src/art/Test1900.java",
        "1901-get-bytecodes/src/art/Test1901.java",
        "1902-suspend/src/art/Test1902.java",
        "1903-suspend-self/src/art/Test1903.java",
        "1904-double-suspend/src/art/Test1904.java",
        "1906-suspend-list-me-first/src/art/Test1906.java",
        "1907-suspend-list-self-twice/src/art/Test1907.java",
        "1908-suspend-native-resume-self/src/art/Test1908.java",
        "1909-per-agent-tls/src/art/Test1909.java",
        "1910-transform-with-default/src/art/Test1910.java",
        "1911-get-local-var-table/src/art/Test1911.java",
        "1912-get-set-local-primitive/src/art/Test1912.java",
        "1913-get-set-local-objects/src/art/Test1913.java",
        "1914-get-local-instance/src/art/Test1914.java",
        "1915-get-set-local-current-thread/src/art/Test1915.java",
        "1916-get-set-current-frame/src/art/Test1916.java",
        "1917-get-stack-frame/src/art/Test1917.java",
        "1920-suspend-native-monitor/src/art/Test1920.java",
        "1921-suspend-native-recursive-monitor/src/art/Test1921.java",
        "1922-owned-monitors-info/src/art/Test1922.java",
        "1923-frame-pop/src/art/Test1923.java",
        "1924-frame-pop-toggle/src/art/Test1924.java",
        "1925-self-frame-pop/src/art/Test1925.java",
        "1926-missed-frame-pop/src/art/Test1926.java",
        "1927-exception-event/src/art/Test1927.java",
        "1928-exception-event-exception/src/art/Test1928.java",
        "1930-monitor-info/src/art/Test1930.java",
        "1931-monitor-events/src/art/Test1931.java",
        "1932-monitor-events-misc/src/art/Test1932.java",
        "1933-monitor-current-contended/src/art/Test1933.java",
        "1934-jvmti-signal-thread/src/art/Test1934.java",
        "1936-thread-end-events/src/art/Test1936.java",
        "1937-transform-soft-fail/src/art/Test1937.java",
        "1939-proxy-frames/src/art/Test1939.java",
        "1941-dispose-stress/src/art/Test1941.java",
        "1942-suspend-raw-monitor-exit/src/art/Test1942.java",
        "1943-suspend-raw-monitor-wait/src/art/Test1943.java",
        "1953-pop-frame/src/art/Test1953.java",
        "1958-transform-try-jit/src/art/Test1958.java",
        "1962-multi-thread-events/src/art/Test1962.java",
<<<<<<< HEAD
=======
        // TODO Renumber
        // "1962-force-early-return/src/art/Test1962.java",
        // "1963-force-early-return-void/src/art/Test1963.java",
        // "1964-force-early-return-long/src/art/Test1964.java",
>>>>>>> 5a45d7b4
    ],
}

// CTS test runner in cts/hostsidetests/jvmti looks for an expected test
// result for the test NN in the file results.NN.expected.txt while in the
// source tree each expected test result is in the NN-xxxx/expected.txt.
// Copy+rename them them to a temporary directory and them zip them.
java_genrule {
    name: "expected_cts_outputs",
    srcs: [
        "901-hello-ti-agent/expected.txt",
        "902-hello-transformation/expected.txt",
        "903-hello-tagging/expected.txt",
        "904-object-allocation/expected.txt",
        "905-object-free/expected.txt",
        "906-iterate-heap/expected.txt",
        "907-get-loaded-classes/expected.txt",
        "908-gc-start-finish/expected.txt",
        "910-methods/expected.txt",
        "911-get-stack-trace/expected.txt",
        "912-classes/expected.txt",
        "913-heaps/expected.txt",
        "914-hello-obsolescence/expected.txt",
        "915-obsolete-2/expected.txt",
        "917-fields-transformation/expected.txt",
        "918-fields/expected.txt",
        "919-obsolete-fields/expected.txt",
        "920-objects/expected.txt",
        "922-properties/expected.txt",
        "923-monitors/expected.txt",
        "924-threads/expected.txt",
        "925-threadgroups/expected.txt",
        "926-multi-obsolescence/expected.txt",
        "927-timers/expected.txt",
        "928-jni-table/expected.txt",
        "930-hello-retransform/expected.txt",
        "931-agent-thread/expected.txt",
        "932-transform-saves/expected.txt",
        "933-misc-events/expected.txt",
        "940-recursive-obsolete/expected.txt",
        "942-private-recursive/expected.txt",
        "944-transform-classloaders/expected.txt",
        "945-obsolete-native/expected.txt",
        "947-reflect-method/expected.txt",
        "951-threaded-obsolete/expected.txt",
        "982-ok-no-retransform/expected.txt",
        "983-source-transform-verify/expected.txt",
        "984-obsolete-invoke/expected.txt",
        "985-re-obsolete/expected.txt",
        "986-native-method-bind/expected.txt",
        "988-method-trace/expected.txt",
        "989-method-trace-throw/expected.txt",
        "990-field-trace/expected.txt",
        "991-field-trace-2/expected.txt",
        "992-source-data/expected.txt",
        "993-breakpoints/expected.txt",
        "994-breakpoint-line/expected.txt",
        "995-breakpoints-throw/expected.txt",
        "996-breakpoint-obsolete/expected.txt",
        "997-single-step/expected.txt",
        "1900-track-alloc/expected.txt",
        "1901-get-bytecodes/expected.txt",
        "1902-suspend/expected.txt",
        "1903-suspend-self/expected.txt",
        "1904-double-suspend/expected.txt",
        "1906-suspend-list-me-first/expected.txt",
        "1907-suspend-list-self-twice/expected.txt",
        "1908-suspend-native-resume-self/expected.txt",
        "1909-per-agent-tls/expected.txt",
        "1910-transform-with-default/expected.txt",
        "1911-get-local-var-table/expected.txt",
        "1912-get-set-local-primitive/expected.txt",
        "1913-get-set-local-objects/expected.txt",
        "1914-get-local-instance/expected.txt",
        "1915-get-set-local-current-thread/expected.txt",
        "1916-get-set-current-frame/expected.txt",
        "1917-get-stack-frame/expected.txt",
        "1920-suspend-native-monitor/expected.txt",
        "1921-suspend-native-recursive-monitor/expected.txt",
        "1922-owned-monitors-info/expected.txt",
        "1923-frame-pop/expected.txt",
        "1924-frame-pop-toggle/expected.txt",
        "1925-self-frame-pop/expected.txt",
        "1926-missed-frame-pop/expected.txt",
        "1927-exception-event/expected.txt",
        "1928-exception-event-exception/expected.txt",
        "1930-monitor-info/expected.txt",
        "1931-monitor-events/expected.txt",
        "1932-monitor-events-misc/expected.txt",
        "1933-monitor-current-contended/expected.txt",
        "1934-jvmti-signal-thread/expected.txt",
        "1936-thread-end-events/expected.txt",
        "1937-transform-soft-fail/expected.txt",
        "1939-proxy-frames/expected.txt",
        "1941-dispose-stress/expected.txt",
        "1942-suspend-raw-monitor-exit/expected.txt",
        "1943-suspend-raw-monitor-wait/expected.txt",
        "1953-pop-frame/expected.txt",
        "1958-transform-try-jit/expected.txt",
    ],
    out: ["expected_cts_outputs.jar"],
    tools: ["soong_zip"],
    cmd: "rm -rf $(genDir)/res && mkdir -p $(genDir)/res && " +
        "for f in $(in); do x=$${f#art/test/}; " +
        "cp $$f $(genDir)/res/results.$${x%%-*}.expected.txt; done && " +
        "$(location soong_zip) -o $(out) -C $(genDir)/res -D $(genDir)/res",
}<|MERGE_RESOLUTION|>--- conflicted
+++ resolved
@@ -294,10 +294,6 @@
         "1951-monitor-enter-no-suspend/raw_monitor.cc",
         "1953-pop-frame/pop_frame.cc",
         "1957-error-ext/lasterror.cc",
-<<<<<<< HEAD
-        "1962-multi-thread-events/multi_thread_events.cc",
-        "1963-add-to-dex-classloader-in-memory/add_to_loader.cc",
-=======
         // TODO Renumber
         "1962-multi-thread-events/multi_thread_events.cc",
         "1963-add-to-dex-classloader-in-memory/add_to_loader.cc",
@@ -305,7 +301,6 @@
         "1969-force-early-return-void/force_early_return_void.cc",
         "1970-force-early-return-long/force_early_return_long.cc",
         "1974-resize-array/resize_array.cc",
->>>>>>> 5a45d7b4
     ],
     // Use NDK-compatible headers for ctstiagent.
     header_libs: [
@@ -390,12 +385,8 @@
     ],
     sdk_version: "current",
     stl: "c++_static",
-<<<<<<< HEAD
-    include_dirs: [
-=======
     header_libs: [
         "jni_headers",
->>>>>>> 5a45d7b4
         // This is needed to resolve the base/ header file in libdexfile. Unfortunately there are
         // many problems with how we export headers that are making doing this the 'right' way
         // difficult.
@@ -488,10 +479,7 @@
         "167-visit-locks/visit_locks.cc",
         "169-threadgroup-jni/jni_daemon_thread.cc",
         "172-app-image-twice/debug_print_class.cc",
-<<<<<<< HEAD
-=======
         "177-visibly-initialized-deadlock/visibly_initialized.cc",
->>>>>>> 5a45d7b4
         "1945-proxy-method-arguments/get_args.cc",
         "203-multi-checkpoint/multi_checkpoint.cc",
         "305-other-fault-handler/fault_handler.cc",
@@ -518,10 +506,7 @@
         "674-hiddenapi/hiddenapi.cc",
         "692-vdex-inmem-loader/vdex_inmem_loader.cc",
         "708-jit-cache-churn/jit.cc",
-<<<<<<< HEAD
-=======
         "720-thread-priority/thread_priority.cc",
->>>>>>> 5a45d7b4
         "800-smali/jni.cc",
         "909-attach-agent/disallow_debugging.cc",
         "1001-app-image-regions/app_image_regions.cc",
@@ -710,13 +695,10 @@
         "1953-pop-frame/src/art/Test1953.java",
         "1958-transform-try-jit/src/art/Test1958.java",
         "1962-multi-thread-events/src/art/Test1962.java",
-<<<<<<< HEAD
-=======
         // TODO Renumber
         // "1962-force-early-return/src/art/Test1962.java",
         // "1963-force-early-return-void/src/art/Test1963.java",
         // "1964-force-early-return-long/src/art/Test1964.java",
->>>>>>> 5a45d7b4
     ],
 }
 
