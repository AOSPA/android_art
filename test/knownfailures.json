[
    {
        "tests": "153-reference-stress",
        "description": ["Disable 153-reference-stress temporarily until a fix",
                        "arrives."],
        "bug": "http://b/33389022"
    },
    {
        "tests": "132-daemon-locks-shutdown",
        "description": ["This test seems to fail occasionally on redefine-stress for unknown reasons without stack-traces"],
        "variant": "redefine-stress",
        "bug": "http://b/121302864"
    },
    {
        "tests": "579-inline-infinite",
        "description": ["This test seems to fail often on redefine-stress for unknown reasons"],
        "variant": "redefine-stress",
        "bug": "http://b/73871735"
    },
    {
        "tests": "080-oom-fragmentation",
        "description": ["Disable 080-oom-fragmentation for CC collector in debug mode",
                        "because of potential fragmentation caused by the region space's",
                        "cyclic region allocation (which is enabled in debug mode)."],
        "variant": "debug",
        "bug": "http://b/33795328"
    },
    {
        "tests": ["497-inlining-and-class-loader",
                  "542-unresolved-access-check"],
        "description": ["Disable 497-inlining-and-class-loader and ",
                        "542-unresolved-access-check until they are rewritten.",
                        "These tests use a broken class loader that tries to",
                        "register a dex file that's already registered with a",
                        "different loader."],
        "bug": "http://b/34193123"
    },
    {
        "tests": "149-suspend-all-stress",
        "description": "Disable 149-suspend-all-stress, its output is flaky",
        "bug": "http://b/28988206"
    },
    {
        "tests": ["002-sleep",
                  "053-wait-some",
                  "055-enum-performance",
                  "133-static-invoke-super"],
        "description": ["Tests that are timing sensitive and flaky on heavily",
                        "loaded systems."]
    },
    {
        "tests": "147-stripped-dex-fallback",
        "variant": "target",
        "description": ["147-stripped-dex-fallback isn't supported on device",
                        "because --strip-dex  requires the zip command."]
    },
    {
        "tests": "569-checker-pattern-replacement",
        "variant": "target",
        "description": ["569-checker-pattern-replacement tests behaviour",
                        "present only on host."]
    },
    {
        "tests": ["116-nodex2oat",
                  "118-noimage-dex2oat",
                  "134-nodex2oat-nofallback"],
        "variant": "prebuild",
        "description": ["Note 116-nodex2oat is not broken per-se it just",
                        "doesn't (and isn't meant to) work with --prebuild."]
    },
    {
        "tests": ["147-stripped-dex-fallback",
                  "608-checker-unresolved-lse"],
        "variant": "no-prebuild"
    },
    {
        "tests": ["118-noimage-dex2oat",
                  "1001-app-image-regions"],
        "variant": "no-relocate",
        "description": ["118-noimage-dex2oat is not broken per-se it just ",
                        "doesn't work (and isn't meant to) without --prebuild ",
                        "--relocate. 1001-app-image-regions is disabled since it",
                        "doesn't have the app image loaded for no-relocate"]
    },
    {
        "tests" : "629-vdex-speed",
        "variant": "interp-ac | interpreter | jit",
        "description": "629 requires compilation."
    },
    {
        "tests": "137-cfi",
        "variant": "gcstress",
        "description": ["137-cfi needs to unwind a second forked process. We're",
                        "using a primitive sleep to wait till we hope the",
                        "second process got into the expected state. The",
                        "slowness of gcstress makes this bad."]
    },
    {
        "tests": "152-dead-large-object",
        "variant": "gcstress",
        "description": ["152-dead-large-object requires a heap larger than what gcstress uses."],
        "bug": "http://b/35800768"
    },
    {
        "tests": "163-app-image-methods",
        "variant": "gcstress",
        "description": ["This test sometimes runs out of memory initializing the boot classpath."]
    },
    {
        "tests": "164-resolution-trampoline-dex-cache",
        "variant": "interp-ac | interpreter",
        "description": ["This test requires AOT mixed with JIT and enables the JIT by the ",
                        "runtime option -Xusejit:true. This conflicts with -Xint passed for ",
                        "interpreter configurations (interp-ac | interpreter). The 'jit' ",
                        "configuration succeeds even though it does not test anything useful."]
    },
    {
        "tests": ["908-gc-start-finish",
                  "913-heaps"],
        "variant": "gcstress",
        "description": ["908-gc-start-finish expects GCs only to be run at",
                        "clear points. The reduced heap size makes this",
                        "non-deterministic. Same for 913."]
    },
    {
        "tests": ["1946-list-descriptors"],
        "variant": "gcverify | trace",
        "description": "This test is rather slow and gcverify or trace often cause it to timeout."
    },
    {
        "tests": ["961-default-iface-resolution-gen",
                  "964-default-iface-init-gen",
                  "968-default-partial-compile-gen"],
        "variant": "gcstress",
        "description": ["961-default-iface-resolution-gen,",
                        "968-default-partial-compile-gen and",
                        "964-default-iface-init-gen are very long tests that",
                        "often will take more than the timeout to run when",
                        "gcstress is enabled. This is because gcstress slows",
                        "down allocations significantly which these tests do a",
                        "lot."]
    },
    {
        "tests": "154-gc-loop",
        "variant": "gcstress | jit & debug",
        "description": ["154-gc-loop depends GC not happening too often"],
        "bug": "http://b/35917229"
    },
    {
        "tests": "115-native-bridge",
        "variant": "target",
        "description": ["115-native-bridge setup is complicated. Need to",
                        "implement it correctly for the target."]
    },
    {
        "tests": "130-hprof",
        "variant": "target",
        "description": ["130-hprof dumps the heap and runs hprof-conv to check",
                       "whether the file is somewhat readable. Thi is only",
                       "possible on the host. TODO: Turn off all the other",
                       "combinations, this is more about testing actual ART",
                       "code. A gtest is very hard to write here, as (for a",
                       "complete test) JDWP must be set up."]
    },
    {
        "tests": "138-duplicate-classes-check",
        "variant": "ndebug",
        "description": ["Turned on for debug builds since debug builds have",
                        "duplicate classes checks enabled"],
        "bug": "http://b/2133391"
    },
    {
        "tests": "147-stripped-dex-fallback",
        "variant": "no-image",
        "description": ["147-stripped-dex-fallback is disabled because it",
                        "requires --prebuild."]
    },
    {
        "tests": ["116-nodex2oat",
                  "118-noimage-dex2oat",
                  "137-cfi",
                  "138-duplicate-classes-check2"],
        "variant": "no-image",
        "description": ["All these tests check that we have sane behavior if we",
                        "don't have a dex2oat. Therefore we",
                        "shouldn't run them in situations where we actually",
                        "don't have these since they explicitly test for them.",
                        "These all also assume we have an image."]
    },
    {
        "tests": ["137-cfi",
                  "138-duplicate-classes-check",
                  "018-stack-overflow",
                  "961-default-iface-resolution-gen",
                  "964-default-iface-init-gen"],
        "variant": "no-image",
        "description": ["This test fails without an image. 018, 961, 964 often",
                        "time out."],
        "bug": "http://b/34369284"
    },
    {
        "tests": ["018-stack-overflow",
                  "107-int-math2",
                  "667-jit-jni-stub"],
        "description": ["We run for long enough for jit to compile some of the methods ",
                        "which means it takes so long to finish the test that it will ",
                        "timeout. The timeout is due to having to walk the stack ",
                        "when entering and exiting methods due to the way the instrumentation ",
                        "trampoline is implemented."],
        "variant": "debuggable & jit & trace | debuggable & jit & stream"
    },
    {
        "tests": "1935-get-set-current-frame-jit",
        "description": ["Test expects that OSR works but tracing turns this feature off."],
        "variant": "trace | stream"
    },
    {
        "tests": "1940-ddms-ext",
        "description": ["Test expects to be able to start tracing but we cannot",
                        "do that if tracing is already ongoing."],
        "variant": "trace | stream"
    },
    {
        "tests": "137-cfi",
        "description": ["This test unrolls and expects managed frames, but",
                        "tracing means we run the interpreter or trampolines."],
        "variant": "trace | stream"
    },
    {
        "tests": ["802-deoptimization"],
        "description": ["This test dynamically enables tracing to force a",
                        "deoptimization. This makes the test meaningless",
                        "when already tracing, and writes an error message",
                        "that we do not want to check for."],
        "variant": "trace | stream"
    },
    {
        "tests": ["570-checker-osr", "570-checker-osr-locals"],
        "description": ["These tests wait for OSR, which never happens when tracing."],
        "variant": "trace | stream"
    },
    {
        "tests": "130-hprof",
        "description": "130 occasional timeout",
        "bug": "http://b/32383962",
        "variant": "trace | stream"
    },
    {
        "tests": ["087-gc-after-link",
                  "141-class-unload"],
        "variant": "trace | stream"
    },
    {
        "tests": ["604-hot-static-interface",
                  "612-jit-dex-cache",
                  "613-inlining-dex-cache",
                  "626-set-resolved-string",
                  "638-checker-inline-cache-intrinsic"],
        "variant": "trace | stream",
        "description": ["These tests expect JIT compilation, which is",
                        "suppressed when tracing."]
    },
    {
        "tests": "597-deopt-busy-loop",
        "variant": "interp-ac | interpreter | trace | stream",
        "description": ["This test expects JIT compilation, which is",
                        "suppressed when tracing."]
    },
    {
        "tests": "638-checker-inline-cache-intrinsic",
        "variant": "interpreter | interp-ac",
        "description": ["Test expects JIT compilation"]
    },
    {
        "tests": "597-deopt-invoke-stub",
        "variant": "speed-profile | interp-ac | interpreter | optimizing | trace | stream",
        "description": ["This test expects JIT compilation and no AOT for",
                        "testing deoptimizing at quick-to-interpreter bridge."]
    },
    {
        "tests": "906-iterate-heap",
        "description": ["Test 906 iterates the heap filtering with different",
                        "options. No instances should be created between those",
                        "runs to be able to have precise checks."],
        "variant": "jit"
    },
    {
        "tests": ["570-checker-select",
                  "484-checker-register-hints"],
        "description": ["These tests were based on the linear scan allocator,",
                        "which makes different decisions than the graph",
                        "coloring allocator. (These attempt to test for code",
                        "quality, not correctness.)"],
        "variant": "regalloc_gc"
    },
    {
        "tests": ["454-get-vreg",
                  "457-regs",
                  "602-deoptimizeable",
                  "685-deoptimizeable"],
        "description": ["Tests that should fail when the optimizing compiler ",
                        "compiles them non-debuggable."],
        "variant": "optimizing & ndebuggable | regalloc_gc & ndebuggable | speed-profile & ndebuggable | jit & ndebuggable | jit-on-first-use & ndebuggable"
    },
    {
        "tests": "596-app-images",
        "description": "Code being tested has been disabled",
        "bug": "b/70734839"
    },
    {
        "tests": "055-enum-performance",
        "variant": "optimizing | regalloc_gc",
        "description": ["055: Exceeds run time limits due to heap poisoning ",
                        "instrumentation (on ARM and ARM64 devices)."]
    },
    {
        "tests": "909-attach-agent",
        "variant": "debuggable",
        "description": "Tests that check semantics for a non-debuggable app."
    },
    {
        "tests": "137-cfi",
        "variant": "debuggable",
        "description": ["The test relies on AOT code and debuggable makes us",
                        "JIT always."]
    },
    {
        "tests": ["000-nop",
                  "134-nodex2oat-nofallback",
                  "147-stripped-dex-fallback",
                  "595-profile-saving"],
        "description": "The doesn't compile anything",
        "env_vars": {"ART_TEST_BISECTION": "true"},
        "variant": "optimizing | regalloc_gc"
    },
    {
        "tests": "089-many-methods",
        "description": "The test tests a build failure",
        "env_vars": {"ART_TEST_BISECTION": "true"},
        "variant": "optimizing | regalloc_gc"
    },
    {
        "tests": ["018-stack-overflow",
                  "116-nodex2oat",
                  "118-noimage-dex2oat",
                  "126-miranda-multidex",
                  "137-cfi"],
        "description": "The test run dalvikvm more than once.",
        "env_vars": {"ART_TEST_BISECTION": "true"},
        "variant": "optimizing | regalloc_gc"
    },
    {
        "tests": ["115-native-bridge",
                  "088-monitor-verification"],
        "description": "The test assume they are always compiled.",
        "env_vars": {"ART_TEST_BISECTION": "true"},
        "variant": "optimizing | regalloc_gc"
    },
    {
        "tests": "055-enum-performance",
        "description": ["The test tests performance which degrades during",
                        "bisecting."],
        "env_vars": {"ART_TEST_BISECTION": "true"},
        "variant": "optimizing | regalloc_gc"
    },
    {
        "tests": ["537-checker-arraycopy",
                  "641-checker-arraycopy"],
        "env_vars": {"ART_READ_BARRIER_TYPE": "TABLELOOKUP"}
    },
    {
        "tests": ["530-checker-lse",
                  "530-checker-lse2",
                  "030-bad-finalizer",
                  "080-oom-throw",
                  "1336-short-finalizer-timeout"],
        "bug": "http://b/36377828",
        "variant": "interp-ac"
    },
    {
        "tests": ["629-vdex-speed",
                  "634-vdex-duplicate"],
        "description": ["Profile driven dexlayout does not work with vdex or dex verifier."],
        "variant": "speed-profile"
    },
    {
        "test_patterns": ["616-cha.*"],
        "description": ["cha tests rely on knowing the exact set of optimizations available. ",
                        "Debuggable runtimes change the set of optimizations."],
        "variant": "debuggable"
    },
    {
        "test_patterns": ["616-cha.*"],
        "description": ["cha tests rely on knowing more about the state of the JIT then is possible with jvmti-stress"],
        "variant": "jvmti-stress & jit | redefine-stress & jit"
    },
    {
        "test_patterns": ["616-cha"],
        "description": ["The test assumes a boot image exists."],
        "bug": "http://b/34193647",
        "variant": "no-image"
    },
    {
        "tests": [ "663-odd-dex-size",
                   "663-odd-dex-size2",
                   "663-odd-dex-size3",
                   "663-odd-dex-size4" ],
        "description": ["All the odd-dex-size tests cause slicer to emit warnings."],
        "variant": "jvmti-stress | redefine-stress"
    },
    {
        "test_patterns": ["[0-9]*-checker-.*"],
        "description": ["Checker tests are not compatible with jvmti."],
        "variant": "jvmti-stress | redefine-stress | trace-stress | field-stress | step-stress"
    },
    {
        "tests": [
            "961-default-iface-resolution-gen",
            "964-default-iface-init-gen",
            "968-default-partial-compile-gen"
        ],
        "description": ["Tests that just take too long with jvmti-stress"],
        "variant": "jvmti-stress | redefine-stress | trace-stress | step-stress"
    },
    {
        "tests": ["082-inline-execute"],
        "description": ["speed-profile seems to cause the agent to be given an invalid dex file" ],
        "bug": "b/65452964",
        "variant": "redefine-stress & speed-profile | jvmti-stress & speed-profile"
    },
    {
        "tests": ["701-easy-div-rem",
                  "303-verification-stress"],
        "description": ["speed-profile leads to dex files that slicer emits warnings about"],
        "variant": "redefine-stress & speed-profile | jvmti-stress & speed-profile"
    },
    {
        "test_patterns": [
            ".*invoke-custom.*",
            ".*invoke-polymorphic.*",
            ".*methodhandle.*",
            ".*method-handle.*",
            ".*varhandle.*",
            ".*var-handle.*",
            "716-jli-jit-samples"
        ],
        "description": [
            "Tests for bytecodes introduced after DEX version 037 that are unsupported by",
            "dexter/slicer."
        ],
        "bug": "b/37272822",
        "variant": "jvmti-stress | redefine-stress"
    },
    {
        "tests": [
            "004-ThreadStress",
            "130-hprof",
            "579-inline-infinite",
            "1946-list-descriptors"
        ],
        "description": ["Too slow to finish in the timeout"],
        "variant": "jvmti-stress | redefine-stress | trace-stress | field-stress | step-stress"
    },
    {
        "tests": [
            "911-get-stack-trace"
        ],
        "description": ["Tests that fail when run with step-stress for unknown reasons."],
        "bug": "b/120995005",
        "variant": "jvmti-stress | step-stress"
    },
    {
        "tests": [
            "004-SignalTest",
            "004-StackWalk",
            "064-field-access",
            "083-compiler-regressions",
            "098-ddmc",
            "107-int-math2",
            "129-ThreadGetId",
            "135-MirandaDispatch",
            "132-daemon-locks-shutdown",
            "163-app-image-methods",
            "607-daemon-stress",
            "674-hiddenapi",
            "687-deopt",
            "904-object-allocation"
        ],
        "description": ["Tests that sometimes fail when run with jvmti-stress for unknown reasons."],
        "bug": "b/120995005",
        "variant": "jvmti-stress | trace-stress | field-stress | step-stress"
    },
    {
        "tests": [
            "018-stack-overflow",
            "137-cfi",
            "595-profile-saving",
            "597-deopt-busy-loop",
            "597-deopt-new-string",
            "660-clinit",
            "900-hello-plugin",
            "909-attach-agent",
            "924-threads",
            "981-dedup-original-dex",
            "1900-track-alloc"
        ],
        "description": ["Tests that require exact knowledge of the deoptimization state, the ",
                        "number of plugins and agents, or breaks other openjdkjvmti assumptions."],
        "variant": "jvmti-stress | redefine-stress | trace-stress | field-stress | step-stress"
    },
    {
        "tests": [
            "607-daemon-stress",
            "602-deoptimizeable",
            "121-simple-suspend-check",
            "083-compiler-regressions"
        ],
        "description": ["Tests that have failed on redefine stress for unknown reasons"],
        "bug": "b/73177368",
        "variant": "redefine-stress"
    },
    {
        "tests": [
            "638-no-line-number"
        ],
        "description": ["Tests that fail on redefine stress due to branch instruction selection"],
        "bug": "b/110869946",
        "variant": "redefine-stress"
    },
    {
        "tests": [
            "097-duplicate-method",
            "138-duplicate-classes-check2",
            "159-app-image-fields",
            "649-vdex-duplicate-method",
            "674-hiddenapi",
            "690-hiddenapi-same-name-methods",
            "804-class-extends-itself",
            "921-hello-failure",
            "999-redefine-hiddenapi"
        ],
        "description": [
            "Tests that use illegal dex files or otherwise break dexter assumptions"
        ],
        "variant": "jvmti-stress | redefine-stress"
    },
    {
        "tests": [
            "018-stack-overflow",
            "068-classloader",
            "086-null-super",
            "087-gc-after-link",
            "626-const-class-linking",
            "629-vdex-speed",
            "647-jni-get-field-id",
            "674-hiddenapi",
            "690-hiddenapi-same-name-methods",
            "691-hiddenapi-proxy",
            "692-vdex-inmem-loader",
            "693-vdex-inmem-loader-evict",
            "944-transform-classloaders",
            "999-redefine-hiddenapi"
        ],
        "description": [
            "Tests that use custom class loaders or other features not supported ",
            "by our JVMTI implementation"
        ],
        "variant": "jvmti-stress | redefine-stress"
    },
    {
        "tests": [
            "004-ThreadStress"
        ],
        "description": "The thread stress test just takes too long with field-stress",
        "variant": "jvmti-stress | field-stress | step-stress | redefine-stress"
    },
    {
        "tests": [
            "031-class-attributes",
            "715-clinit-implicit-parameter-annotations",
            "911-get-stack-trace"
        ],
        "description": [
            "Tests that use annotations and debug data that is not kept around by dexter."
        ],
        "bug": "b/37239009",
        "variant": "jvmti-stress | redefine-stress"
    },
    {
        "tests": [ "1911-get-local-var-table" ],
        "description": [
            "Test that relies on knowing the exact layout of a dex file"
        ],
        "variant": "jvmti-stress | redefine-stress"
    },
    {
        "tests": [
            "536-checker-needs-access-check",
            "537-checker-inline-and-unverified",
            "569-checker-pattern-replacement",
            "586-checker-null-array-get"
        ],
        "description": [
            "Tests that have verify-at-runtime classes, but being compiled when using vdex."
        ],
        "variant": "speed-profile"
    },
    {
        "tests": "648-many-direct-methods",
        "variant": "debug",
        "description": "Test disabled in debug mode because of dex2oatd timeouts.",
        "bug": "b/33650497"
    },
    {
        "tests": "1946-list-descriptors",
        "description": "ASAN+interp-ac/switch interpreter means this is too slow to finish in the timeout",
        "variant": "target & interp-ac",
        "env_vars": {"SANITIZE_TARGET": "address"}
    },
    {
        "tests": "1946-list-descriptors",
        "description": "ASAN+interp-ac/switch interpreter means this is too slow to finish in the timeout",
        "variant": "host & interp-ac",
        "env_vars": {"SANITIZE_HOST": "address"}
    },
    {
        "tests": "175-alloc-big-bignums",
        "description": "ASAN runs out of memory due to huge allocations.",
        "variant": "host",
        "env_vars": {"SANITIZE_HOST": "address"}
    },
    {
        "tests": "202-thread-oome",
        "description": "ASAN aborts when large thread stacks are requested.",
        "variant": "host",
        "env_vars": {"SANITIZE_HOST": "address"}
    },
    {
        "tests": "202-thread-oome",
        "description": "ASAN aborts when large thread stacks are requested.",
        "variant": "target",
        "env_vars": {"SANITIZE_TARGET": "address"}
    },
    {
        "tests": [
            "018-stack-overflow",
            "107-int-math2"
        ],
        "description": [
            "Insufficient stack guards for ASAN."
        ],
        "variant": "interp-ac & host",
        "env_vars": {"SANITIZE_HOST": "address"},
        "bug": "b/31098551"
    },
    {
        "tests": [
            "018-stack-overflow",
            "107-int-math2"
        ],
        "description": [
            "Insufficient stack guards for ASAN."
        ],
        "variant": "interp-ac & target",
        "env_vars": {"SANITIZE_TARGET": "address"},
        "bug": "b/31098551"
    },
    {
        "tests": [
            "059-finalizer-throw",
            "074-gc-thrash",
            "911-get-stack-trace",
            "913-heaps",
            "980-redefine-object"
        ],
        "description": [
            "Interpreter with access checks stack frames are too large and result in",
            "StackOverFlow errors being thrown."
        ],
        "variant": "interp-ac & host",
        "env_vars": {"SANITIZE_HOST": "address"}
    },
    {
        "tests": [
            "059-finalizer-throw",
            "074-gc-thrash",
            "911-get-stack-trace",
            "913-heaps",
            "980-redefine-object"
        ],
        "description": [
            "Interpreter with access checks stack frames are too large and result in",
            "StackOverFlow errors being thrown."
        ],
        "variant": "interp-ac & target",
        "env_vars": {"SANITIZE_TARGET": "address"}
    },
    {
        "tests": "071-dexfile-map-clean",
        "description": [ "We use prebuilt zipalign on master-art-host to avoid pulling in a lot",
                         "of the framework. But a non-sanitized zipalign binary does not work with",
                         "a sanitized libc++."],
        "env_vars": {"SANITIZE_HOST": "address"}
    },
    {
        "tests": "141-class-unload",
        "description": "Segmentation fault",
        "bug": "b/31098949",
        "env_vars": {"SANITIZE_HOST": "address"}
    },
    {
        "tests": "104-growth-limit",
        "description": "Flake",
        "bug": "b/63514331",
        "env_vars": {"SANITIZE_HOST": "address"}
    },
    {
        "tests": ["988-method-trace"],
        "variant": "redefine-stress | jvmti-stress",
        "description": "Test disabled due to redefine-stress disabling intrinsics which changes the trace output slightly."
    },
    {
        "tests": ["137-cfi", "629-vdex-speed"],
        "description": [ "Tests require speed compilation which is no longer the default for",
                          "no-prebuild or no-image configs."],
        "variant": "no-prebuild | no-image"
    },
    {
        "tests": ["059-finalizer-throw", "063-process-manager"],
        "description": [ "Tests that take too long on target with gcstress and debug" ],
        "variant": "gcstress & target & debug"
    },
    {
        "tests": ["905-object-free"],
        "description": [ "Flake on gcstress" ],
        "bug": "b/62562923",
        "variant": "gcstress & jit & target"
    },
    {
        "tests": "660-clinit",
<<<<<<< HEAD
        "variant": "no-image | no-prebuild | jvmti-stress | redefine-stress",
        "description": ["Tests <clinit> for app images, which --no-image, --no-prebuild, ",
                        "and --redefine-stress do not create"]
=======
        "variant": "no-image | no-prebuild | jvmti-stress | redefine-stress | interp-ac | debuggable",
        "description": ["Tests <clinit> for app images, which --no-image, --no-prebuild, ",
                        "and --redefine-stress do not create. Also avoid for ",
                        "verify-soft-fail (interp-ac) and debuggable since they prevent ",
                        "initialization."]
>>>>>>> 5a45d7b4
    },
    {
        "tests": ["961-default-iface-resolution-gen",
                  "964-default-iface-init-gen",
                  "968-default-partial-compile-gen"],
        "env_vars": {"SANITIZE_HOST": "address"},
        "description": ["Test hits dex2oat watchdog timeout (60sec) on art-asan"]
    },
    {
        "tests": "664-aget-verifier",
        "description": ["Aget on potentially null array fails verification."],
        "bug": "b/64683522"
    },
    {
        "tests": ["628-vdex",
                  "629-vdex-speed",
                  "634-vdex-duplicate"],
        "variant": "cdex-fast",
        "description": ["Tests that depend on input-vdex are not supported with compact dex"]
    },
    {
        "tests": ["661-oat-writer-layout"],
        "variant": "interp-ac | interpreter | jit | jit-on-first-use | no-prebuild | no-image | trace | redefine-stress | jvmti-stress",
        "description": ["Test is designed to only check --optimizing"]
    },
    {
        "tests": ["004-StackWalk"],
        "variant": "interp-ac | interpreter | jit | no-prebuild | no-image | trace | redefine-stress | jvmti-stress | debuggable",
        "description": ["Test is designed to only check --optimizing"]
    },
    {
        "tests": "674-HelloWorld-Dm",
        "variant": "target",
        "description": ["Requires zip, which isn't available on device"]
    },
    {
        "tests": [
          "1965-get-set-local-primitive-no-tables",
          "1966-get-set-local-objects-no-table"
        ],
        "variant": "jvm",
        "bug": "133241695",
        "description": [
          "The RI is wildly inconsistent about how it handles Get/SetLocalVariable when classes ",
          "lack debug info."
        ]
    },
    {
        "tests": ["683-clinit-inline-static-invoke"],
        "variant": "jvm",
        "description": ["Uses android-specific boot image class."]
    },
    {
        "tests": ["1941-dispose-stress", "522-checker-regression-monitor-exit"],
        "variant": "jvm",
        "bug": "b/73888836",
        "description": ["Hangs forever, times out."]
    },
    {
        "tests": [
          "004-JniTest",
          "004-NativeAllocations",
          "004-ReferenceMap",
          "004-SignalTest",
          "004-StackWalk",
          "004-ThreadStress",
          "004-UnsafeTest",
          "005-annotations",
          "008-exceptions",
          "020-string",
          "021-string2",
          "030-bad-finalizer",
          "031-class-attributes",
          "034-call-null",
          "038-inner-null",
          "044-proxy",
          "046-reflect",
          "064-field-access",
          "068-classloader",
          "070-nio-buffer",
          "071-dexfile",
          "071-dexfile-get-static-size",
          "071-dexfile-map-clean",
          "082-inline-execute",
          "086-null-super",
          "087-gc-after-link",
          "088-monitor-verification",
          "091-override-package-private-method",
          "097-duplicate-method",
          "098-ddmc",
          "099-vmdebug",
          "100-reflect2",
          "104-growth-limit",
          "111-unresolvable-exception",
          "115-native-bridge",
          "116-nodex2oat",
          "118-noimage-dex2oat",
          "127-checker-secondarydex",
          "129-ThreadGetId",
          "130-hprof",
          "1337-gc-coverage",
          "1338-gc-no-los",
          "134-nodex2oat-nofallback",
          "134-reg-promotion",
          "135-MirandaDispatch",
          "136-daemon-jni-shutdown",
          "137-cfi",
          "138-duplicate-classes-check",
          "138-duplicate-classes-check2",
          "140-field-packing",
          "141-class-unload",
          "142-classloader2",
          "143-string-value",
          "144-static-field-sigquit",
          "145-alloc-tracking-stress",
          "146-bad-interface",
          "147-stripped-dex-fallback",
          "148-multithread-gc-annotations",
          "150-loadlibrary",
          "154-gc-loop",
          "156-register-dex-file-multi-loader",
          "157-void-class",
          "158-app-image-class-table",
          "159-app-image-fields",
          "161-final-abstract-class",
          "162-method-resolution",
          "163-app-image-methods",
          "164-resolution-trampoline-dex-cache",
          "167-visit-locks",
          "168-vmstack-annotated",
          "172-app-image-twice",
<<<<<<< HEAD
=======
          "177-visibly-initialized-deadlock",
>>>>>>> 5a45d7b4
          "201-built-in-except-detail-messages",
          "203-multi-checkpoint",
          "304-method-tracing",
          "305-other-fault-handler",
          "412-new-array",
          "416-optimizing-arith-not",
          "425-invoke-super",
          "431-type-propagation",
          "432-optimizing-cmp",
          "434-invoke-direct",
          "435-new-instance",
          "441-checker-inliner",
          "442-checker-constant-folding",
          "448-multiple-returns",
          "449-checker-bce",
          "452-multiple-returns2",
          "453-not-byte",
          "454-get-vreg",
          "455-checker-gvn",
          "457-regs",
          "458-checker-instruct-simplification",
          "459-dead-phi",
          "460-multiple-returns3",
          "461-get-reference-vreg",
          "466-get-live-vreg",
          "467-regalloc-pair",
          "468-checker-bool-simplif-regression",
          "471-uninitialized-locals",
          "472-unreachable-if-regression",
          "475-regression-inliner-ids",
          "480-checker-dead-blocks",
          "496-checker-inlining-class-loader",
          "498-type-propagation",
          "501-null-constant-dce",
          "501-regression-packed-switch",
          "503-dead-instructions",
          "504-regression-baseline-entry",
          "506-verify-aput",
          "509-pre-header",
          "510-checker-try-catch",
          "511-clinit-interface",
          "515-dce-dominator",
          "516-dead-move-result",
          "517-checker-builder-fallthrough",
          "518-null-array-get",
          "520-equivalent-phi",
          "529-checker-unresolved",
          "530-checker-lse",
          "530-checker-lse-ctor-fences",
          "530-checker-lse3",
          "530-checker-regression-reftyp-final",
          "536-checker-intrinsic-optimization",
          "536-checker-needs-access-check",
          "541-regression-inlined-deopt",
          "543-env-long-ref",
          "545-tracing-and-jit",
          "550-checker-regression-wide-store",
          "551-invoke-super",
          "552-checker-primitive-typeprop",
          "552-invoke-non-existent-super",
          "553-invoke-super",
          "556-invoke-super",
          "559-checker-irreducible-loop",
          "563-checker-fakestring",
          "564-checker-irreducible-loop",
          "565-checker-doublenegbitwise",
          "565-checker-irreducible-loop",
          "566-polymorphic-inlining",
          "567-checker-compare",
          "569-checker-pattern-replacement",
          "570-checker-osr",
          "571-irreducible-loop",
          "574-irreducible-and-constant-area",
          "575-checker-string-init-alias",
          "580-checker-string-fact-intrinsics",
          "580-fp16",
          "585-inline-unresolved",
          "586-checker-null-array-get",
          "587-inline-class-error",
          "588-checker-irreducib-lifetime-hole",
          "591-new-instance-string",
          "592-checker-regression-bool-input",
          "593-checker-boolean-2-integral-conv",
          "593-checker-shift-and-simplifier",
          "594-invoke-super",
          "595-error-class",
          "595-profile-saving",
          "596-app-images",
          "596-checker-dead-phi",
          "596-monitor-inflation",
          "597-deopt-busy-loop",
          "597-deopt-invoke-stub",
          "597-deopt-new-string",
          "599-checker-irreducible-loop",
          "600-verifier-fails",
          "601-method-access",
          "602-deoptimizeable",
          "605-new-string-from-bytes",
          "608-checker-unresolved-lse",
          "612-jit-dex-cache",
          "613-inlining-dex-cache",
          "616-cha",
          "616-cha-abstract",
          "616-cha-interface",
          "616-cha-interface-default",
          "616-cha-miranda",
          "622-simplifyifs-exception-edges",
          "624-checker-stringops",
          "626-const-class-linking",
          "628-vdex",
          "629-vdex-speed",
          "630-safecast-array",
          "631-checker-fp-abs",
          "633-checker-rtp-getclass",
          "634-vdex-duplicate",
          "636-wrong-static-access",
          "638-checker-inline-cache-intrinsic",
          "638-checker-inline-caches",
          "638-no-line-number",
          "641-irreducible-inline",
          "643-checker-bogus-ic",
          "645-checker-abs-simd",
          "647-jni-get-field-id",
          "647-sinking-catch",
          "648-inline-caches-unresolved",
          "649-vdex-duplicate-method",
          "652-deopt-intrinsic",
          "656-annotation-lookup-generic-jni",
          "656-checker-simd-opt",
          "659-unpadded-array",
          "660-clinit",
          "660-store-8-16",
          "661-classloader-allocator",
          "661-oat-writer-layout",
          "663-checker-select-generator",
          "663-odd-dex-size",
          "663-odd-dex-size2",
          "663-odd-dex-size3",
          "663-odd-dex-size4",
          "667-jit-jni-stub",
          "667-out-of-bounds",
          "668-aiobe",
          "674-hotness-compiled",
          "674-vdex-uncompress",
          "675-checker-unverified-method",
          "676-proxy-jit-at-first-use",
          "676-resolve-field-type",
          "685-deoptimizeable",
          "685-shifts",
          "686-get-this",
          "687-deopt",
          "706-checker-scheduler",
          "707-checker-invalid-profile",
          "714-invoke-custom-lambda-metafactory",
          "716-jli-jit-samples",
          "800-smali",
          "801-VoidCheckCast",
          "802-deoptimization",
          "804-class-extends-itself",
          "900-hello-plugin",
          "901-hello-ti-agent",
          "903-hello-tagging",
          "904-object-allocation",
          "906-iterate-heap",
          "909-attach-agent",
          "910-methods",
          "911-get-stack-trace",
          "912-classes",
          "913-heaps",
          "918-fields",
          "920-objects",
          "922-properties",
          "924-threads",
          "925-threadgroups",
          "927-timers",
          "929-search",
          "931-agent-thread",
          "933-misc-events",
          "936-search-onload",
          "939-hello-transformation-bcp",
          "944-transform-classloaders",
          "946-obsolete-throw",
          "948-change-annotations",
          "950-redefine-intrinsic",
          "954-invoke-polymorphic-verifier",
          "955-methodhandles-smali",
          "956-methodhandles",
          "957-methodhandle-transforms",
          "958-methodhandle-stackframe",
          "972-default-imt-collision",
          "972-iface-super-multidex",
          "973-default-multidex",
          "974-verify-interface-super",
          "975-iface-private",
          "976-conflict-no-methods",
          "978-virtual-interface",
          "980-redefine-object",
          "981-dedup-original-dex",
          "983-source-transform-verify",
          "986-native-method-bind",
          "988-method-trace",
          "989-method-trace-throw",
          "993-breakpoints",
          "1002-notify-startup",
          "1003-metadata-section-strings",
          "1336-short-finalizer-timeout",
          "1900-track-alloc",
          "1906-suspend-list-me-first",
          "1914-get-local-instance",
          "1926-missed-frame-pop",
          "1930-monitor-info",
          "1932-monitor-events-misc",
          "1935-get-set-current-frame-jit",
          "1938-transform-abstract-single-impl",
          "1939-proxy-frames",
          "1940-ddms-ext",
          "1945-proxy-method-arguments",
          "1946-list-descriptors",
          "1947-breakpoint-redefine-deopt"
        ],
        "variant": "jvm",
        "bug": "b/73888836",
        "description": ["Failing on RI. Needs further investigating."]
    },
    {
        "tests": ["530-checker-peel-unroll",
                  "616-cha-unloading",
                  "674-hiddenapi",
                  "677-fsi2",
                  "678-quickening",
                  "679-locks",
                  "688-shared-library",
                  "690-hiddenapi-same-name-methods",
                  "691-hiddenapi-proxy",
                  "692-vdex-inmem-loader",
                  "693-vdex-inmem-loader-evict",
                  "999-redefine-hiddenapi",
                  "1000-non-moving-space-stress",
                  "1001-app-image-regions",
                  "1339-dead-reference-safe",
                  "1951-monitor-enter-no-suspend",
<<<<<<< HEAD
                  "1957-error-ext"],
=======
                  "1957-error-ext",
                  "1972-jni-id-swap-indices",
                  "1973-jni-id-swap-pointer",
                  "1974-resize-array"
                ],
>>>>>>> 5a45d7b4
        "variant": "jvm",
        "description": ["Doesn't run on RI."]
    },
    {
        "tests": ["121-modifiers",
                  "1929-exception-catch-exception"],
        "variant": "jvm",
        "bug": "b/76399183",
        "description": ["New failures to be investigated."]
    },
    {
        "tests": ["616-cha-unloading"],
        "variant": "trace",
        "description": ["Trace prevents class unloading."]
    },
    {
        "tests": "677-fsi",
        "variant": "no-image | no-prebuild | jvm",
        "description": ["Test requires a successful dex2oat invocation"]
    },
    {
        "tests": ["990-field-trace",
                  "991-field-trace-2"],
        "variant": "gcstress & debug & target",
        "description": ["Test can time out on gcstress with debug"]
    },
    {
        "tests": ["080-oom-throw"],
        "variant": "jit",
        "bug": "b/77567088",
        "description": ["Test throws exception before or during OOME."]
    },
    {
        "tests": ["151-OpenFileLimit"],
        "variant": "gcstress",
        "bug": "b/111544552",
        "description" : ["Gcstress requires the ability to open at least one file which means this test fails when it runs out."]
    },
    {
        "tests": ["530-checker-lse2", "141-class-unload", "071-dexfile"],
        "variant": "gcstress",
        "bug": "b/111543628",
        "description" : ["Test seems to timeout when run with gcstress due to slower unwinding by libbacktrace"]
    },
    {
        "tests": ["712-varhandle-invocations"],
        "variant": "gcstress",
        "bug": "b/111630237",
        "description": ["Test timing out under gcstress possibly due to slower unwinding by libbacktrace"]
    },
    {
        "tests": ["1336-short-finalizer-timeout"],
        "variant": "gcstress",
        "bug": "b/68792448",
        "description": ["Timing margins are too tight for gcstress"]
    },
    {
        "tests": ["021-string2"],
        "variant": "jit & debuggable",
        "bug": "b/109791792",
        "description": ["Stack too big."]
    },
    {
        "tests": ["566-polymorphic-inlining"],
        "variant": "jit & debuggable",
        "description": ["We do not inline with debuggable."]
    },
    {
        "tests": ["1955-pop-frame-jit-called", "1956-pop-frame-jit-calling"],
        "variant": "jit-on-first-use",
        "description": [
          "These tests directly set -Xjitthreshold:1000 to prevent the jit from compiling any",
          "extra methods. jit-at-first-use would disrupt this."
        ]
    },
    {
        "tests": ["135-MirandaDispatch"],
        "variant": "interp-ac & 32 & host",
        "env_vars": {"SANITIZE_HOST": "address"},
        "bug": "b/112993554",
        "description": ["Timeout with ASan and interp-ac on 32-bit host (x86)."]
    },
    {
        "tests": ["454-get-vreg", "457-regs"],
        "variant": "baseline",
        "description": ["Tests are expected to fail with baseline."]
    },
    {
        "tests": ["1339-dead-reference-safe"],
        "variant": "debuggable",
        "description": [ "Fails to eliminate dead reference when debuggable." ]
    },
    {
        "tests": ["708-jit-cache-churn"],
        "variant": "jit-on-first-use",
        "bug": "b/120112467",
        "description": [ "Fails on Android Build hosts with uncaught std::bad_alloc." ]
    },
    {
        "tests": ["719-dm-verify-redefinition"],
        "variant": "jvm | speed-profile | interp-ac | target | no-prebuild",
        "description": ["Doesn't run on RI because of boot class redefintion.",
                        "Doesn't work with profiles because the run-test is not setup to",
                        "support both. It also needs full verification, so no interp-ac.",
                        "Requires zip, which isn't available on device"]
    },
    {
        "tests": ["004-ReferenceMap",
                  "449-checker-bce",
                  "466-get-live-vreg",
                  "563-checker-fakestring",
                  "575-checker-string-init-alias"],
        "variant": "baseline",
        "description": [ "Working as intended tests that don't pass with baseline." ]
    }
]<|MERGE_RESOLUTION|>--- conflicted
+++ resolved
@@ -738,17 +738,11 @@
     },
     {
         "tests": "660-clinit",
-<<<<<<< HEAD
-        "variant": "no-image | no-prebuild | jvmti-stress | redefine-stress",
-        "description": ["Tests <clinit> for app images, which --no-image, --no-prebuild, ",
-                        "and --redefine-stress do not create"]
-=======
         "variant": "no-image | no-prebuild | jvmti-stress | redefine-stress | interp-ac | debuggable",
         "description": ["Tests <clinit> for app images, which --no-image, --no-prebuild, ",
                         "and --redefine-stress do not create. Also avoid for ",
                         "verify-soft-fail (interp-ac) and debuggable since they prevent ",
                         "initialization."]
->>>>>>> 5a45d7b4
     },
     {
         "tests": ["961-default-iface-resolution-gen",
@@ -880,10 +874,7 @@
           "167-visit-locks",
           "168-vmstack-annotated",
           "172-app-image-twice",
-<<<<<<< HEAD
-=======
           "177-visibly-initialized-deadlock",
->>>>>>> 5a45d7b4
           "201-built-in-except-detail-messages",
           "203-multi-checkpoint",
           "304-method-tracing",
@@ -1125,15 +1116,11 @@
                   "1001-app-image-regions",
                   "1339-dead-reference-safe",
                   "1951-monitor-enter-no-suspend",
-<<<<<<< HEAD
-                  "1957-error-ext"],
-=======
                   "1957-error-ext",
                   "1972-jni-id-swap-indices",
                   "1973-jni-id-swap-pointer",
                   "1974-resize-array"
                 ],
->>>>>>> 5a45d7b4
         "variant": "jvm",
         "description": ["Doesn't run on RI."]
     },
