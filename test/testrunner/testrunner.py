--- conflicted
+++ resolved
@@ -48,10 +48,7 @@
 import collections
 import concurrent.futures
 import contextlib
-<<<<<<< HEAD
-=======
 import datetime
->>>>>>> 5a45d7b4
 import fnmatch
 import itertools
 import json
@@ -63,10 +60,6 @@
 import subprocess
 import sys
 import tempfile
-<<<<<<< HEAD
-import time
-=======
->>>>>>> 5a45d7b4
 
 import env
 from target_config import target_config
@@ -378,21 +371,14 @@
         options_test += ' --jvm'
 
       # Honor ART_TEST_CHROOT, ART_TEST_ANDROID_ROOT, ART_TEST_ANDROID_RUNTIME_ROOT,
-<<<<<<< HEAD
-      # and ART_TEST_ANDROID_TZDATA_ROOT but only for target tests.
-=======
       # ART_TEST_ANDROID_I18N_ROOT, and ART_TEST_ANDROID_TZDATA_ROOT but only for target tests.
->>>>>>> 5a45d7b4
       if target == 'target':
         if env.ART_TEST_CHROOT:
           options_test += ' --chroot ' + env.ART_TEST_CHROOT
         if env.ART_TEST_ANDROID_ROOT:
           options_test += ' --android-root ' + env.ART_TEST_ANDROID_ROOT
-<<<<<<< HEAD
-=======
         if env.ART_TEST_ANDROID_I18N_ROOT:
             options_test += ' --android-i18n-root ' + env.ART_TEST_ANDROID_I18N_ROOT
->>>>>>> 5a45d7b4
         if env.ART_TEST_ANDROID_RUNTIME_ROOT:
           options_test += ' --android-runtime-root ' + env.ART_TEST_ANDROID_RUNTIME_ROOT
         if env.ART_TEST_ANDROID_TZDATA_ROOT:
@@ -500,15 +486,9 @@
 
       tests_done = 0
       for test_future in concurrent.futures.as_completed(test_futures):
-<<<<<<< HEAD
-        (test, status, failure_info) = test_future.result()
-        tests_done += 1
-        print_test_info(tests_done, test, status, failure_info)
-=======
         (test, status, failure_info, test_time) = test_future.result()
         tests_done += 1
         print_test_info(tests_done, test, status, failure_info, test_time)
->>>>>>> 5a45d7b4
         if failure_info and not env.ART_TEST_KEEP_GOING:
           for f in test_futures:
             f.cancel()
@@ -569,25 +549,6 @@
 
     if not test_skipped:
       if test_passed:
-<<<<<<< HEAD
-        return (test_name, 'PASS', None)
-      else:
-        failed_tests.append((test_name, str(command) + "\n" + script_output))
-        return (test_name, 'FAIL', ('%s\n%s') % (command, script_output))
-    elif not dry_run:
-      skipped_tests.append(test_name)
-      return (test_name, 'SKIP', None)
-    else:
-      return (test_name, 'PASS', None)
-  except subprocess.TimeoutExpired as e:
-    failed_tests.append((test_name, 'Timed out in %d seconds' % timeout))
-    return (test_name, 'TIMEOUT', 'Timed out in %d seconds\n%s' % (timeout, command))
-  except Exception as e:
-    failed_tests.append((test_name, str(e)))
-    return (test_name, 'FAIL', ('%s\n%s\n\n') % (command, str(e)))
-
-def print_test_info(test_count, test_name, result, failed_test_info=""):
-=======
         return (test_name, 'PASS', None, test_time)
       else:
         failed_tests.append((test_name, str(command) + "\n" + script_output))
@@ -609,7 +570,6 @@
 
 def print_test_info(test_count, test_name, result, failed_test_info="",
                     test_time=datetime.timedelta()):
->>>>>>> 5a45d7b4
   """Print the continous test information
 
   If verbose is set to True, it continuously prints test status information
@@ -850,11 +810,7 @@
   It supports two types of test_name:
   1) Like 001-HelloWorld. In this case, it will just verify if the test actually
   exists and if it does, it returns the testname.
-<<<<<<< HEAD
-  2) Like test-art-host-run-test-debug-prebuild-interpreter-no-relocate-ntrace-cms-checkjni-picimage-ndebuggable-001-HelloWorld32
-=======
   2) Like test-art-host-run-test-debug-prebuild-interpreter-no-relocate-ntrace-cms-checkjni-pointer-ids-picimage-ndebuggable-001-HelloWorld32
->>>>>>> 5a45d7b4
   In this case, it will parse all the variants and check if they are placed
   correctly. If yes, it will set the various VARIANT_TYPES to use the
   variants required to run the test. Again, it returns the test_name
