--- conflicted
+++ resolved
@@ -14,10 +14,7 @@
 }
 
 ANDROID_ROOT="/system"
-<<<<<<< HEAD
-=======
 ANDROID_I18N_ROOT="/apex/com.android.i18n"
->>>>>>> 5a45d7b4
 ANDROID_RUNTIME_ROOT="/apex/com.android.runtime"
 ANDROID_TZDATA_ROOT="/apex/com.android.tzdata"
 ARCHITECTURES_32="(arm|x86|mips|none)"
@@ -65,13 +62,8 @@
 RELOCATE="n"
 STRIP_DEX="n"
 SECONDARY_DEX=""
-<<<<<<< HEAD
-TIME_OUT="gdb"  # "n" (disabled), "timeout" (use timeout), "gdb" (use gdb)
-TIMEOUT_DUMPER=timeout_dumper
-=======
 TIME_OUT="timeout"  # "n" (disabled), "timeout" (use timeout), "gdb" (use gdb)
 TIMEOUT_DUMPER=signal_dumper
->>>>>>> 5a45d7b4
 # Value in seconds
 if [ "$ART_USE_READ_BARRIER" != "false" ]; then
   TIME_OUT_VALUE=2400  # 40 minutes.
@@ -241,10 +233,7 @@
     elif [ "x$1" = "x--host" ]; then
         HOST="y"
         ANDROID_ROOT="${ANDROID_HOST_OUT}"
-<<<<<<< HEAD
-=======
         ANDROID_I18N_ROOT="${ANDROID_HOST_OUT}/com.android.i18n"
->>>>>>> 5a45d7b4
         ANDROID_RUNTIME_ROOT="${ANDROID_HOST_OUT}/com.android.runtime"
         ANDROID_TZDATA_ROOT="${ANDROID_HOST_OUT}/com.android.tzdata"
         shift
@@ -318,10 +307,7 @@
         TIME_OUT="n"
         HOST="y"
         ANDROID_ROOT="${ANDROID_HOST_OUT}"
-<<<<<<< HEAD
-=======
         ANDROID_I18N_ROOT="${ANDROID_HOST_OUT}/com.android.i18n"
->>>>>>> 5a45d7b4
         ANDROID_RUNTIME_ROOT="${ANDROID_HOST_OUT}/com.android.runtime"
         ANDROID_TZDATA_ROOT="${ANDROID_HOST_OUT}/com.android.tzdata"
         shift
@@ -384,13 +370,10 @@
         shift
         ANDROID_ROOT="$1"
         shift
-<<<<<<< HEAD
-=======
     elif [ "x$1" = "x--android-i18n-root" ]; then
         shift
         ANDROID_I18N_ROOT="$1"
         shift
->>>>>>> 5a45d7b4
     elif [ "x$1" = "x--android-runtime-root" ]; then
         shift
         ANDROID_RUNTIME_ROOT="$1"
@@ -417,10 +400,7 @@
         LIBRARY_DIRECTORY="lib64"
         TEST_DIRECTORY="nativetest64"
         ARCHITECTURES_PATTERN="${ARCHITECTURES_64}"
-<<<<<<< HEAD
-=======
         GET_DEVICE_ISA_BITNESS_FLAG="--64"
->>>>>>> 5a45d7b4
         shift
     elif [ "x$1" = "x--experimental" ]; then
         if [ "$#" -lt 2 ]; then
@@ -469,14 +449,11 @@
 
 # The DEX_LOCATION with the chroot prefix, if any.
 CHROOT_DEX_LOCATION="$CHROOT$DEX_LOCATION"
-<<<<<<< HEAD
-=======
 
 # If running on device, determine the ISA of the device.
 if [ "$HOST" = "n" ]; then
   ISA=$("$ANDROID_BUILD_TOP/art/test/utils/get-device-isa" "$GET_DEVICE_ISA_BITNESS_FLAG")
 fi
->>>>>>> 5a45d7b4
 
 if [ "$USE_JVM" = "n" ]; then
     FLAGS="${FLAGS} ${ANDROID_FLAGS}"
@@ -662,11 +639,7 @@
 # Note: This must start with the CORE_IMG_JARS in Android.common_path.mk
 # because that's what we use for compiling the core.art image.
 # It may contain additional modules from TEST_CORE_JARS.
-<<<<<<< HEAD
-bpath_modules="core-oj core-libart okhttp bouncycastle apache-xml conscrypt"
-=======
 bpath_modules="core-oj core-libart core-icu4j okhttp bouncycastle apache-xml conscrypt"
->>>>>>> 5a45d7b4
 if [ "${HOST}" = "y" ]; then
     framework="${ANDROID_HOST_OUT}/framework"
     if [ "${ANDROID_HOST_OUT:0:${#ANDROID_BUILD_TOP}+1}" = "${ANDROID_BUILD_TOP}/" ]; then
@@ -790,17 +763,6 @@
   TIMEOUT_DUMPER=$OUT_DIR/soong/host/linux_bionic-x86/bin/signal_dumper
 fi
 
-if [ "$BIONIC" = "y" ]; then
-  # This is the location that soong drops linux_bionic builds. Despite being
-  # called linux_bionic-x86 the build is actually amd64 (x86_64) only.
-  if [ ! -e "$OUT_DIR/soong/host/linux_bionic-x86" ]; then
-    echo "linux_bionic-x86 target doesn't seem to have been built!" >&2
-    exit 1
-  fi
-  # Set timeout_dumper manually so it works even with apex's
-  TIMEOUT_DUMPER=$OUT_DIR/soong/host/linux_bionic-x86/bin/timeout_dumper
-fi
-
 # Prevent test from silently falling back to interpreter in no-prebuild mode. This happens
 # when DEX_LOCATION path is too long, because vdex/odex filename is constructed by taking
 # full path to dex, stripping leading '/', appending '@classes.vdex' and changing every
@@ -821,9 +783,6 @@
     exit 1
 fi
 
-<<<<<<< HEAD
-BIN_DIR=$ANDROID_ROOT/bin
-=======
 if [ "$HOST" = "y" ]; then
   # On host, run binaries (`dex2oat(d)`, `dalvikvm`, `profman`) from the `bin`
   # directory under the "Android Root" (usually `out/host/linux-x86`).
@@ -839,7 +798,6 @@
   # (`/apex/com.android.runtime/etc/ld.config.txt`) for these binaries.
   ANDROID_RUNTIME_BIN_DIR=$ANDROID_RUNTIME_ROOT/bin
 fi
->>>>>>> 5a45d7b4
 
 profman_cmdline="true"
 dex2oat_cmdline="true"
@@ -876,17 +834,10 @@
   fi
   setupapex_cmdline="unzip -o -u ${zip_options} ${ZIPAPEX_LOC} apex_payload.zip -d ${DEX_LOCATION}"
   installapex_cmdline="unzip -o -u ${zip_options} ${DEX_LOCATION}/apex_payload.zip -d ${DEX_LOCATION}/zipapex"
-<<<<<<< HEAD
-  BIN_DIR=$DEX_LOCATION/zipapex/bin
-elif [ "$USE_EXTRACTED_ZIPAPEX" = "y" ]; then
-  # Just symlink the zipapex binaries
-  BIN_DIR=$DEX_LOCATION/zipapex/bin
-=======
   ANDROID_RUNTIME_BIN_DIR=$DEX_LOCATION/zipapex/bin
 elif [ "$USE_EXTRACTED_ZIPAPEX" = "y" ]; then
   # Just symlink the zipapex binaries
   ANDROID_RUNTIME_BIN_DIR=$DEX_LOCATION/zipapex/bin
->>>>>>> 5a45d7b4
   # Force since some tests manually run this file twice.
   ln_options=""
   if [ "$DEV_MODE" = "y" ]; then
@@ -898,11 +849,7 @@
 # PROFILE takes precedence over RANDOM_PROFILE, since PROFILE tests require a
 # specific profile to run properly.
 if [ "$PROFILE" = "y" ] || [ "$RANDOM_PROFILE" = "y" ]; then
-<<<<<<< HEAD
-  profman_cmdline="$BIN_DIR/profman  \
-=======
   profman_cmdline="$ANDROID_RUNTIME_BIN_DIR/profman  \
->>>>>>> 5a45d7b4
     --apk=$DEX_LOCATION/$TEST_NAME.jar \
     --dex-location=$DEX_LOCATION/$TEST_NAME.jar"
   if [ -f $DEX_LOCATION/$TEST_NAME-ex.jar ]; then
@@ -925,22 +872,14 @@
   mkdir_locations="${mkdir_locations} ${DEX_LOCATION}/oat/$ISA"
   if [ "$APP_IMAGE" = "y" ]; then
     # Pick a base that will force the app image to get relocated.
-<<<<<<< HEAD
-    app_image="--base=0x4000 --app-image-file=$DEX_LOCATION/oat/$ISA/$TEST_NAME.art --resolve-startup-const-strings=true"
-=======
     app_image="--app-image-file=$DEX_LOCATION/oat/$ISA/$TEST_NAME.art --resolve-startup-const-strings=true"
->>>>>>> 5a45d7b4
   fi
 
   dex2oat_binary=${DEX2OAT_DEBUG_BINARY}
   if  [[ "$TEST_IS_NDEBUG" = "y" ]]; then
     dex2oat_binary=${DEX2OAT_NDEBUG_BINARY}
   fi
-<<<<<<< HEAD
-  dex2oat_cmdline="$INVOKE_WITH $BIN_DIR/$dex2oat_binary \
-=======
   dex2oat_cmdline="$INVOKE_WITH $ANDROID_RUNTIME_BIN_DIR/$dex2oat_binary \
->>>>>>> 5a45d7b4
                       $COMPILE_FLAGS \
                       --boot-image=${BOOT_IMAGE} \
                       --dex-file=$DEX_LOCATION/$TEST_NAME.jar \
@@ -997,11 +936,7 @@
 # We set DumpNativeStackOnSigQuit to false to avoid stressing libunwind.
 # b/27185632
 # b/24664297
-<<<<<<< HEAD
-dalvikvm_cmdline="$INVOKE_WITH $GDB $BIN_DIR/$DALVIKVM \
-=======
 dalvikvm_cmdline="$INVOKE_WITH $GDB $ANDROID_RUNTIME_BIN_DIR/$DALVIKVM \
->>>>>>> 5a45d7b4
                   $GDB_ARGS \
                   $FLAGS \
                   $DEX_VERIFY \
@@ -1084,11 +1019,7 @@
       # Current default installation is dalvikvm 64bits and dex2oat 32bits,
       # so we can only use LD_LIBRARY_PATH when testing on a local
       # installation.
-<<<<<<< HEAD
-      LD_LIBRARY_PATH="$ANDROID_ROOT/$LIBRARY_DIRECTORY:$LD_LIBRARY_PATH"
-=======
       LD_LIBRARY_PATH="$ANDROID_ROOT/$LIBRARY_DIRECTORY"
->>>>>>> 5a45d7b4
     fi
     # Needed to access libarttest(d).so and JVMTI agent libraries.
     LD_LIBRARY_PATH="/data/$TEST_DIRECTORY/art/$ISA:$LD_LIBRARY_PATH"
@@ -1107,15 +1038,12 @@
     else
       PUBLIC_LIBS=$PUBLIC_LIBS:libartd.so:libdexfiled.so:libprofiled.so:libartbased.so
     fi
-<<<<<<< HEAD
-=======
 
     # Prepend directories to the path on device.
     PREPEND_TARGET_PATH=$ANDROID_RUNTIME_BIN_DIR
     if [ "$ANDROID_ROOT" != "/system" ]; then
       PREPEND_TARGET_PATH="$PREPEND_TARGET_PATH:$ANDROID_ROOT/bin"
     fi
->>>>>>> 5a45d7b4
 
     # Create a script with the command. The command can get longer than the longest
     # allowed adb command and there is no way to get the exit status from a adb shell
@@ -1127,21 +1055,14 @@
              export ANDROID_ADDITIONAL_PUBLIC_LIBRARIES=$PUBLIC_LIBS && \
              export DEX_LOCATION=$DEX_LOCATION && \
              export ANDROID_ROOT=$ANDROID_ROOT && \
-<<<<<<< HEAD
-=======
              export ANDROID_I18N_ROOT=$ANDROID_I18N_ROOT && \
->>>>>>> 5a45d7b4
              export ANDROID_RUNTIME_ROOT=$ANDROID_RUNTIME_ROOT && \
              export ANDROID_TZDATA_ROOT=$ANDROID_TZDATA_ROOT && \
              export ANDROID_LOG_TAGS=$ANDROID_LOG_TAGS && \
              rm -rf ${DEX_LOCATION}/dalvik-cache/ && \
              mkdir -p ${mkdir_locations} && \
              export LD_LIBRARY_PATH=$LD_LIBRARY_PATH && \
-<<<<<<< HEAD
-             export PATH=$BIN_DIR:$PATH && \
-=======
              export PATH=$PREPEND_TARGET_PATH:\$PATH && \
->>>>>>> 5a45d7b4
              $profman_cmdline && \
              $dex2oat_cmdline && \
              $dm_cmdline && \
@@ -1181,10 +1102,7 @@
 
     export ANDROID_DATA="$DEX_LOCATION"
     export ANDROID_ROOT="${ANDROID_ROOT}"
-<<<<<<< HEAD
-=======
     export ANDROID_I18N_ROOT="${ANDROID_I18N_ROOT}"
->>>>>>> 5a45d7b4
     export ANDROID_RUNTIME_ROOT="${ANDROID_RUNTIME_ROOT}"
     export ANDROID_TZDATA_ROOT="${ANDROID_TZDATA_ROOT}"
     if [ "$USE_ZIPAPEX" = "y" ] || [ "$USE_EXRACTED_ZIPAPEX" = "y" ]; then
@@ -1195,11 +1113,7 @@
       export LD_LIBRARY_PATH="${ANDROID_ROOT}/${LIBRARY_DIRECTORY}:${ANDROID_ROOT}/${TEST_DIRECTORY}"
       export DYLD_LIBRARY_PATH="${ANDROID_ROOT}/${LIBRARY_DIRECTORY}:${ANDROID_ROOT}/${TEST_DIRECTORY}"
     fi
-<<<<<<< HEAD
-    export PATH="$PATH:$BIN_DIR"
-=======
     export PATH="$PATH:$ANDROID_RUNTIME_BIN_DIR"
->>>>>>> 5a45d7b4
 
     # Temporarily disable address space layout randomization (ASLR).
     # This is needed on the host so that the linker loads core.oat at the necessary address.
@@ -1227,17 +1141,6 @@
     if [ "$TIME_OUT" = "timeout" ]; then
       # Add timeout command if time out is desired.
       #
-<<<<<<< HEAD
-      # Note: We first send SIGRTMIN+2 (usually 36) to ART, which will induce a full thread dump
-      #       before abort. However, dumping threads might deadlock, so we also use the "-k"
-      #       option to definitely kill the child.
-      # Note: Using "--foreground" to not propagate the signal to children, i.e., the runtime.
-      cmdline="timeout --foreground -k 120s -s SIGRTMIN+2 ${TIME_OUT_VALUE}s ${TIMEOUT_DUMPER} $cmdline"
-    fi
-
-    if [ "$DEV_MODE" = "y" ]; then
-      for var in ANDROID_PRINTF_LOG ANDROID_DATA ANDROID_ROOT LD_LIBRARY_PATH DYLD_LIBRARY_PATH PATH LD_USE_LOAD_BIAS; do
-=======
       # Note: We first send SIGTERM (the timeout default, signal 15) to the signal dumper, which
       #       will induce a full thread dump before killing the process. To ensure any issues in
       #       dumping do not lead to a deadlock, we also use the "-k" option to definitely kill the
@@ -1248,7 +1151,6 @@
 
     if [ "$DEV_MODE" = "y" ]; then
       for var in ANDROID_PRINTF_LOG ANDROID_DATA ANDROID_ROOT ANDROID_I18N_ROOT ANDROID_TZDATA_ROOT ANDROID_RUNTIME_ROOT LD_LIBRARY_PATH DYLD_LIBRARY_PATH PATH LD_USE_LOAD_BIAS; do
->>>>>>> 5a45d7b4
         echo EXPORT $var=${!var}
       done
       echo "$(declare -f linkdirs)"
