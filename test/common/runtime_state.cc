--- conflicted
+++ resolved
@@ -241,20 +241,12 @@
       // Sleep to yield to the compiler thread.
       usleep(1000);
       ScopedObjectAccess soa(self);
-<<<<<<< HEAD
-      if (!native) {
-=======
       if (!native && jit->GetCodeCache()->CanAllocateProfilingInfo()) {
->>>>>>> 5a45d7b4
         // Make sure there is a profiling info, required by the compiler.
         ProfilingInfo::Create(self, method, /* retry_allocation */ true);
       }
       // Will either ensure it's compiled or do the compilation itself.
-<<<<<<< HEAD
-      jit->CompileMethod(method, self, /*baseline=*/ false, /*osr=*/ false);
-=======
       jit->CompileMethod(method, self, /*baseline=*/ false, /*osr=*/ false, /*prejit=*/ false);
->>>>>>> 5a45d7b4
     }
   }
 }
@@ -373,20 +365,6 @@
   return (jit != nullptr) ? jit->HotMethodThreshold() : 0;
 }
 
-<<<<<<< HEAD
-extern "C" JNIEXPORT void JNICALL Java_Main_transitionJitFromZygote(JNIEnv*, jclass) {
-  jit::Jit* jit = Runtime::Current()->GetJit();
-  if (jit == nullptr) {
-    return;
-  }
-  // Mimic the transition behavior a zygote fork would have.
-  jit->PreZygoteFork();
-  jit->GetCodeCache()->PostForkChildAction(/*is_system_server=*/ false, /*is_zygote=*/ false);
-  jit->PostForkChildAction(/*is_system_server=*/ false, /*is_zygote=*/ false);
-}
-
-=======
->>>>>>> 5a45d7b4
 extern "C" JNIEXPORT void JNICALL Java_Main_deoptimizeBootImage(JNIEnv*, jclass) {
   ScopedSuspendAll ssa(__FUNCTION__);
   Runtime::Current()->DeoptimizeBootImage();
