/*
 * Copyright (C) 2016 The Android Open Source Project
 *
 * Licensed under the Apache License, Version 2.0 (the "License");
 * you may not use this file except in compliance with the License.
 * You may obtain a copy of the License at
 *
 *      http://www.apache.org/licenses/LICENSE-2.0
 *
 * Unless required by applicable law or agreed to in writing, software
 * distributed under the License is distributed on an "AS IS" BASIS,
 * WITHOUT WARRANTIES OR CONDITIONS OF ANY KIND, either express or implied.
 * See the License for the specific language governing permissions and
 * limitations under the License.
 */

#include <errno.h>
#include <stdio.h>
#include <stdlib.h>
#include <sys/file.h>
#include <sys/param.h>
#include <unistd.h>

#include <fstream>
#include <iostream>
#include <set>
#include <string>
#include <string_view>
#include <unordered_set>
#include <vector>

#include "android-base/stringprintf.h"
#include "android-base/strings.h"

#include "base/dumpable.h"
#include "base/logging.h"  // For InitLogging.
#include "base/mem_map.h"
#include "base/scoped_flock.h"
#include "base/stl_util.h"
#include "base/string_view_cpp20.h"
#include "base/time_utils.h"
#include "base/unix_file/fd_file.h"
#include "base/utils.h"
#include "base/zip_archive.h"
#include "boot_image_profile.h"
#include "dex/art_dex_file_loader.h"
#include "dex/bytecode_utils.h"
#include "dex/class_accessor-inl.h"
#include "dex/code_item_accessors-inl.h"
#include "dex/dex_file.h"
#include "dex/dex_file_loader.h"
#include "dex/dex_file_types.h"
#include "dex/type_reference.h"
<<<<<<< HEAD
=======
#include "profile/profile_boot_info.h"
>>>>>>> 5a45d7b4
#include "profile/profile_compilation_info.h"
#include "profile_assistant.h"

namespace art {

static int original_argc;
static char** original_argv;

static std::string CommandLine() {
  std::vector<std::string> command;
  command.reserve(original_argc);
  for (int i = 0; i < original_argc; ++i) {
    command.push_back(original_argv[i]);
  }
  return android::base::Join(command, ' ');
}

static constexpr int kInvalidFd = -1;

static bool FdIsValid(int fd) {
  return fd != kInvalidFd;
}

static void UsageErrorV(const char* fmt, va_list ap) {
  std::string error;
  android::base::StringAppendV(&error, fmt, ap);
  LOG(ERROR) << error;
}

static void UsageError(const char* fmt, ...) {
  va_list ap;
  va_start(ap, fmt);
  UsageErrorV(fmt, ap);
  va_end(ap);
}

NO_RETURN static void Usage(const char *fmt, ...) {
  va_list ap;
  va_start(ap, fmt);
  UsageErrorV(fmt, ap);
  va_end(ap);

  UsageError("Command: %s", CommandLine().c_str());
  UsageError("Usage: profman [options]...");
  UsageError("");
  UsageError("  --dump-only: dumps the content of the specified profile files");
  UsageError("      to standard output (default) in a human readable form.");
  UsageError("");
  UsageError("  --dump-output-to-fd=<number>: redirects --dump-only output to a file descriptor.");
  UsageError("");
  UsageError("  --dump-classes-and-methods: dumps a sorted list of classes and methods that are");
  UsageError("      in the specified profile file to standard output (default) in a human");
  UsageError("      readable form. The output is valid input for --create-profile-from");
  UsageError("");
  UsageError("  --profile-file=<filename>: specify profiler output file to use for compilation.");
  UsageError("      Can be specified multiple time, in which case the data from the different");
  UsageError("      profiles will be aggregated.");
  UsageError("");
  UsageError("  --profile-file-fd=<number>: same as --profile-file but accepts a file descriptor.");
  UsageError("      Cannot be used together with --profile-file.");
  UsageError("");
  UsageError("  --reference-profile-file=<filename>: specify a reference profile.");
  UsageError("      The data in this file will be compared with the data obtained by merging");
  UsageError("      all the files specified with --profile-file or --profile-file-fd.");
  UsageError("      If the exit code is EXIT_COMPILE then all --profile-file will be merged into");
  UsageError("      --reference-profile-file. ");
  UsageError("");
  UsageError("  --reference-profile-file-fd=<number>: same as --reference-profile-file but");
  UsageError("      accepts a file descriptor. Cannot be used together with");
  UsageError("      --reference-profile-file.");
  UsageError("");
  UsageError("  --generate-test-profile=<filename>: generates a random profile file for testing.");
  UsageError("  --generate-test-profile-num-dex=<number>: number of dex files that should be");
  UsageError("      included in the generated profile. Defaults to 20.");
  UsageError("  --generate-test-profile-method-percentage=<number>: the percentage from the maximum");
  UsageError("      number of methods that should be generated. Defaults to 5.");
  UsageError("  --generate-test-profile-class-percentage=<number>: the percentage from the maximum");
  UsageError("      number of classes that should be generated. Defaults to 5.");
  UsageError("  --generate-test-profile-seed=<number>: seed for random number generator used when");
  UsageError("      generating random test profiles. Defaults to using NanoTime.");
  UsageError("");
  UsageError("  --create-profile-from=<filename>: creates a profile from a list of classes and");
  UsageError("      methods.");
  UsageError("");
  UsageError("  --dex-location=<string>: location string to use with corresponding");
  UsageError("      apk-fd to find dex files");
  UsageError("");
  UsageError("  --apk-fd=<number>: file descriptor containing an open APK to");
  UsageError("      search for dex files");
  UsageError("  --apk-=<filename>: an APK to search for dex files");
  UsageError("  --skip-apk-verification: do not attempt to verify APKs");
  UsageError("");
  UsageError("  --generate-boot-image-profile: Generate a boot image profile based on input");
  UsageError("      profiles. Requires passing in dex files to inspect properties of classes.");
  UsageError("  --boot-image-class-threshold=<value>: specify minimum number of class occurrences");
  UsageError("      to include a class in the boot image profile. Default is 10.");
  UsageError("  --boot-image-clean-class-threshold=<value>: specify minimum number of clean class");
  UsageError("      occurrences to include a class in the boot image profile. A clean class is a");
  UsageError("      class that doesn't have any static fields or native methods and is likely to");
  UsageError("      remain clean in the image. Default is 3.");
  UsageError("  --boot-image-sampled-method-threshold=<value>: minimum number of profiles a");
  UsageError("      non-hot method needs to be in order to be hot in the output profile. The");
  UsageError("      default is max int.");
  UsageError("  --copy-and-update-profile-key: if present, profman will copy the profile from");
  UsageError("      the file passed with --profile-fd(file) to the profile passed with");
  UsageError("      --reference-profile-fd(file) and update at the same time the profile-key");
  UsageError("      of entries corresponding to the apks passed with --apk(-fd).");
  UsageError("  --store-aggregation-counters: if present, profman will compute and store");
  UsageError("      the aggregation counters of classes and methods in the output profile.");
  UsageError("      In this case the profile will have a different version.");
  UsageError("");

  exit(EXIT_FAILURE);
}

// Note: make sure you update the Usage if you change these values.
static constexpr uint16_t kDefaultTestProfileNumDex = 20;
static constexpr uint16_t kDefaultTestProfileMethodPercentage = 5;
static constexpr uint16_t kDefaultTestProfileClassPercentage = 5;

// Separators used when parsing human friendly representation of profiles.
static const std::string kMethodSep = "->";  // NOLINT [runtime/string] [4]
static const std::string kMissingTypesMarker = "missing_types";  // NOLINT [runtime/string] [4]
static const std::string kInvalidClassDescriptor = "invalid_class";  // NOLINT [runtime/string] [4]
static const std::string kInvalidMethod = "invalid_method";  // NOLINT [runtime/string] [4]
static const std::string kClassAllMethods = "*";  // NOLINT [runtime/string] [4]
static constexpr char kProfileParsingInlineChacheSep = '+';
static constexpr char kProfileParsingTypeSep = ',';
static constexpr char kProfileParsingFirstCharInSignature = '(';
static constexpr char kMethodFlagStringHot = 'H';
static constexpr char kMethodFlagStringStartup = 'S';
static constexpr char kMethodFlagStringPostStartup = 'P';

NO_RETURN static void Abort(const char* msg) {
  LOG(ERROR) << msg;
  exit(1);
}

template <typename T>
static void ParseUintOption(const char* raw_option,
                            std::string_view option_prefix,
                            T* out) {
  DCHECK(EndsWith(option_prefix, "="));
  DCHECK(StartsWith(raw_option, option_prefix)) << raw_option << " " << option_prefix;
  const char* value_string = raw_option + option_prefix.size();
  int64_t parsed_integer_value = 0;
  if (!android::base::ParseInt(value_string, &parsed_integer_value)) {
    std::string option_name(option_prefix.substr(option_prefix.size() - 1u));
    Usage("Failed to parse %s '%s' as an integer", option_name.c_str(), value_string);
  }
  if (parsed_integer_value < 0) {
    std::string option_name(option_prefix.substr(option_prefix.size() - 1u));
    Usage("%s passed a negative value %" PRId64, option_name.c_str(), parsed_integer_value);
  }
  if (static_cast<uint64_t>(parsed_integer_value) >
      static_cast<std::make_unsigned_t<T>>(std::numeric_limits<T>::max())) {
    std::string option_name(option_prefix.substr(option_prefix.size() - 1u));
    Usage("%s passed a value %" PRIu64 " above max (%" PRIu64 ")",
          option_name.c_str(),
          static_cast<uint64_t>(parsed_integer_value),
          static_cast<uint64_t>(std::numeric_limits<T>::max()));
  }
  *out = dchecked_integral_cast<T>(parsed_integer_value);
}

// TODO(calin): This class has grown too much from its initial design. Split the functionality
// into smaller, more contained pieces.
class ProfMan final {
 public:
  ProfMan() :
      reference_profile_file_fd_(kInvalidFd),
      dump_only_(false),
      dump_classes_and_methods_(false),
      generate_boot_image_profile_(false),
      generate_boot_profile_(false),
      dump_output_to_fd_(kInvalidFd),
      test_profile_num_dex_(kDefaultTestProfileNumDex),
      test_profile_method_percerntage_(kDefaultTestProfileMethodPercentage),
      test_profile_class_percentage_(kDefaultTestProfileClassPercentage),
      test_profile_seed_(NanoTime()),
      start_ns_(NanoTime()),
      copy_and_update_profile_key_(false),
      store_aggregation_counters_(false) {}

  ~ProfMan() {
    LogCompletionTime();
  }

  void ParseArgs(int argc, char **argv) {
    original_argc = argc;
    original_argv = argv;

    MemMap::Init();
    InitLogging(argv, Abort);

    // Skip over the command name.
    argv++;
    argc--;

    if (argc == 0) {
      Usage("No arguments specified");
    }

    for (int i = 0; i < argc; ++i) {
      const char* raw_option = argv[i];
      const std::string_view option(raw_option);
      const bool log_options = false;
      if (log_options) {
        LOG(INFO) << "profman: option[" << i << "]=" << argv[i];
      }
      if (option == "--dump-only") {
        dump_only_ = true;
      } else if (option == "--dump-classes-and-methods") {
        dump_classes_and_methods_ = true;
      } else if (StartsWith(option, "--create-profile-from=")) {
        create_profile_from_file_ = std::string(option.substr(strlen("--create-profile-from=")));
      } else if (StartsWith(option, "--dump-output-to-fd=")) {
        ParseUintOption(raw_option, "--dump-output-to-fd=", &dump_output_to_fd_);
<<<<<<< HEAD
=======
      } else if (option == "--generate-boot-profile") {
        generate_boot_profile_ = true;
>>>>>>> 5a45d7b4
      } else if (option == "--generate-boot-image-profile") {
        generate_boot_image_profile_ = true;
      } else if (StartsWith(option, "--boot-image-class-threshold=")) {
        ParseUintOption(raw_option,
                        "--boot-image-class-threshold=",
                        &boot_image_options_.image_class_theshold);
      } else if (StartsWith(option, "--boot-image-clean-class-threshold=")) {
        ParseUintOption(raw_option,
                        "--boot-image-clean-class-threshold=",
                        &boot_image_options_.image_class_clean_theshold);
      } else if (StartsWith(option, "--boot-image-sampled-method-threshold=")) {
        ParseUintOption(raw_option,
                        "--boot-image-sampled-method-threshold=",
                        &boot_image_options_.compiled_method_threshold);
      } else if (StartsWith(option, "--profile-file=")) {
        profile_files_.push_back(std::string(option.substr(strlen("--profile-file="))));
      } else if (StartsWith(option, "--profile-file-fd=")) {
        ParseFdForCollection(raw_option, "--profile-file-fd=", &profile_files_fd_);
      } else if (StartsWith(option, "--reference-profile-file=")) {
        reference_profile_file_ = std::string(option.substr(strlen("--reference-profile-file=")));
      } else if (StartsWith(option, "--reference-profile-file-fd=")) {
        ParseUintOption(raw_option, "--reference-profile-file-fd=", &reference_profile_file_fd_);
      } else if (StartsWith(option, "--dex-location=")) {
        dex_locations_.push_back(std::string(option.substr(strlen("--dex-location="))));
      } else if (StartsWith(option, "--apk-fd=")) {
        ParseFdForCollection(raw_option, "--apk-fd=", &apks_fd_);
      } else if (StartsWith(option, "--apk=")) {
        apk_files_.push_back(std::string(option.substr(strlen("--apk="))));
      } else if (StartsWith(option, "--generate-test-profile=")) {
        test_profile_ = std::string(option.substr(strlen("--generate-test-profile=")));
      } else if (StartsWith(option, "--generate-test-profile-num-dex=")) {
        ParseUintOption(raw_option,
                        "--generate-test-profile-num-dex=",
                        &test_profile_num_dex_);
      } else if (StartsWith(option, "--generate-test-profile-method-percentage=")) {
        ParseUintOption(raw_option,
                        "--generate-test-profile-method-percentage=",
                        &test_profile_method_percerntage_);
      } else if (StartsWith(option, "--generate-test-profile-class-percentage=")) {
        ParseUintOption(raw_option,
                        "--generate-test-profile-class-percentage=",
                        &test_profile_class_percentage_);
      } else if (StartsWith(option, "--generate-test-profile-seed=")) {
        ParseUintOption(raw_option, "--generate-test-profile-seed=", &test_profile_seed_);
      } else if (option == "--copy-and-update-profile-key") {
        copy_and_update_profile_key_ = true;
      } else if (option == "--store-aggregation-counters") {
        store_aggregation_counters_ = true;
      } else {
        Usage("Unknown argument '%s'", raw_option);
      }
    }

    // Validate global consistency between file/fd options.
    if (!profile_files_.empty() && !profile_files_fd_.empty()) {
      Usage("Profile files should not be specified with both --profile-file-fd and --profile-file");
    }
    if (!reference_profile_file_.empty() && FdIsValid(reference_profile_file_fd_)) {
      Usage("Reference profile should not be specified with both "
            "--reference-profile-file-fd and --reference-profile-file");
    }
    if (!apk_files_.empty() && !apks_fd_.empty()) {
      Usage("APK files should not be specified with both --apk-fd and --apk");
    }
  }

  struct ProfileFilterKey {
    ProfileFilterKey(const std::string& dex_location, uint32_t checksum)
        : dex_location_(dex_location), checksum_(checksum) {}
    const std::string dex_location_;
    uint32_t checksum_;

    bool operator==(const ProfileFilterKey& other) const {
      return checksum_ == other.checksum_ && dex_location_ == other.dex_location_;
    }
    bool operator<(const ProfileFilterKey& other) const {
      return checksum_ == other.checksum_
          ?  dex_location_ < other.dex_location_
          : checksum_ < other.checksum_;
    }
  };

  ProfileAssistant::ProcessingResult ProcessProfiles() {
    // Validate that at least one profile file was passed, as well as a reference profile.
    if (profile_files_.empty() && profile_files_fd_.empty()) {
      Usage("No profile files specified.");
    }
    if (reference_profile_file_.empty() && !FdIsValid(reference_profile_file_fd_)) {
      Usage("No reference profile file specified.");
    }
    if ((!profile_files_.empty() && FdIsValid(reference_profile_file_fd_)) ||
        (!profile_files_fd_.empty() && !FdIsValid(reference_profile_file_fd_))) {
      Usage("Options --profile-file-fd and --reference-profile-file-fd "
            "should only be used together");
    }

    // Check if we have any apks which we should use to filter the profile data.
    std::set<ProfileFilterKey> profile_filter_keys;
    if (!GetProfileFilterKeyFromApks(&profile_filter_keys)) {
      return ProfileAssistant::kErrorIO;
    }

    // Build the profile filter function. If the set of keys is empty it means we
    // don't have any apks; as such we do not filter anything.
    const ProfileCompilationInfo::ProfileLoadFilterFn& filter_fn =
        [profile_filter_keys](const std::string& dex_location, uint32_t checksum) {
            if (profile_filter_keys.empty()) {
              // No --apk was specified. Accept all dex files.
              return true;
            } else {
              bool res = profile_filter_keys.find(
                  ProfileFilterKey(dex_location, checksum)) != profile_filter_keys.end();
              return res;
            }
        };

    ProfileAssistant::ProcessingResult result;

    if (profile_files_.empty()) {
      // The file doesn't need to be flushed here (ProcessProfiles will do it)
      // so don't check the usage.
      File file(reference_profile_file_fd_, false);
      result = ProfileAssistant::ProcessProfiles(profile_files_fd_,
                                                 reference_profile_file_fd_,
                                                 filter_fn,
                                                 store_aggregation_counters_);
      CloseAllFds(profile_files_fd_, "profile_files_fd_");
    } else {
      result = ProfileAssistant::ProcessProfiles(profile_files_,
                                                 reference_profile_file_,
                                                 filter_fn,
                                                 store_aggregation_counters_);
    }
    return result;
  }

  bool GetProfileFilterKeyFromApks(std::set<ProfileFilterKey>* profile_filter_keys) {
    auto process_fn = [profile_filter_keys](std::unique_ptr<const DexFile>&& dex_file) {
      // Store the profile key of the location instead of the location itself.
      // This will make the matching in the profile filter method much easier.
      profile_filter_keys->emplace(ProfileCompilationInfo::GetProfileDexFileKey(
          dex_file->GetLocation()), dex_file->GetLocationChecksum());
    };
    return OpenApkFilesFromLocations(process_fn);
  }

  bool OpenApkFilesFromLocations(std::vector<std::unique_ptr<const DexFile>>* dex_files) {
    auto process_fn = [dex_files](std::unique_ptr<const DexFile>&& dex_file) {
      dex_files->emplace_back(std::move(dex_file));
    };
    return OpenApkFilesFromLocations(process_fn);
  }

  bool OpenApkFilesFromLocations(
      const std::function<void(std::unique_ptr<const DexFile>&&)>& process_fn) {
    bool use_apk_fd_list = !apks_fd_.empty();
    if (use_apk_fd_list) {
      // Get the APKs from the collection of FDs.
      if (dex_locations_.empty()) {
        // Try to compute the dex locations from the file paths of the descriptions.
        // This will make it easier to invoke profman with --apk-fd and without
        // being force to pass --dex-location when the location would be the apk path.
        if (!ComputeDexLocationsFromApkFds()) {
          return false;
        }
      } else {
        if (dex_locations_.size() != apks_fd_.size()) {
            Usage("The number of apk-fds must match the number of dex-locations.");
        }
      }
    } else if (!apk_files_.empty()) {
      if (dex_locations_.empty()) {
        // If no dex locations are specified use the apk names as locations.
        dex_locations_ = apk_files_;
      } else if (dex_locations_.size() != apk_files_.size()) {
          Usage("The number of apk-fds must match the number of dex-locations.");
      }
    } else {
      // No APKs were specified.
      CHECK(dex_locations_.empty());
      return true;
    }
    static constexpr bool kVerifyChecksum = true;
    for (size_t i = 0; i < dex_locations_.size(); ++i) {
      std::string error_msg;
      const ArtDexFileLoader dex_file_loader;
      std::vector<std::unique_ptr<const DexFile>> dex_files_for_location;
      // We do not need to verify the apk for processing profiles.
      if (use_apk_fd_list) {
        if (dex_file_loader.OpenZip(apks_fd_[i],
                                    dex_locations_[i],
                                    /* verify= */ false,
                                    kVerifyChecksum,
                                    &error_msg,
                                    &dex_files_for_location)) {
        } else {
          LOG(ERROR) << "OpenZip failed for '" << dex_locations_[i] << "' " << error_msg;
          return false;
        }
      } else {
        if (dex_file_loader.Open(apk_files_[i].c_str(),
                                 dex_locations_[i],
                                 /* verify= */ false,
                                 kVerifyChecksum,
                                 &error_msg,
                                 &dex_files_for_location)) {
        } else {
          LOG(ERROR) << "Open failed for '" << dex_locations_[i] << "' " << error_msg;
          return false;
        }
      }
      for (std::unique_ptr<const DexFile>& dex_file : dex_files_for_location) {
        process_fn(std::move(dex_file));
      }
    }
    return true;
  }

  // Get the dex locations from the apk fds.
  // The methods reads the links from /proc/self/fd/ to find the original apk paths
  // and puts them in the dex_locations_ vector.
  bool ComputeDexLocationsFromApkFds() {
#ifdef _WIN32
    PLOG(ERROR) << "ComputeDexLocationsFromApkFds is unsupported on Windows.";
    return false;
#else
    // We can't use a char array of PATH_MAX size without exceeding the frame size.
    // So we use a vector as the buffer for the path.
    std::vector<char> buffer(PATH_MAX, 0);
    for (size_t i = 0; i < apks_fd_.size(); ++i) {
      std::string fd_path = "/proc/self/fd/" + std::to_string(apks_fd_[i]);
      ssize_t len = readlink(fd_path.c_str(), buffer.data(), buffer.size() - 1);
      if (len == -1) {
        PLOG(ERROR) << "Could not open path from fd";
        return false;
      }

      buffer[len] = '\0';
      dex_locations_.push_back(buffer.data());
    }
    return true;
#endif
  }

  std::unique_ptr<const ProfileCompilationInfo> LoadProfile(const std::string& filename, int fd) {
    if (!filename.empty()) {
#ifdef _WIN32
      int flags = O_RDWR;
#else
      int flags = O_RDWR | O_CLOEXEC;
#endif
      fd = open(filename.c_str(), flags);
      if (fd < 0) {
        PLOG(ERROR) << "Cannot open " << filename;
        return nullptr;
      }
    }
    std::unique_ptr<ProfileCompilationInfo> info(new ProfileCompilationInfo);
    if (!info->Load(fd)) {
      LOG(ERROR) << "Cannot load profile info from fd=" << fd << "\n";
      return nullptr;
    }
    return info;
  }

  int DumpOneProfile(const std::string& banner,
                     const std::string& filename,
                     int fd,
                     const std::vector<std::unique_ptr<const DexFile>>* dex_files,
                     std::string* dump) {
    std::unique_ptr<const ProfileCompilationInfo> info(LoadProfile(filename, fd));
    if (info == nullptr) {
      LOG(ERROR) << "Cannot load profile info from filename=" << filename << " fd=" << fd;
      return -1;
    }
    *dump += banner + "\n" + info->DumpInfo(MakeNonOwningPointerVector(*dex_files)) + "\n";
    return 0;
  }

  int DumpProfileInfo() {
    // Validate that at least one profile file or reference was specified.
    if (profile_files_.empty() && profile_files_fd_.empty() &&
        reference_profile_file_.empty() && !FdIsValid(reference_profile_file_fd_)) {
      Usage("No profile files or reference profile specified.");
    }
    static const char* kEmptyString = "";
    static const char* kOrdinaryProfile = "=== profile ===";
    static const char* kReferenceProfile = "=== reference profile ===";
    static const char* kDexFiles = "=== Dex files  ===";

    std::vector<std::unique_ptr<const DexFile>> dex_files;
    OpenApkFilesFromLocations(&dex_files);

    std::string dump;

    // Dump checkfiles and corresponding checksums.
    dump += kDexFiles;
    dump += "\n";
    for (const std::unique_ptr<const DexFile>& dex_file : dex_files) {
      std::ostringstream oss;
      oss << dex_file->GetLocation()
          << " [checksum=" << std::hex << dex_file->GetLocationChecksum() << "]\n";
      dump += oss.str();
    }

    // Dump individual profile files.
    if (!profile_files_fd_.empty()) {
      for (int profile_file_fd : profile_files_fd_) {
        int ret = DumpOneProfile(kOrdinaryProfile,
                                 kEmptyString,
                                 profile_file_fd,
                                 &dex_files,
                                 &dump);
        if (ret != 0) {
          return ret;
        }
      }
    }
    for (const std::string& profile_file : profile_files_) {
      int ret = DumpOneProfile(kOrdinaryProfile, profile_file, kInvalidFd, &dex_files, &dump);
      if (ret != 0) {
        return ret;
      }
    }
    // Dump reference profile file.
    if (FdIsValid(reference_profile_file_fd_)) {
      int ret = DumpOneProfile(kReferenceProfile,
                               kEmptyString,
                               reference_profile_file_fd_,
                               &dex_files,
                               &dump);
      if (ret != 0) {
        return ret;
      }
    }
    if (!reference_profile_file_.empty()) {
      int ret = DumpOneProfile(kReferenceProfile,
                               reference_profile_file_,
                               kInvalidFd,
                               &dex_files,
                               &dump);
      if (ret != 0) {
        return ret;
      }
    }
    if (!FdIsValid(dump_output_to_fd_)) {
      std::cout << dump;
    } else {
      unix_file::FdFile out_fd(dump_output_to_fd_, /*check_usage=*/ false);
      if (!out_fd.WriteFully(dump.c_str(), dump.length())) {
        return -1;
      }
    }
    return 0;
  }

  bool ShouldOnlyDumpProfile() {
    return dump_only_;
  }

  bool GetClassNamesAndMethods(int fd,
                               std::vector<std::unique_ptr<const DexFile>>* dex_files,
                               std::set<std::string>* out_lines) {
    ProfileCompilationInfo profile_info;
    if (!profile_info.Load(fd)) {
      LOG(ERROR) << "Cannot load profile info";
      return false;
    }
    for (const std::unique_ptr<const DexFile>& dex_file : *dex_files) {
      std::set<dex::TypeIndex> class_types;
      std::set<uint16_t> hot_methods;
      std::set<uint16_t> startup_methods;
      std::set<uint16_t> post_startup_methods;
      std::set<uint16_t> combined_methods;
      if (profile_info.GetClassesAndMethods(*dex_file.get(),
                                            &class_types,
                                            &hot_methods,
                                            &startup_methods,
                                            &post_startup_methods)) {
        for (const dex::TypeIndex& type_index : class_types) {
          const dex::TypeId& type_id = dex_file->GetTypeId(type_index);
          out_lines->insert(std::string(dex_file->GetTypeDescriptor(type_id)));
        }
        combined_methods = hot_methods;
        combined_methods.insert(startup_methods.begin(), startup_methods.end());
        combined_methods.insert(post_startup_methods.begin(), post_startup_methods.end());
        for (uint16_t dex_method_idx : combined_methods) {
          const dex::MethodId& id = dex_file->GetMethodId(dex_method_idx);
          std::string signature_string(dex_file->GetMethodSignature(id).ToString());
          std::string type_string(dex_file->GetTypeDescriptor(dex_file->GetTypeId(id.class_idx_)));
          std::string method_name(dex_file->GetMethodName(id));
          std::string flags_string;
          if (hot_methods.find(dex_method_idx) != hot_methods.end()) {
            flags_string += kMethodFlagStringHot;
          }
          if (startup_methods.find(dex_method_idx) != startup_methods.end()) {
            flags_string += kMethodFlagStringStartup;
          }
          if (post_startup_methods.find(dex_method_idx) != post_startup_methods.end()) {
            flags_string += kMethodFlagStringPostStartup;
          }
          out_lines->insert(flags_string +
                            type_string +
                            kMethodSep +
                            method_name +
                            signature_string);
        }
      }
    }
    return true;
  }

  bool GetClassNamesAndMethods(const std::string& profile_file,
                               std::vector<std::unique_ptr<const DexFile>>* dex_files,
                               std::set<std::string>* out_lines) {
#ifdef _WIN32
    int flags = O_RDONLY;
#else
    int flags = O_RDONLY | O_CLOEXEC;
#endif
    int fd = open(profile_file.c_str(), flags);
    if (!FdIsValid(fd)) {
      PLOG(ERROR) << "Cannot open " << profile_file;
      return false;
    }
    if (!GetClassNamesAndMethods(fd, dex_files, out_lines)) {
      return false;
    }
    if (close(fd) < 0) {
      PLOG(WARNING) << "Failed to close descriptor";
    }
    return true;
  }

  int DumpClassesAndMethods() {
    // Validate that at least one profile file or reference was specified.
    if (profile_files_.empty() && profile_files_fd_.empty() &&
        reference_profile_file_.empty() && !FdIsValid(reference_profile_file_fd_)) {
      Usage("No profile files or reference profile specified.");
    }

    // Open the dex files to get the names for classes.
    std::vector<std::unique_ptr<const DexFile>> dex_files;
    OpenApkFilesFromLocations(&dex_files);
    // Build a vector of class names from individual profile files.
    std::set<std::string> class_names;
    if (!profile_files_fd_.empty()) {
      for (int profile_file_fd : profile_files_fd_) {
        if (!GetClassNamesAndMethods(profile_file_fd, &dex_files, &class_names)) {
          return -1;
        }
      }
    }
    if (!profile_files_.empty()) {
      for (const std::string& profile_file : profile_files_) {
        if (!GetClassNamesAndMethods(profile_file, &dex_files, &class_names)) {
          return -1;
        }
      }
    }
    // Concatenate class names from reference profile file.
    if (FdIsValid(reference_profile_file_fd_)) {
      if (!GetClassNamesAndMethods(reference_profile_file_fd_, &dex_files, &class_names)) {
        return -1;
      }
    }
    if (!reference_profile_file_.empty()) {
      if (!GetClassNamesAndMethods(reference_profile_file_, &dex_files, &class_names)) {
        return -1;
      }
    }
    // Dump the class names.
    std::string dump;
    for (const std::string& class_name : class_names) {
      dump += class_name + std::string("\n");
    }
    if (!FdIsValid(dump_output_to_fd_)) {
      std::cout << dump;
    } else {
      unix_file::FdFile out_fd(dump_output_to_fd_, /*check_usage=*/ false);
      if (!out_fd.WriteFully(dump.c_str(), dump.length())) {
        return -1;
      }
    }
    return 0;
  }

  bool ShouldOnlyDumpClassesAndMethods() {
    return dump_classes_and_methods_;
  }

  // Read lines from the given file, dropping comments and empty lines. Post-process each line with
  // the given function.
  template <typename T>
  static T* ReadCommentedInputFromFile(
      const char* input_filename, std::function<std::string(const char*)>* process) {
    std::unique_ptr<std::ifstream> input_file(new std::ifstream(input_filename, std::ifstream::in));
    if (input_file.get() == nullptr) {
      LOG(ERROR) << "Failed to open input file " << input_filename;
      return nullptr;
    }
    std::unique_ptr<T> result(
        ReadCommentedInputStream<T>(*input_file, process));
    input_file->close();
    return result.release();
  }

  // Read lines from the given stream, dropping comments and empty lines. Post-process each line
  // with the given function.
  template <typename T>
  static T* ReadCommentedInputStream(
      std::istream& in_stream,
      std::function<std::string(const char*)>* process) {
    std::unique_ptr<T> output(new T());
    while (in_stream.good()) {
      std::string dot;
      std::getline(in_stream, dot);
      if (android::base::StartsWith(dot, "#") || dot.empty()) {
        continue;
      }
      if (process != nullptr) {
        std::string descriptor((*process)(dot.c_str()));
        output->insert(output->end(), descriptor);
      } else {
        output->insert(output->end(), dot);
      }
    }
    return output.release();
  }

  // Find class klass_descriptor in the given dex_files and store its reference
  // in the out parameter class_ref.
  // Return true if the definition or a reference of the class was found in any
  // of the dex_files.
  bool FindClass(const std::vector<std::unique_ptr<const DexFile>>& dex_files,
                 const std::string& klass_descriptor,
                 /*out*/TypeReference* class_ref) {
    constexpr uint16_t kInvalidTypeIndex = std::numeric_limits<uint16_t>::max() - 1;
    for (const std::unique_ptr<const DexFile>& dex_file_ptr : dex_files) {
      const DexFile* dex_file = dex_file_ptr.get();
      if (klass_descriptor == kInvalidClassDescriptor) {
        if (kInvalidTypeIndex >= dex_file->NumTypeIds()) {
          // The dex file does not contain all possible type ids which leaves us room
          // to add an "invalid" type id.
          *class_ref = TypeReference(dex_file, dex::TypeIndex(kInvalidTypeIndex));
          return true;
        } else {
          // The dex file contains all possible type ids. We don't have any free type id
          // that we can use as invalid.
          continue;
        }
      }

      const dex::TypeId* type_id = dex_file->FindTypeId(klass_descriptor.c_str());
      if (type_id == nullptr) {
        continue;
      }
      dex::TypeIndex type_index = dex_file->GetIndexForTypeId(*type_id);
      *class_ref = TypeReference(dex_file, type_index);

      if (dex_file->FindClassDef(type_index) == nullptr) {
        // Class is only referenced in the current dex file but not defined in it.
        // We use its current type reference, but keep looking for its
        // definition.
        // Note that array classes fall into that category, as they do not have
        // a class definition.
        continue;
      }
      return true;
    }
    // If we arrive here, we haven't found a class definition. If the dex file
    // of the class reference is not null, then we have found a type reference,
    // and we return that to the caller.
    return (class_ref->dex_file != nullptr);
  }

  // Find the method specified by method_spec in the class class_ref.
  uint32_t FindMethodIndex(const TypeReference& class_ref,
                           const std::string& method_spec) {
    const DexFile* dex_file = class_ref.dex_file;
    if (method_spec == kInvalidMethod) {
      constexpr uint16_t kInvalidMethodIndex = std::numeric_limits<uint16_t>::max() - 1;
      return kInvalidMethodIndex >= dex_file->NumMethodIds()
             ? kInvalidMethodIndex
             : dex::kDexNoIndex;
    }

    std::vector<std::string> name_and_signature;
    Split(method_spec, kProfileParsingFirstCharInSignature, &name_and_signature);
    if (name_and_signature.size() != 2) {
      LOG(ERROR) << "Invalid method name and signature " << method_spec;
      return dex::kDexNoIndex;
    }

    const std::string& name = name_and_signature[0];
    const std::string& signature = kProfileParsingFirstCharInSignature + name_and_signature[1];

    const dex::StringId* name_id = dex_file->FindStringId(name.c_str());
    if (name_id == nullptr) {
      LOG(WARNING) << "Could not find name: "  << name;
      return dex::kDexNoIndex;
    }
    dex::TypeIndex return_type_idx;
    std::vector<dex::TypeIndex> param_type_idxs;
    if (!dex_file->CreateTypeList(signature, &return_type_idx, &param_type_idxs)) {
      LOG(WARNING) << "Could not create type list" << signature;
      return dex::kDexNoIndex;
    }
    const dex::ProtoId* proto_id = dex_file->FindProtoId(return_type_idx, param_type_idxs);
    if (proto_id == nullptr) {
      LOG(WARNING) << "Could not find proto_id: " << name;
      return dex::kDexNoIndex;
    }
    const dex::MethodId* method_id = dex_file->FindMethodId(
        dex_file->GetTypeId(class_ref.TypeIndex()), *name_id, *proto_id);
    if (method_id == nullptr) {
      LOG(WARNING) << "Could not find method_id: " << name;
      return dex::kDexNoIndex;
    }

    return dex_file->GetIndexForMethodId(*method_id);
  }

  // Given a method, return true if the method has a single INVOKE_VIRTUAL in its byte code.
  // Upon success it returns true and stores the method index and the invoke dex pc
  // in the output parameters.
  // The format of the method spec is "inlinePolymorphic(LSuper;)I+LSubA;,LSubB;,LSubC;".
  //
  // TODO(calin): support INVOKE_INTERFACE and the range variants.
  bool HasSingleInvoke(const TypeReference& class_ref,
                       uint16_t method_index,
                       /*out*/uint32_t* dex_pc) {
    const DexFile* dex_file = class_ref.dex_file;
    uint32_t offset = dex_file->FindCodeItemOffset(
        *dex_file->FindClassDef(class_ref.TypeIndex()),
        method_index);
    const dex::CodeItem* code_item = dex_file->GetCodeItem(offset);

    bool found_invoke = false;
    for (const DexInstructionPcPair& inst : CodeItemInstructionAccessor(*dex_file, code_item)) {
      if (inst->Opcode() == Instruction::INVOKE_VIRTUAL ||
          inst->Opcode() == Instruction::INVOKE_VIRTUAL_RANGE) {
        if (found_invoke) {
          LOG(ERROR) << "Multiple invoke INVOKE_VIRTUAL found: "
                     << dex_file->PrettyMethod(method_index);
          return false;
        }
        found_invoke = true;
        *dex_pc = inst.DexPc();
      }
    }
    if (!found_invoke) {
      LOG(ERROR) << "Could not find any INVOKE_VIRTUAL: " << dex_file->PrettyMethod(method_index);
    }
    return found_invoke;
  }

  // Process a line defining a class or a method and its inline caches.
  // Upon success return true and add the class or the method info to profile.
  // The possible line formats are:
  // "LJustTheCass;".
  // "LTestInline;->inlinePolymorphic(LSuper;)I+LSubA;,LSubB;,LSubC;".
  // "LTestInline;->inlinePolymorphic(LSuper;)I+LSubA;,LSubB;,invalid_class".
  // "LTestInline;->inlineMissingTypes(LSuper;)I+missing_types".
  // "LTestInline;->inlineNoInlineCaches(LSuper;)I".
  // "LTestInline;->*".
  // "invalid_class".
  // "LTestInline;->invalid_method".
  // The method and classes are searched only in the given dex files.
  bool ProcessLine(const std::vector<std::unique_ptr<const DexFile>>& dex_files,
                   const std::string& line,
                   /*out*/ProfileCompilationInfo* profile) {
    std::string klass;
    std::string method_str;
    bool is_hot = false;
    bool is_startup = false;
    bool is_post_startup = false;
    const size_t method_sep_index = line.find(kMethodSep, 0);
    if (method_sep_index == std::string::npos) {
      klass = line.substr(0);
    } else {
      // The method prefix flags are only valid for method strings.
      size_t start_index = 0;
      while (start_index < line.size() && line[start_index] != 'L') {
        const char c = line[start_index];
        if (c == kMethodFlagStringHot) {
          is_hot = true;
        } else if (c == kMethodFlagStringStartup) {
          is_startup = true;
        } else if (c == kMethodFlagStringPostStartup) {
          is_post_startup = true;
        } else {
          LOG(WARNING) << "Invalid flag " << c;
          return false;
        }
        ++start_index;
      }
      klass = line.substr(start_index, method_sep_index - start_index);
      method_str = line.substr(method_sep_index + kMethodSep.size());
    }

    uint32_t flags = 0;
    if (is_hot) {
      flags |= ProfileCompilationInfo::MethodHotness::kFlagHot;
    }
    if (is_startup) {
      flags |= ProfileCompilationInfo::MethodHotness::kFlagStartup;
    }
    if (is_post_startup) {
      flags |= ProfileCompilationInfo::MethodHotness::kFlagPostStartup;
    }

    TypeReference class_ref(/* dex_file= */ nullptr, dex::TypeIndex());
    if (!FindClass(dex_files, klass, &class_ref)) {
      LOG(WARNING) << "Could not find class: " << klass;
      return false;
    }

    if (method_str.empty() || method_str == kClassAllMethods) {
      // Start by adding the class.
      std::set<DexCacheResolvedClasses> resolved_class_set;
      const DexFile* dex_file = class_ref.dex_file;
      const auto& dex_resolved_classes = resolved_class_set.emplace(
            dex_file->GetLocation(),
            DexFileLoader::GetBaseLocation(dex_file->GetLocation()),
            dex_file->GetLocationChecksum(),
            dex_file->NumMethodIds());
      dex_resolved_classes.first->AddClass(class_ref.TypeIndex());
      std::vector<ProfileMethodInfo> methods;
      if (method_str == kClassAllMethods) {
        ClassAccessor accessor(
            *dex_file,
            dex_file->GetIndexForClassDef(*dex_file->FindClassDef(class_ref.TypeIndex())));
        for (const ClassAccessor::Method& method : accessor.GetMethods()) {
          if (method.GetCodeItemOffset() != 0) {
            // Add all of the methods that have code to the profile.
            methods.push_back(ProfileMethodInfo(method.GetReference()));
          }
        }
      }
      // TODO: Check return values?
      profile->AddMethods(methods, static_cast<ProfileCompilationInfo::MethodHotness::Flag>(flags));
      profile->AddClasses(resolved_class_set);
      return true;
    }

    // Process the method.
    std::string method_spec;
    std::vector<std::string> inline_cache_elems;

    // If none of the flags are set, default to hot.
    is_hot = is_hot || (!is_hot && !is_startup && !is_post_startup);

    std::vector<std::string> method_elems;
    bool is_missing_types = false;
    Split(method_str, kProfileParsingInlineChacheSep, &method_elems);
    if (method_elems.size() == 2) {
      method_spec = method_elems[0];
      is_missing_types = method_elems[1] == kMissingTypesMarker;
      if (!is_missing_types) {
        Split(method_elems[1], kProfileParsingTypeSep, &inline_cache_elems);
      }
    } else if (method_elems.size() == 1) {
      method_spec = method_elems[0];
    } else {
      LOG(ERROR) << "Invalid method line: " << line;
      return false;
    }

    const uint32_t method_index = FindMethodIndex(class_ref, method_spec);
    if (method_index == dex::kDexNoIndex) {
      return false;
    }

    std::vector<ProfileMethodInfo::ProfileInlineCache> inline_caches;
    if (is_missing_types || !inline_cache_elems.empty()) {
      uint32_t dex_pc;
      if (!HasSingleInvoke(class_ref, method_index, &dex_pc)) {
        return false;
      }
      std::vector<TypeReference> classes(inline_cache_elems.size(),
                                         TypeReference(/* dex_file= */ nullptr, dex::TypeIndex()));
      size_t class_it = 0;
      for (const std::string& ic_class : inline_cache_elems) {
        if (!FindClass(dex_files, ic_class, &(classes[class_it++]))) {
          LOG(ERROR) << "Could not find class: " << ic_class;
          return false;
        }
      }
      inline_caches.emplace_back(dex_pc, is_missing_types, classes);
    }
    MethodReference ref(class_ref.dex_file, method_index);
    if (is_hot) {
      profile->AddMethod(ProfileMethodInfo(ref, inline_caches),
          static_cast<ProfileCompilationInfo::MethodHotness::Flag>(flags));
    }
    if (flags != 0) {
      if (!profile->AddMethodIndex(
          static_cast<ProfileCompilationInfo::MethodHotness::Flag>(flags), ref)) {
        return false;
      }
      DCHECK(profile->GetMethodHotness(ref).IsInProfile());
    }
    return true;
  }

  bool ProcessBootLine(const std::vector<std::unique_ptr<const DexFile>>& dex_files,
                       const std::string& line,
                       ProfileBootInfo* boot_profiling_info) {
    const size_t method_sep_index = line.find(kMethodSep, 0);
    std::string klass_str = line.substr(0, method_sep_index);
    std::string method_str = line.substr(method_sep_index + kMethodSep.size());

    TypeReference class_ref(/* dex_file= */ nullptr, dex::TypeIndex());
    if (!FindClass(dex_files, klass_str, &class_ref)) {
      LOG(WARNING) << "Could not find class: " << klass_str;
      return false;
    }

    const uint32_t method_index = FindMethodIndex(class_ref, method_str);
    if (method_index == dex::kDexNoIndex) {
      LOG(WARNING) << "Could not find method: " << line;
      return false;
    }
    boot_profiling_info->Add(class_ref.dex_file, method_index);
    return true;
  }

  int OpenReferenceProfile() const {
    int fd = reference_profile_file_fd_;
    if (!FdIsValid(fd)) {
      CHECK(!reference_profile_file_.empty());
#ifdef _WIN32
      int flags = O_CREAT | O_TRUNC | O_WRONLY;
#else
      int flags = O_CREAT | O_TRUNC | O_WRONLY | O_CLOEXEC;
#endif
      fd = open(reference_profile_file_.c_str(), flags, 0644);
      if (fd < 0) {
        PLOG(ERROR) << "Cannot open " << reference_profile_file_;
        return kInvalidFd;
      }
    }
    return fd;
  }

  // Create and store a ProfileBootInfo.
  int CreateBootProfile() {
    // Validate parameters for this command.
    if (apk_files_.empty() && apks_fd_.empty()) {
      Usage("APK files must be specified");
    }
    if (dex_locations_.empty()) {
      Usage("DEX locations must be specified");
    }
    if (reference_profile_file_.empty() && !FdIsValid(reference_profile_file_fd_)) {
      Usage("Reference profile must be specified with --reference-profile-file or "
            "--reference-profile-file-fd");
    }
    if (!profile_files_.empty() || !profile_files_fd_.empty()) {
      Usage("Profile must be specified with --reference-profile-file or "
            "--reference-profile-file-fd");
    }
    // Open the profile output file if needed.
    int fd = OpenReferenceProfile();
    if (!FdIsValid(fd)) {
        return -1;
    }
    // Read the user-specified list of methods.
    std::unique_ptr<std::vector<std::string>>
        user_lines(ReadCommentedInputFromFile<std::vector<std::string>>(
            create_profile_from_file_.c_str(), nullptr));  // No post-processing.

    // Open the dex files to look up classes and methods.
    std::vector<std::unique_ptr<const DexFile>> dex_files;
    OpenApkFilesFromLocations(&dex_files);

    // Process the lines one by one and add the successful ones to the profile.
    ProfileBootInfo info;

    for (const auto& line : *user_lines) {
      ProcessBootLine(dex_files, line, &info);
    }

    // Write the profile file.
    CHECK(info.Save(fd));

    if (close(fd) < 0) {
      PLOG(WARNING) << "Failed to close descriptor";
    }

    return 0;
  }

  // Creates a profile from a human friendly textual representation.
  // The expected input format is:
  //   # Classes
  //   Ljava/lang/Comparable;
  //   Ljava/lang/Math;
  //   # Methods with inline caches
  //   LTestInline;->inlinePolymorphic(LSuper;)I+LSubA;,LSubB;,LSubC;
  //   LTestInline;->noInlineCache(LSuper;)I
  int CreateProfile() {
    // Validate parameters for this command.
    if (apk_files_.empty() && apks_fd_.empty()) {
      Usage("APK files must be specified");
    }
    if (dex_locations_.empty()) {
      Usage("DEX locations must be specified");
    }
    if (reference_profile_file_.empty() && !FdIsValid(reference_profile_file_fd_)) {
      Usage("Reference profile must be specified with --reference-profile-file or "
            "--reference-profile-file-fd");
    }
    if (!profile_files_.empty() || !profile_files_fd_.empty()) {
      Usage("Profile must be specified with --reference-profile-file or "
            "--reference-profile-file-fd");
    }
    // Open the profile output file if needed.
    int fd = OpenReferenceProfile();
    if (!FdIsValid(fd)) {
        return -1;
    }
    // Read the user-specified list of classes and methods.
    std::unique_ptr<std::unordered_set<std::string>>
        user_lines(ReadCommentedInputFromFile<std::unordered_set<std::string>>(
            create_profile_from_file_.c_str(), nullptr));  // No post-processing.

    // Open the dex files to look up classes and methods.
    std::vector<std::unique_ptr<const DexFile>> dex_files;
    OpenApkFilesFromLocations(&dex_files);

    // Process the lines one by one and add the successful ones to the profile.
    ProfileCompilationInfo info;

    for (const auto& line : *user_lines) {
      ProcessLine(dex_files, line, &info);
    }

    // Write the profile file.
    CHECK(info.Save(fd));
    if (close(fd) < 0) {
      PLOG(WARNING) << "Failed to close descriptor";
    }
    return 0;
  }

  bool ShouldCreateBootImageProfile() const {
    return generate_boot_image_profile_;
  }

  bool ShouldCreateBootProfile() const {
    return generate_boot_profile_;
  }

  // Create and store a ProfileCompilationInfo for the boot image.
  int CreateBootImageProfile() {
    // Open the profile output file.
    const int reference_fd = OpenReferenceProfile();
    if (!FdIsValid(reference_fd)) {
      PLOG(ERROR) << "Error opening reference profile";
      return -1;
    }
    // Open the dex files.
    std::vector<std::unique_ptr<const DexFile>> dex_files;
    OpenApkFilesFromLocations(&dex_files);
    if (dex_files.empty()) {
      PLOG(ERROR) << "Expected dex files for creating boot profile";
      return -2;
    }
    // Open the input profiles.
    std::vector<std::unique_ptr<const ProfileCompilationInfo>> profiles;
    if (!profile_files_fd_.empty()) {
      for (int profile_file_fd : profile_files_fd_) {
        std::unique_ptr<const ProfileCompilationInfo> profile(LoadProfile("", profile_file_fd));
        if (profile == nullptr) {
          return -3;
        }
        profiles.emplace_back(std::move(profile));
      }
    }
    if (!profile_files_.empty()) {
      for (const std::string& profile_file : profile_files_) {
        std::unique_ptr<const ProfileCompilationInfo> profile(LoadProfile(profile_file, kInvalidFd));
        if (profile == nullptr) {
          return -4;
        }
        profiles.emplace_back(std::move(profile));
      }
    }
    ProfileCompilationInfo out_profile;
    GenerateBootImageProfile(dex_files,
                             profiles,
                             boot_image_options_,
                             VLOG_IS_ON(profiler),
                             &out_profile);
    out_profile.Save(reference_fd);
    close(reference_fd);
    return 0;
  }

  bool ShouldCreateProfile() {
    return !create_profile_from_file_.empty();
  }

  int GenerateTestProfile() {
    // Validate parameters for this command.
    if (test_profile_method_percerntage_ > 100) {
      Usage("Invalid percentage for --generate-test-profile-method-percentage");
    }
    if (test_profile_class_percentage_ > 100) {
      Usage("Invalid percentage for --generate-test-profile-class-percentage");
    }
    // If given APK files or DEX locations, check that they're ok.
    if (!apk_files_.empty() || !apks_fd_.empty() || !dex_locations_.empty()) {
      if (apk_files_.empty() && apks_fd_.empty()) {
        Usage("APK files must be specified when passing DEX locations to --generate-test-profile");
      }
      if (dex_locations_.empty()) {
        Usage("DEX locations must be specified when passing APK files to --generate-test-profile");
      }
    }
    // ShouldGenerateTestProfile confirms !test_profile_.empty().
#ifdef _WIN32
    int flags = O_CREAT | O_TRUNC | O_WRONLY;
#else
    int flags = O_CREAT | O_TRUNC | O_WRONLY | O_CLOEXEC;
#endif
    int profile_test_fd = open(test_profile_.c_str(), flags, 0644);
    if (profile_test_fd < 0) {
      PLOG(ERROR) << "Cannot open " << test_profile_;
      return -1;
    }
    bool result;
    if (apk_files_.empty() && apks_fd_.empty() && dex_locations_.empty()) {
      result = ProfileCompilationInfo::GenerateTestProfile(profile_test_fd,
                                                           test_profile_num_dex_,
                                                           test_profile_method_percerntage_,
                                                           test_profile_class_percentage_,
                                                           test_profile_seed_);
    } else {
      // Open the dex files to look up classes and methods.
      std::vector<std::unique_ptr<const DexFile>> dex_files;
      OpenApkFilesFromLocations(&dex_files);
      // Create a random profile file based on the set of dex files.
      result = ProfileCompilationInfo::GenerateTestProfile(profile_test_fd,
                                                           dex_files,
                                                           test_profile_method_percerntage_,
                                                           test_profile_class_percentage_,
                                                           test_profile_seed_);
    }
    close(profile_test_fd);  // ignore close result.
    return result ? 0 : -1;
  }

  bool ShouldGenerateTestProfile() {
    return !test_profile_.empty();
  }

  bool ShouldCopyAndUpdateProfileKey() const {
    return copy_and_update_profile_key_;
  }

  int32_t CopyAndUpdateProfileKey() {
    // Validate that at least one profile file was passed, as well as a reference profile.
    if (!(profile_files_.size() == 1 ^ profile_files_fd_.size() == 1)) {
      Usage("Only one profile file should be specified.");
    }
    if (reference_profile_file_.empty() && !FdIsValid(reference_profile_file_fd_)) {
      Usage("No reference profile file specified.");
    }

    if (apk_files_.empty() && apks_fd_.empty()) {
      Usage("No apk files specified");
    }

    static constexpr int32_t kErrorFailedToUpdateProfile = -1;
    static constexpr int32_t kErrorFailedToSaveProfile = -2;
    static constexpr int32_t kErrorFailedToLoadProfile = -3;

    bool use_fds = profile_files_fd_.size() == 1;

    ProfileCompilationInfo profile;
    // Do not clear if invalid. The input might be an archive.
    bool load_ok = use_fds
        ? profile.Load(profile_files_fd_[0])
        : profile.Load(profile_files_[0], /*clear_if_invalid=*/ false);
    if (load_ok) {
      // Open the dex files to look up classes and methods.
      std::vector<std::unique_ptr<const DexFile>> dex_files;
      OpenApkFilesFromLocations(&dex_files);
      if (!profile.UpdateProfileKeys(dex_files)) {
        return kErrorFailedToUpdateProfile;
      }
      bool result = use_fds
          ? profile.Save(reference_profile_file_fd_)
          : profile.Save(reference_profile_file_, /*bytes_written=*/ nullptr);
      return result ? 0 : kErrorFailedToSaveProfile;
    } else {
      return kErrorFailedToLoadProfile;
    }
  }

 private:
  static void ParseFdForCollection(const char* raw_option,
                                   std::string_view option_prefix,
                                   std::vector<int>* fds) {
    int fd;
    ParseUintOption(raw_option, option_prefix, &fd);
    fds->push_back(fd);
  }

  static void CloseAllFds(const std::vector<int>& fds, const char* descriptor) {
    for (size_t i = 0; i < fds.size(); i++) {
      if (close(fds[i]) < 0) {
        PLOG(WARNING) << "Failed to close descriptor for "
            << descriptor << " at index " << i << ": " << fds[i];
      }
    }
  }

  void LogCompletionTime() {
    static constexpr uint64_t kLogThresholdTime = MsToNs(100);  // 100ms
    uint64_t time_taken = NanoTime() - start_ns_;
    if (time_taken > kLogThresholdTime) {
      LOG(WARNING) << "profman took " << PrettyDuration(time_taken);
    }
  }

  std::vector<std::string> profile_files_;
  std::vector<int> profile_files_fd_;
  std::vector<std::string> dex_locations_;
  std::vector<std::string> apk_files_;
  std::vector<int> apks_fd_;
  std::string reference_profile_file_;
  int reference_profile_file_fd_;
  bool dump_only_;
  bool dump_classes_and_methods_;
  bool generate_boot_image_profile_;
  bool generate_boot_profile_;
  int dump_output_to_fd_;
  BootImageOptions boot_image_options_;
  std::string test_profile_;
  std::string create_profile_from_file_;
  uint16_t test_profile_num_dex_;
  uint16_t test_profile_method_percerntage_;
  uint16_t test_profile_class_percentage_;
  uint32_t test_profile_seed_;
  uint64_t start_ns_;
  bool copy_and_update_profile_key_;
  bool store_aggregation_counters_;
};

// See ProfileAssistant::ProcessingResult for return codes.
static int profman(int argc, char** argv) {
  ProfMan profman;

  // Parse arguments. Argument mistakes will lead to exit(EXIT_FAILURE) in UsageError.
  profman.ParseArgs(argc, argv);

  // Initialize MemMap for ZipArchive::OpenFromFd.
  MemMap::Init();

  if (profman.ShouldGenerateTestProfile()) {
    return profman.GenerateTestProfile();
  }
  if (profman.ShouldOnlyDumpProfile()) {
    return profman.DumpProfileInfo();
  }
  if (profman.ShouldOnlyDumpClassesAndMethods()) {
    return profman.DumpClassesAndMethods();
  }
  if (profman.ShouldCreateBootProfile()) {
    return profman.CreateBootProfile();
  }
  if (profman.ShouldCreateProfile()) {
    return profman.CreateProfile();
  }

  if (profman.ShouldCreateBootImageProfile()) {
    return profman.CreateBootImageProfile();
  }

  if (profman.ShouldCopyAndUpdateProfileKey()) {
    return profman.CopyAndUpdateProfileKey();
  }

  // Process profile information and assess if we need to do a profile guided compilation.
  // This operation involves I/O.
  return profman.ProcessProfiles();
}

}  // namespace art

int main(int argc, char **argv) {
  return art::profman(argc, argv);
}<|MERGE_RESOLUTION|>--- conflicted
+++ resolved
@@ -51,10 +51,7 @@
 #include "dex/dex_file_loader.h"
 #include "dex/dex_file_types.h"
 #include "dex/type_reference.h"
-<<<<<<< HEAD
-=======
 #include "profile/profile_boot_info.h"
->>>>>>> 5a45d7b4
 #include "profile/profile_compilation_info.h"
 #include "profile_assistant.h"
 
@@ -273,11 +270,8 @@
         create_profile_from_file_ = std::string(option.substr(strlen("--create-profile-from=")));
       } else if (StartsWith(option, "--dump-output-to-fd=")) {
         ParseUintOption(raw_option, "--dump-output-to-fd=", &dump_output_to_fd_);
-<<<<<<< HEAD
-=======
       } else if (option == "--generate-boot-profile") {
         generate_boot_profile_ = true;
->>>>>>> 5a45d7b4
       } else if (option == "--generate-boot-image-profile") {
         generate_boot_image_profile_ = true;
       } else if (StartsWith(option, "--boot-image-class-threshold=")) {
