AHAT - Android Heap Analysis Tool

Usage:
  java -jar ahat.jar [OPTIONS] FILE
    Launch an http server for viewing the given Android heap dump FILE.

  OPTIONS:
    -p <port>
       Serve pages on the given port. Defaults to 7100.
    --proguard-map FILE
       Use the proguard map FILE to deobfuscate the heap dump.
    --baseline FILE
       Diff the heap dump against the given baseline heap dump FILE.
    --baseline-proguard-map FILE
       Use the proguard map FILE to deobfuscate the baseline heap dump.
    --retained [strong | soft | finalizer | weak | phantom | unreachable]
       The weakest reachability of instances to treat as retained.
       Defaults to soft

TODO:
 * Add a user guide.
 * Dim 'image' and 'zygote' heap sizes slightly? Why do we even show these?
 * Let user re-sort sites objects info by clicking column headers.
 * Let user re-sort "Objects" list.
 * Show site context and heap and class filter in "Objects" view?
 * Have a menu at the top of an object view with links to the sections?
 * Include ahat version and hprof file in the menu at the top of the page?
 * Heaped Table
   - Make sortable by clicking on headers.
 * For HeapTable with single heap shown, the heap name isn't centered?
 * Consistently document functions.
 * Show version number with --version.
 * Show somewhere where to send bugs.
 * Include a link to /objects in the overview and menu?
 * Turn on LOCAL_JAVACFLAGS := -Xlint:unchecked -Werror

 * [low priority] by site allocations won't line up if the stack has been
   truncated. Is there any way to manually line them up in that case?

Things to Test:
 * That we can open a hprof without an 'app' heap and show a tabulation of
   objects normally sorted by 'app' heap by default.
 * Visit /objects without parameters and verify it doesn't throw an exception.
 * Visit /objects with an invalid site, verify it doesn't throw an exception.
 * That we can view the list of all objects in a reasonably short amount of
   time.
 * That we don't show the 'extra' column in the DominatedList if we are
   showing all the instances.
 * Instance.getDexCacheLocation

Reported Issues:
 * Request to be able to sort tables by size.

Release History:
<<<<<<< HEAD
 1.7 Pending
=======
 1.7 August 8, 2019
   Annotate binder services, tokens, and proxies.
   Add option for viewing subclass instances of a class.
   Recognize java.lang.ref.Finalizer as a finalizer reference.
   Minor bug fixes and API improvements.
>>>>>>> 5a45d7b4

 1.6 July 24, 2018
   Distinguish between soft/weak/phantom/etc references.
   Annotate $classOverhead byte[] arrays with their class.
   Show progress of heap dump processing.
   Add --retained command line option to ahat.
   Support heap dumps generated with HotSpotDiagnosticMXBean.
   Updated public APIs for dominators computation, reachability and parser.
   AhatInstance no longer implements DominatorsComputation.Node
   Bug fixes.

 1.5 December 05, 2017
   Distinguish between weakly reachable and unreachable instances.
   Allow hex ids to be used for objects in query parameters.
   Restore old presentation of sample paths from gc roots.
   Fix bug in selection of sample paths from gc root.
   Fix bug in proguard deobfuscation of stack frames.
   Tighten up and document ahat public API.

 1.4 October 03, 2017
   Give better error messages on failure to launch ahat.
   Properly mark thread and non-default root objects as roots.
   Improve startup performance, in some cases significantly.
   Other miscellaneous bug fixes.

 1.3.1 August 22, 2017
   Don't include weak references in sample paths.

 1.3 July 25, 2017
   Improve diffing of static and instance fields.
   Improve startup performance by roughly 25%.

 1.2 May 26, 2017
   Show registered native sizes of objects.
   Simplify presentation of sample path from gc root.

 1.1 Feb 21, 2017
   Show java.lang.ref.Reference referents as "unreachable" instead of null.

 1.0 Dec 20, 2016
   Add support for diffing two heap dumps.
   Remove native allocations view.
   Remove outdated help page.
   Significant refactoring of ahat internals.

 0.8 Oct 18, 2016
   Show sample path from GC root with field names in place of dominator path.

 0.7 Aug 16, 2016
   Launch ahat server before processing the heap dump.
   Target Java 1.7.

 0.6 Jun 21, 2016
   Add support for proguard deobfuscation.

 0.5 Apr 19, 2016
   Update perflib to perflib-25.0.0 to improve processing performance.

 0.4 Feb 23, 2016
   Annotate char[] objects with their string values.
   Show registered native allocations for heap dumps that support it.

 0.3 Dec 15, 2015
   Fix page loading performance by showing a limited number of entries by default.
   Fix mismatch between overview and "roots" totals.
   Annotate root objects and show their types.
   Annotate references with their referents.

 0.2 Oct 20, 2015
   Take into account 'count' and 'offset' when displaying strings.

 0.1ss Aug 04, 2015
   Enable stack allocations code (using custom modified perflib).
   Sort objects in 'objects/' with default sort.

 0.1-stacks Aug 03, 2015
   Enable stack allocations code (using custom modified perflib).

 0.1 July 30, 2015
   Initial Release
<|MERGE_RESOLUTION|>--- conflicted
+++ resolved
@@ -52,15 +52,11 @@
  * Request to be able to sort tables by size.
 
 Release History:
-<<<<<<< HEAD
- 1.7 Pending
-=======
  1.7 August 8, 2019
    Annotate binder services, tokens, and proxies.
    Add option for viewing subclass instances of a class.
    Recognize java.lang.ref.Finalizer as a finalizer reference.
    Minor bug fixes and API improvements.
->>>>>>> 5a45d7b4
 
  1.6 July 24, 2018
    Distinguish between soft/weak/phantom/etc references.
